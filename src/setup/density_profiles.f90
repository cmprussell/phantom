--- conflicted
+++ resolved
@@ -373,10 +373,6 @@
     return
  endif
  lines = get_nlines(fullfilepath) ! total number of lines in file
-<<<<<<< HEAD
-=======
-
->>>>>>> 7b048304
  open(unit=40,file=fullfilepath,status='old')
  call get_ncolumns(40,ncols,nheaderlines)
  if (nheaderlines == 6) then ! Assume file is a MESA profile, and so it has 6 header lines, and (row=3, col=2) = number of zones
@@ -391,18 +387,11 @@
        read(40,'()')
     enddo
  endif
-<<<<<<< HEAD
- if (lines <= 0) then
-    ierr = 1
-    return
- endif
-=======
  if (lines <= 0) then ! file not found
     ierr = 1
     return
  endif
 
->>>>>>> 7b048304
  read(40,'(a)') dumc! counting rows
  call string_delete(dumc,'[')
  call string_delete(dumc,']')
@@ -423,33 +412,23 @@
     read(40,*) dat(lines-i+1,1:rows)
  enddo
 
-<<<<<<< HEAD
  close(40)
 
  allocate(m(lines),r(lines),pres(lines),rho(lines),ene(lines), &
          temp(lines),Xfrac(lines),Yfrac(lines))
-=======
- allocate(m(lines),r(lines),pres(lines),rho(lines),ene(lines), &
-             temp(lines),Xfrac(lines),Yfrac(lines))
 
  close(40)
->>>>>>> 7b048304
 
  ! Set mass fractions to default in eos module if not in file
  Xfrac = X_in
  Yfrac = 1. - X_in - Z_in
  do i = 1, rows
     select case(trim(lcase(header(i))))
-<<<<<<< HEAD
-    case('mass_grams','mass')
-       m = dat(1:lines,i)
-=======
     case('mass_grams')
        m = dat(1:lines,i)
     case('mass')
        m = dat(1:lines,i)
        if (nheaderlines == 6) m = m * solarm  ! If reading MESA profile, 'mass' is in units of Msun
->>>>>>> 7b048304
     case('rho','density')
        rho = dat(1:lines,i)
     case('energy','e_int')
@@ -467,11 +446,6 @@
     end select
  enddo
 
-<<<<<<< HEAD
- if (nheaderlines == 6) m = m * solarm
-
-=======
->>>>>>> 7b048304
  if (.not. usecgs) then
     m = m / umass
     r = r / udist
