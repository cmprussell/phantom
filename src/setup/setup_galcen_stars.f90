!--------------------------------------------------------------------------!
! The Phantom Smoothed Particle Hydrodynamics code, by Daniel Price et al. !
! Copyright (c) 2007-2024 The Authors (see AUTHORS)                        !
! See LICENCE file for usage and distribution conditions                   !
! http://phantomsph.github.io/                                             !
!--------------------------------------------------------------------------!
module setup
!
! Setup for simulations of the Galactic Centre
!    Adapted by Daniel Price in collaboration with Jorge Cuadra
!
! :References: Paumard et al. (2006)
!
! :Owner: Daniel Price
!
! :Runtime parameters:
!   - datafile : *filename for star data (m,x,y,z,vx,vy,vz)*
!   - h_SMBH   : *SMBH accretion radius in arcsec at 8kpc*
!   - h_sink   : *stellar wind injection radii (also sink particle radii for the stars) in arcsec at 8kpc*
!   - m_SMBH   : *SMBH mass in solar masses*
!   - m_gas    : *gas mass resolution in solar masses*
!
! :Dependencies: cooling, cooling_solver, datafiles, dim, eos,
!   infile_utils, io, options, part, physcon, prompting, spherical,
!   timestep, units
!
 implicit none
 public :: setpart

 !
 ! setup options and default values for these
 !
 character(len=120) :: datafile = 'stars.m.pos.-vel.txt'
 real :: m_gas = 1.d-6 ! gas mass resolution in Msun
 real :: h_sink = 5.d-2 ! sink particle radii in arcsec at 8kpc
 real :: m_SMBH = 4.28d6 ! mass of supermassive black hole (SMBH) in Msun
 real :: h_SMBH = 0.1d0 ! accretion radius of SMBH in arcsec at 8kpc

<<<<<<< HEAD
 logical :: multiAbuTest=.true.
 logical :: use_var_comp_local=.false.

=======
>>>>>>> d0f045eb
 private

contains

!----------------------------------------------------------------
!+
!  setup for galactic centre simulation (no gas)
!+
!----------------------------------------------------------------
subroutine setpart(id,npart,npartoftype,xyzh,massoftype,vxyzu,polyk,gamma,hfact,time,fileprefix)
 !use part,      only:nptmass,xyzmh_ptmass,vxyz_ptmass,ihacc,ihsoft,igas
 use part,      only:nptmass,xyzmh_ptmass,vxyz_ptmass,ihacc,ihsoft,igas,iwindorig,eos_vars,imu
 use units,     only:set_units,umass !,udist
 use physcon,   only:solarm,kpc,pi,au
 use io,        only:fatal,iprint,master
 !use eos,       only:gmw
 use eos,       only:gmw,use_var_comp
 use timestep,  only:dtmax
 use spherical, only:set_sphere
 use datafiles, only:find_phantom_datafile
 !use options,      only:icooling,alpha,alphau
 use options,        only:icooling
 use cooling_solver, only:icool_method
 use cooling,        only:Tfloor
 integer,           intent(in)    :: id
 integer,           intent(inout) :: npart
 integer,           intent(out)   :: npartoftype(:)
 real,              intent(out)   :: xyzh(:,:)
 real,              intent(out)   :: massoftype(:)
 real,              intent(out)   :: polyk,gamma,hfact
 real,              intent(inout) :: time
 character(len=20), intent(in)    :: fileprefix
 real,              intent(out)   :: vxyzu(:,:)
 character(len=len(fileprefix)+6) :: setupfile
 character(len=len(datafile)) :: filename
 integer :: ierr,i
 real    :: scale,psep
 integer :: ierr_Tinit
!
! units (mass = mass of black hole, length = 1 arcsec at 8kpc)
!
 scale = (1./3600.)*(pi/180.)*8.*kpc
 call set_units(mass=3.5d6*solarm,dist=scale,G=1.d0)
 !Replace the above two lines with this next line to get closer to the exact definitions
 !   used in Gadget -- note that there is still a slight error with utime since two
 !   sig figs is not enough to make G=1 to high accuracy
 !call set_units(mass=6.97d39,dist=1.20d17,G=1.d0)
!
! general parameters
!
 time = 0.
 hfact = 1.2
 polyk = 0.
 gamma = 5./3.
 gmw = 0.6  ! completely ionized, solar abu; eventually needs to be WR abu
 !dtmax = 0.01
 dtmax = 0.1
 !
 ! read setup parameters from the .setup file
 ! if file does not exist, then ask for user input
 !
 setupfile = trim(fileprefix)//'.setup'
 call read_setupfile(setupfile,iprint,ierr)
 if (ierr /= 0 .and. id==master) then
    call interactive_setup()               ! read setup options from user
    call write_setupfile(setupfile,iprint) ! write .setup file with defaults
 endif
!
! space available for injected gas particles
!
 npart = 0
 npartoftype(:) = 0
 massoftype = m_gas*(solarm/umass)  ! mass resolution

 xyzh(:,:)  = 0.
 vxyzu(:,:) = 0.
!
! Set up the black hole at the Galactic centre
!
 nptmass = 1
 !xyzmh_ptmass(4,1) = 1.  ! M=1 in code units by definition
 xyzmh_ptmass(4,1) = m_SMBH/3.5d6 ! M=1 --> m_SMBH=3.5d6Msun in code units by definition
 !xyzmh_ptmass(ihacc,1)  = 0.1 ! accretion radius
 xyzmh_ptmass(ihacc,1)  = h_SMBH ! accretion radius
 xyzmh_ptmass(ihsoft,1) = 0.1 ! no softening
!
! Read positions, masses and velocities of stars from file
!
 filename=find_phantom_datafile(datafile,'galcen')
 call read_ptmass_data(filename,xyzmh_ptmass,vxyz_ptmass,nptmass,ierr)
 do i=2,nptmass
    xyzmh_ptmass(1:3,i)  = xyzmh_ptmass(1:3,i)
    xyzmh_ptmass(4,i)    = xyzmh_ptmass(4,i)
    xyzmh_ptmass(ihacc,i)  = h_sink
    xyzmh_ptmass(ihsoft,i) = h_sink
 enddo
!
! setup initial sphere of particles to prevent initialisation problems
!
 psep = 1.0
 call set_sphere('cubic',id,master,0.,20.,psep,hfact,npart,xyzh)
!
<<<<<<< HEAD
! initialize internal energy based on 1. temperature -- either read from a file or 1e4K
!                                     2. mean molecular weight -- gmw
!
 OPEN(UNIT=61,FILE='Tinit.dat',FORM='FORMATTED',STATUS='OLD',IOSTAT=ierr_Tinit)
 IF(ierr_Tinit==0) THEN
    READ(61,*,IOSTAT=ierr_Tinit) vxyzu(4,1)
    IF(ierr_Tinit==0) THEN
       !vxyzu(4,1) = 5.356136065348470d-4 * vxyzu(4,1)/1.d4
       vxyzu(4,1) = 5.356136065348470d-4 * 0.6d0/gmw * vxyzu(4,1)/1.d4
       vxyzu(4,:) = vxyzu(4,1)
    ENDIF
 ENDIF
 IF(ierr_Tinit/=0) THEN
=======
! set temperature of initial particles
!
 open(unit=61,file='Tinit.dat',form='formatted',status='old',iostat=ierr_Tinit)
 if (ierr_Tinit==0) then
    read(61,*,iostat=ierr_Tinit) vxyzu(4,1)
    if (ierr_Tinit==0) then
       vxyzu(4,1)=5.356136065348470d-4 * vxyzu(4,1)/1.d4
       vxyzu(4,:)=vxyzu(4,1)
    endif
 endif
 if (ierr_Tinit/=0) then
>>>>>>> d0f045eb
    !vxyzu(4,:) = 5.317e-4 ! T_init=1e4
    !vxyzu(4,:) = 5.317e-4 * 1.e2 ! T_init=1e6
    !vxyzu(4,:) = 5.356136065348470d-4 ! T_init=1e4K to more accuracy
    vxyzu(4,:) = 5.356136065348470d-4 * 0.6d0/gmw ! T_init=1e4K to more accuracy
    !vxyzu(4,:) = 5.356136065348470d-4 * 1.d1 ! T_init=1e5K to more accuracy
    !vxyzu(4,:) = 5.356136065348470d-4 * 1.d2 ! T_init=1e6K to more accuracy
    !vxyzu(4,:) = 5.356136065348470d-4 * 1.d3 ! T_init=1e7K to more accuracy
    !vxyzu(4,:) = 5.356136065348470d-4 * 1.d4 ! T_init=1e8K to more accuracy
<<<<<<< HEAD
    !WRITE(*,*) 'Tinit.dat not found or not configured correctly -- initial particle energy set to T=',vxyzu(4,1)/5.356136065348470d-4*1.d4,'K'
    WRITE(*,*) 'Tinit.dat not found or not configured correctly -- initial particle energy set to T=',vxyzu(4,1)/5.356136065348470d-4*gmw/0.6d0*1.d4,'K'
 ENDIF
 CLOSE(61)
!
! initialize mean molecular weight if needed
!
 WRITE(*,*) 'setpart: use_var_comp = ',use_var_comp
 if (use_var_comp) then
    eos_vars(imu,:) = gmw
 endif
=======
    write(*,*) 'Tinit.dat not found or not configured correctly -- initial particle energy set to T=',vxyzu(4,1)/5.356136065348470d-4*1.d4,'K'
 endif
 close(61)
>>>>>>> d0f045eb

 npartoftype(igas) = npart

 !denote these particles (and all not-yet-injected particles) as initial particles
 !later this variable will be the star from which each wind particle originated
 iwindorig = 0

 !ensure EIS is used for cooling
 icooling = 1
 icool_method = 2
 Tfloor = 1.d4

 if (nptmass == 0) call fatal('setup','no particles setup')
 if (ierr /= 0) call fatal('setup','ERROR during setup')

end subroutine setpart

!----------------------------------------------------------------
!+
!  read sink particle masses, positions and velocities from file
!+
!----------------------------------------------------------------
subroutine read_ptmass_data(filename,xyzmh_ptmass,vxyz_ptmass,n,ierr)
 use io, only:error
 character(len=*), intent(in) :: filename
 real,    intent(out)   :: xyzmh_ptmass(:,:), vxyz_ptmass(:,:)
 integer, intent(inout) :: n
 integer, intent(out)   :: ierr
 integer :: iunit,n_input

 n_input = n
 open(newunit=iunit,file=filename,status='old',action='read',iostat=ierr)
 if (ierr /= 0) then
    print "(/,2(a,/))",' ERROR opening "'//trim(filename)//'" for read of point mass data', &
                       ' -> this file should contain m,x,y,z,vx,vy,vz for each point mass, one per line'
 endif
 do while(ierr==0)
    n = n + 1
    if (n > size(xyzmh_ptmass(1,:))) then
       ierr = 66
    else
       read(iunit,*,iostat=ierr) xyzmh_ptmass(4,n),xyzmh_ptmass(1:3,n),vxyz_ptmass(1:3,n)
    endif
    if (ierr /= 0) n = n - 1
 enddo
 print "(a,i4,a)",' READ',n - n_input,' point masses from '//trim(filename)
 if (ierr==66) then
    call error('read_ptmass_data','array size exceeded in read_ptmass_data, recompile with MAXPTMASS=n',var='n',ival=n+1)
 endif

 ! end of file error is OK
 if (ierr < 0) ierr = 0

end subroutine read_ptmass_data

!------------------------------------------
!+
!  Write setup parameters to .setup file
!+
!------------------------------------------
subroutine write_setupfile(filename,iprint)
 use infile_utils, only:write_inopt
 use dim,          only:tagline
 character(len=*), intent(in) :: filename
 integer,          intent(in) :: iprint
 integer                      :: lu,ierr1,ierr2

 write(iprint,"(a)") ' Writing '//trim(filename)//' with setup options'
 open(newunit=lu,file=filename,status='replace',form='formatted')
 write(lu,"(a)") '# '//trim(tagline)
 write(lu,"(a)") '# input file for Phantom galactic centre setup'

 write(lu,"(/,a)") '# datafile'
 call write_inopt(datafile,'datafile','filename for star data (m,x,y,z,vx,vy,vz)',lu,ierr1)

 write(lu,"(/,a)") '# resolution'
 call write_inopt(m_gas, 'm_gas','gas mass resolution in solar masses',lu,ierr2)
 call write_inopt(h_sink, 'h_sink','stellar wind injection radii (also sink particle radii for the stars) in arcsec at 8kpc',lu,ierr2)

 write(lu,"(/,a)") '# SMBH properties'
 call write_inopt(m_SMBH, 'm_SMBH','SMBH mass in solar masses',lu,ierr2)
 call write_inopt(h_SMBH, 'h_SMBH','SMBH accretion radius in arcsec at 8kpc',lu,ierr2)

<<<<<<< HEAD
 if (multiAbuTest) then
    write(lu,"(/,a)") '# use variable composition'
    call write_inopt(use_var_comp_local, 'use_var_comp_local','whether or not to use variable composition',lu,ierr2)
 endif
 
=======
>>>>>>> d0f045eb
 close(lu)

end subroutine write_setupfile

!------------------------------------------
!+
!  Read setup parameters from input file
!+
!------------------------------------------
subroutine read_setupfile(filename,iprint,ierr)
 use infile_utils, only:open_db_from_file,inopts,close_db,read_inopt
 use dim,          only:maxvxyzu
<<<<<<< HEAD
 use eos,          only:use_var_comp,set_gmwArr,ngmwArr,gmwArr
=======
>>>>>>> d0f045eb
 character(len=*), intent(in)  :: filename
 integer,          parameter   :: lu = 21
 integer,          intent(in)  :: iprint
 integer,          intent(out) :: ierr
 integer                       :: nerr
 type(inopts), allocatable     :: db(:)
<<<<<<< HEAD
 integer                       :: i
=======
>>>>>>> d0f045eb

 call open_db_from_file(db,filename,lu,ierr)
 if (ierr /= 0) return
 write(iprint, '(1x,2a)') 'Setup_galcen: Reading setup options from ',trim(filename)

 nerr = 0
 call read_inopt(datafile,'datafile',db,errcount=nerr)
 call read_inopt(m_gas,'m_gas',db,errcount=nerr)
 call read_inopt(h_sink,'h_sink',db,errcount=nerr)
 call read_inopt(m_SMBH,'m_SMBH',db,errcount=nerr)
 call read_inopt(h_SMBH,'h_SMBH',db,errcount=nerr)

<<<<<<< HEAD
 if (multiAbuTest) then
    call read_inopt(use_var_comp_local,'use_var_comp_local',db,errcount=nerr)
    use_var_comp = use_var_comp_local
    WRITE(*,*) 'read_setupfile: use_var_comp = ',use_var_comp
    if (use_var_comp) then
       WRITE(*,*) 'Before set_gmwArr()'
       do i=1,ngmwArr
          WRITE(*,*) 'gmwArr(',i,') = ',gmwArr(i)
       enddo
       call set_gmwArr()
       WRITE(*,*) 'After  set_gmwArr()'
       do i=1,ngmwArr
          WRITE(*,*) 'gmwArr(',i,') = ',gmwArr(i)
       enddo
    else
       WRITE(*,*) 'use_var_comp = ',use_var_comp,', so set_gmwArr() is not called. Here is what is stored in gmwArr without initialization'
       do i=1,ngmwArr
          WRITE(*,*) 'gmwArr(',i,') = ',gmwArr(i)
       enddo
    endif
 else
    WRITE(*,*) 'use_var_comp = ',use_var_comp,' because multiAbuTest =',multiAbuTest,', so set_gmwArr() is not called. Here is what is stored in gmwArr without initialization'
    do i=1,ngmwArr
       WRITE(*,*) 'gmwArr(',i,') = ',gmwArr(i)
    enddo
 endif

=======
>>>>>>> d0f045eb
 if (nerr > 0) then
    print "(1x,a,i2,a)",'Setup_galcen: ',nerr,' error(s) during read of setup file'
    ierr = 1
 endif
 call close_db(db)

end subroutine read_setupfile

!------------------------------------------
!+
!  Prompt user for setup options
!+
!------------------------------------------
subroutine interactive_setup()
 use prompting, only:prompt

 print "(2(/,a),/)",'*** Welcome to your friendly neighbourhood Galactic Centre setup',&
                 '    ...where the black holes are supermassive and the stars are strange ***'
 call prompt('Enter filename for star data',datafile,noblank=.true.)
 call prompt('Enter mass resolution of injected gas particles in Msun',m_gas,1.e-15,1.)
 !call prompt('Enter sink particle radii in arcsec at 8kpc',h_sink,1.e-5,1.)
 call prompt('Enter stellar wind injection radii for the stars (also their sink particle radii) in arcsec at 8kpc',h_sink,1.e-5,1.)
 call prompt('Enter SMBH mass in Msun',m_SMBH,1.e0,1.e12)
 call prompt('Enter SMBH accretion radius in arcsec at 8 kpc',h_SMBH,1.e-5,1.)
<<<<<<< HEAD
 if (multiAbuTest) then
    call prompt('Enter logical value for use_var_comp',use_var_comp_local)
 endif
=======
>>>>>>> d0f045eb
 print "(a)"

end subroutine interactive_setup

end module setup<|MERGE_RESOLUTION|>--- conflicted
+++ resolved
@@ -35,13 +35,9 @@
  real :: h_sink = 5.d-2 ! sink particle radii in arcsec at 8kpc
  real :: m_SMBH = 4.28d6 ! mass of supermassive black hole (SMBH) in Msun
  real :: h_SMBH = 0.1d0 ! accretion radius of SMBH in arcsec at 8kpc
-
-<<<<<<< HEAD
  logical :: multiAbuTest=.true.
  logical :: use_var_comp_local=.false.
 
-=======
->>>>>>> d0f045eb
  private
 
 contains
@@ -144,33 +140,21 @@
  psep = 1.0
  call set_sphere('cubic',id,master,0.,20.,psep,hfact,npart,xyzh)
 !
-<<<<<<< HEAD
+! set temperature of initial particles
 ! initialize internal energy based on 1. temperature -- either read from a file or 1e4K
 !                                     2. mean molecular weight -- gmw
 !
- OPEN(UNIT=61,FILE='Tinit.dat',FORM='FORMATTED',STATUS='OLD',IOSTAT=ierr_Tinit)
- IF(ierr_Tinit==0) THEN
-    READ(61,*,IOSTAT=ierr_Tinit) vxyzu(4,1)
-    IF(ierr_Tinit==0) THEN
-       !vxyzu(4,1) = 5.356136065348470d-4 * vxyzu(4,1)/1.d4
-       vxyzu(4,1) = 5.356136065348470d-4 * 0.6d0/gmw * vxyzu(4,1)/1.d4
-       vxyzu(4,:) = vxyzu(4,1)
-    ENDIF
- ENDIF
- IF(ierr_Tinit/=0) THEN
-=======
-! set temperature of initial particles
 !
  open(unit=61,file='Tinit.dat',form='formatted',status='old',iostat=ierr_Tinit)
  if (ierr_Tinit==0) then
     read(61,*,iostat=ierr_Tinit) vxyzu(4,1)
     if (ierr_Tinit==0) then
-       vxyzu(4,1)=5.356136065348470d-4 * vxyzu(4,1)/1.d4
+       !vxyzu(4,1)=5.356136065348470d-4 * vxyzu(4,1)/1.d4
+       vxyzu(4,1) = 5.356136065348470d-4 * 0.6d0/gmw * vxyzu(4,1)/1.d4
        vxyzu(4,:)=vxyzu(4,1)
     endif
  endif
  if (ierr_Tinit/=0) then
->>>>>>> d0f045eb
     !vxyzu(4,:) = 5.317e-4 ! T_init=1e4
     !vxyzu(4,:) = 5.317e-4 * 1.e2 ! T_init=1e6
     !vxyzu(4,:) = 5.356136065348470d-4 ! T_init=1e4K to more accuracy
@@ -179,23 +163,17 @@
     !vxyzu(4,:) = 5.356136065348470d-4 * 1.d2 ! T_init=1e6K to more accuracy
     !vxyzu(4,:) = 5.356136065348470d-4 * 1.d3 ! T_init=1e7K to more accuracy
     !vxyzu(4,:) = 5.356136065348470d-4 * 1.d4 ! T_init=1e8K to more accuracy
-<<<<<<< HEAD
-    !WRITE(*,*) 'Tinit.dat not found or not configured correctly -- initial particle energy set to T=',vxyzu(4,1)/5.356136065348470d-4*1.d4,'K'
-    WRITE(*,*) 'Tinit.dat not found or not configured correctly -- initial particle energy set to T=',vxyzu(4,1)/5.356136065348470d-4*gmw/0.6d0*1.d4,'K'
- ENDIF
- CLOSE(61)
+    !write(*,*) 'Tinit.dat not found or not configured correctly -- initial particle energy set to T=',vxyzu(4,1)/5.356136065348470d-4*1.d4,'K'
+    write(*,*) 'Tinit.dat not found or not configured correctly -- initial particle energy set to T=',vxyzu(4,1)/5.356136065348470d-4*gmw/0.6d0*1.d4,'K'
+ endif
+ close(61)
 !
 ! initialize mean molecular weight if needed
 !
- WRITE(*,*) 'setpart: use_var_comp = ',use_var_comp
+ write(*,*) 'setpart: use_var_comp = ',use_var_comp
  if (use_var_comp) then
     eos_vars(imu,:) = gmw
  endif
-=======
-    write(*,*) 'Tinit.dat not found or not configured correctly -- initial particle energy set to T=',vxyzu(4,1)/5.356136065348470d-4*1.d4,'K'
- endif
- close(61)
->>>>>>> d0f045eb
 
  npartoftype(igas) = npart
 
@@ -279,14 +257,11 @@
  call write_inopt(m_SMBH, 'm_SMBH','SMBH mass in solar masses',lu,ierr2)
  call write_inopt(h_SMBH, 'h_SMBH','SMBH accretion radius in arcsec at 8kpc',lu,ierr2)
 
-<<<<<<< HEAD
  if (multiAbuTest) then
     write(lu,"(/,a)") '# use variable composition'
     call write_inopt(use_var_comp_local, 'use_var_comp_local','whether or not to use variable composition',lu,ierr2)
  endif
  
-=======
->>>>>>> d0f045eb
  close(lu)
 
 end subroutine write_setupfile
@@ -299,20 +274,14 @@
 subroutine read_setupfile(filename,iprint,ierr)
  use infile_utils, only:open_db_from_file,inopts,close_db,read_inopt
  use dim,          only:maxvxyzu
-<<<<<<< HEAD
  use eos,          only:use_var_comp,set_gmwArr,ngmwArr,gmwArr
-=======
->>>>>>> d0f045eb
  character(len=*), intent(in)  :: filename
  integer,          parameter   :: lu = 21
  integer,          intent(in)  :: iprint
  integer,          intent(out) :: ierr
  integer                       :: nerr
  type(inopts), allocatable     :: db(:)
-<<<<<<< HEAD
  integer                       :: i
-=======
->>>>>>> d0f045eb
 
  call open_db_from_file(db,filename,lu,ierr)
  if (ierr /= 0) return
@@ -325,36 +294,33 @@
  call read_inopt(m_SMBH,'m_SMBH',db,errcount=nerr)
  call read_inopt(h_SMBH,'h_SMBH',db,errcount=nerr)
 
-<<<<<<< HEAD
  if (multiAbuTest) then
     call read_inopt(use_var_comp_local,'use_var_comp_local',db,errcount=nerr)
     use_var_comp = use_var_comp_local
-    WRITE(*,*) 'read_setupfile: use_var_comp = ',use_var_comp
+    write(*,*) 'read_setupfile: use_var_comp = ',use_var_comp
     if (use_var_comp) then
-       WRITE(*,*) 'Before set_gmwArr()'
+       write(*,*) 'Before set_gmwArr()'
        do i=1,ngmwArr
-          WRITE(*,*) 'gmwArr(',i,') = ',gmwArr(i)
+          write(*,*) 'gmwArr(',i,') = ',gmwArr(i)
        enddo
        call set_gmwArr()
-       WRITE(*,*) 'After  set_gmwArr()'
+       write(*,*) 'After  set_gmwArr()'
        do i=1,ngmwArr
-          WRITE(*,*) 'gmwArr(',i,') = ',gmwArr(i)
+          write(*,*) 'gmwArr(',i,') = ',gmwArr(i)
        enddo
     else
-       WRITE(*,*) 'use_var_comp = ',use_var_comp,', so set_gmwArr() is not called. Here is what is stored in gmwArr without initialization'
+       write(*,*) 'use_var_comp = ',use_var_comp,', so set_gmwArr() is not called. Here is what is stored in gmwArr without initialization'
        do i=1,ngmwArr
-          WRITE(*,*) 'gmwArr(',i,') = ',gmwArr(i)
+          write(*,*) 'gmwArr(',i,') = ',gmwArr(i)
        enddo
     endif
  else
-    WRITE(*,*) 'use_var_comp = ',use_var_comp,' because multiAbuTest =',multiAbuTest,', so set_gmwArr() is not called. Here is what is stored in gmwArr without initialization'
+    write(*,*) 'use_var_comp = ',use_var_comp,' because multiAbuTest =',multiAbuTest,', so set_gmwArr() is not called. Here is what is stored in gmwArr without initialization'
     do i=1,ngmwArr
-       WRITE(*,*) 'gmwArr(',i,') = ',gmwArr(i)
+       write(*,*) 'gmwArr(',i,') = ',gmwArr(i)
     enddo
  endif
 
-=======
->>>>>>> d0f045eb
  if (nerr > 0) then
     print "(1x,a,i2,a)",'Setup_galcen: ',nerr,' error(s) during read of setup file'
     ierr = 1
@@ -375,16 +341,12 @@
                  '    ...where the black holes are supermassive and the stars are strange ***'
  call prompt('Enter filename for star data',datafile,noblank=.true.)
  call prompt('Enter mass resolution of injected gas particles in Msun',m_gas,1.e-15,1.)
- !call prompt('Enter sink particle radii in arcsec at 8kpc',h_sink,1.e-5,1.)
  call prompt('Enter stellar wind injection radii for the stars (also their sink particle radii) in arcsec at 8kpc',h_sink,1.e-5,1.)
  call prompt('Enter SMBH mass in Msun',m_SMBH,1.e0,1.e12)
  call prompt('Enter SMBH accretion radius in arcsec at 8 kpc',h_SMBH,1.e-5,1.)
-<<<<<<< HEAD
  if (multiAbuTest) then
     call prompt('Enter logical value for use_var_comp',use_var_comp_local)
  endif
-=======
->>>>>>> d0f045eb
  print "(a)"
 
 end subroutine interactive_setup
