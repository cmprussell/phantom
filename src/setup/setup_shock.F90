!--------------------------------------------------------------------------!
! The Phantom Smoothed Particle Hydrodynamics code, by Daniel Price et al. !
! Copyright (c) 2007-2018 The Authors (see AUTHORS)                        !
! See LICENCE file for usage and distribution conditions                   !
! http://users.monash.edu.au/~dprice/phantom                               !
!--------------------------------------------------------------------------!
!+
!  MODULE: setup
!
!  DESCRIPTION:
!   Setup for 3D shock tube tests
!
!  REFERENCES: None
!
!  OWNER: Daniel Price
!
!  $Id$
!
!  RUNTIME PARAMETERS:
!    dtg    -- Dust to gas ratio
!    gamma  -- Adiabatic index
!    nx     -- resolution (number of particles in x) for -xleft < x < xshock
!    polyk  -- square of the isothermal sound speed
!    xleft  -- x min boundary
!    xright -- x max boundary
!
!  DEPENDENCIES: boundary, dim, dust, infile_utils, io, kernel, mpiutils,
!    nicil, options, part, physcon, prompting, set_dust, setup_params,
!    timestep, unifdis
!+
!--------------------------------------------------------------------------
module setup
 implicit none
 !
 integer :: nx, icase
 real    :: xleft, xright, yleft, yright, zleft, zright
 real    :: dxleft
 character(len=100) :: shocktype
 character(len=100) :: latticetype = 'closepacked'
 logical :: use_closepacked

 integer, parameter :: max_states = 8
 integer            :: nstates
 integer, parameter :: &
    idens = 1, &
    ipr   = 2, &
    ivx   = 3, &
    ivy   = 4, &
    ivz   = 5, &
    iBx   = 6, &
    iBy   = 7, &
    iBz   = 8

 character(len=4), parameter :: var_label(max_states) = &
   (/'dens','pr  ','vx  ','vy  ','vz  ','Bx  ','By  ','Bz  '/)

 real :: leftstate(max_states), rightstate(max_states)
 !
 public  :: setpart
 !
 private
 !
contains

!----------------------------------------------------------------
!+
!  setup for shock tube problems in 3D
!+
!----------------------------------------------------------------
subroutine setpart(id,npart,npartoftype,xyzh,massoftype,vxyzu,polyk,gamma,hfact,time,fileprefix)
 use setup_params, only:rhozero,npart_total,ihavesetupB
 use io,           only:fatal,master,iprint
 use unifdis,      only:set_unifdis,get_ny_nz_closepacked
 use boundary,     only:xmin,ymin,zmin,xmax,ymax,zmax,set_boundary
 use mpiutils,     only:bcast_mpi
 use dim,          only:maxp,maxvxyzu,ndim,mhd
 use options,      only:use_dustfrac
 use part,         only:labeltype,set_particle_type,igas,iboundary,hrho,Bxyz,mhd,periodic,dustfrac,gr
 use kernel,       only:radkern,hfact_default
 use timestep,     only:tmax
 use prompting,    only:prompt
<<<<<<< HEAD
 use set_dust,     only:set_dustfrac_from_inopts
 use units,        only:set_units
=======
 use set_dust,     only:set_dustfrac
>>>>>>> bffc57ed
#ifdef NONIDEALMHD
 use nicil,          only:rho_i_cnst
#endif
 integer,           intent(in)    :: id
 integer,           intent(out)   :: npartoftype(:)
 integer,           intent(inout) :: npart
 real,              intent(out)   :: xyzh(:,:)
 real,              intent(out)   :: vxyzu(:,:)
 real,              intent(out)   :: massoftype(:)
 real,              intent(out)   :: polyk,gamma,hfact
 real,              intent(inout) :: time
 character(len=20), intent(in)    :: fileprefix
 real                             :: totmass
 real                             :: xminleft(ndim),xmaxleft(ndim),xminright(ndim),xmaxright(ndim)
 real                             :: delta,gam1,xshock,fac,dtg
 real                             :: uuleft,uuright,volume,xbdyleft,xbdyright,dxright,rholeft,rhoright
 integer                          :: i,ierr,nbpts,ny,nz
 character(len=120)               :: shkfile, filename
 logical                          :: iexist

 if (gr) call set_units(G=1.,c=1.)

 !
 ! quit if not periodic
 !
 if (.not.periodic) call fatal('setup','require PERIODIC=yes')
 !
 ! verify a legitimate lattice type has been chosen
 !
 if (trim(latticetype)/='random' .and. trim(latticetype)/='cubic' .and. &
     trim(latticetype)/='closepacked' .and. trim(latticetype)/='hcp') then
    call fatal('setup','invalid lattice type')
 endif
 if (trim(latticetype)=='closepacked') then
    use_closepacked = .true.
 else
    use_closepacked = .false.
 endif
 !
 ! determine if an .in file exists
 !
 filename=trim(fileprefix)//'.in'
 inquire(file=filename,exist=iexist)
 !
 ! general parameters
 !
 time  = 0.0
 gamma = 5.0/3.0
 polyk = 0.1
 if (.not.iexist) hfact = hfact_default
 nstates = max_states
 if (.not.mhd) nstates = max_states - 3
 !
 ! setup particles
 !
 npart          = 0
 npart_total    = 0
 npartoftype(:) = 0

 !--zero dust to gas ratio in case dust is not being used
 dtg = 0.
 !
 ! read shock parameters from the .setup file.
 ! if file does not exist, then ask for user input
 !
 shkfile = trim(fileprefix)//'.setup'
 call read_setupfile(shkfile,iprint,nstates,gamma,polyk,dtg,ierr)
 if (ierr /= 0 .and. id==master) then
    call choose_shock(gamma,polyk,dtg,iexist) ! Choose shock
    call write_setupfile(shkfile,iprint,nstates,gamma,polyk,dtg)       ! write shock file with defaults
 endif
 dxleft = -xleft/float(nx)
 xshock = 0.5*(xleft + xright)

 rholeft  = get_conserved_density(leftstate)
 rhoright = get_conserved_density(rightstate)

 !
 ! adjust boundaries to allow space for boundary particles and inflow
 !
 call adjust_shock_boundaries(dxleft,dxright,radkern, &
      leftstate(ivx),rightstate(ivx),rholeft,rhoright,tmax,ndim)
 !
 ! print setup parameters
 !
 if (id==master) call print_shock_params(nstates)
 !
 ! set domain boundaries - use a longer box in x direction since
 ! it is not actually periodic in x
 !
 call set_boundary(xleft-1000.*dxleft,xright+1000.*dxright,yleft,yright,zleft,zright)
 !
 ! set limits of the different domains
 !
 xminleft(:)  = (/xleft,ymin,zmin/)
 xmaxleft(:)  = (/xright,ymax,zmax/)
 xminright(:) = (/xleft,ymin,zmin/)
 xmaxright(:) = (/xright,ymax,zmax/)
 if ( (ymax-ymin) > (xmax-xmin) ) call fatal('setup','(ymax-ymin) > (xmax-xmin), but shock is in x-direction')
 if ( (zmax-zmin) > (xmax-xmin) ) call fatal('setup','(zmax-zmin) > (xmax-xmin), but shock is in x-direction')
 !
 ! setup the particles
 !
 if (abs(rholeft-rhoright) > epsilon(0.)) then
    ! then divide the x axis into two halves at xshock
    xmaxleft(1)  = xshock
    xminright(1) = xshock
    write(iprint,'(1x,3(a,es16.8))') 'Setup_shock: left half  ',xminleft(1), ' to ',xmaxleft(1), ' with dx_left  = ',dxleft

    ! set up a uniform lattice
    call set_unifdis(latticetype,id,master,xminleft(1),xmaxleft(1),xminleft(2), &
                     xmaxleft(2),xminleft(3),xmaxleft(3),dxleft,hfact,npart,xyzh)  ! set left half

    ! set particle mass
    volume           = product(xmaxleft-xminleft)
    totmass          = volume*rholeft*(1. + dtg)
    massoftype(igas) = totmass/npart
    if (id==master) print*,' particle mass = ',massoftype(igas)

    if (use_closepacked) then
       ! now adjust spacing on right hand side to get correct density given the particle mass
       volume  = product(xmaxright - xminright)
       totmass = volume*rhoright*(1. + dtg)
       call get_ny_nz_closepacked(dxright,xminright(2),xmaxright(2),xminright(3),xmaxright(3),ny,nz)
       dxright = (xmaxright(1) - xminright(1))/((totmass/massoftype(igas))/(ny*nz))
    endif

    ! now set up box for right half
    write(iprint,'(1x,3(a,es16.8))') 'Setup_shock: right half ',xminright(1),' to ',xmaxright(1),' with dx_right = ',dxright

    call set_unifdis(latticetype,id,master,xminright(1),xmaxright(1), &
         xminright(2),xmaxright(2),xminright(3),xmaxright(3),dxright,hfact,npart,xyzh,npy=ny,npz=nz) ! set right half

    ! define rhozero as average density; required for certain simulations (e.g. non-ideal MHD with constant resistivity)
    rhozero = (rholeft*product(xmaxleft-xminleft) + rhoright*product(xmaxright - xminright)) &
               / product(xmaxright - xminleft)
 else  ! set all of volume if densities are equal
    write(iprint,'(3(a,es16.8))') 'Setup_shock: one density  ',xminleft(1), ' to ',xmaxright(1), ' with dx  = ',dxleft
    call set_unifdis(latticetype,id,master,xminleft(1),xmaxleft(1),xminleft(2), &
                     xmaxleft(2),xminleft(3),xmaxleft(3),dxleft,hfact,npart,xyzh)
    volume           = product(xmaxleft-xminleft)
    rhozero          = rholeft
    dxright          = dxleft
    massoftype(igas) = rholeft*volume/real(npart)
 endif
 !
 ! Fix the particles near x-boundary; else define as gas
 !
 nbpts     = 0
 fac       = nint(2.01*radkern*hfact)
 xbdyleft  = fac*dxleft
 xbdyright = fac*dxright
 dustfrac  = 0.
 do i=1,npart
    if ( (xyzh(1,i) < (xminleft (1) + xbdyleft ) ) .or. &
         (xyzh(1,i) > (xmaxright(1) - xbdyright) ) ) then
       call set_particle_type(i,iboundary)
       nbpts = nbpts + 1
    else
       call set_particle_type(i,igas)
    endif
    !
    ! one fluid dust: set dust fraction on gas particles
    if (use_dustfrac) call set_dustfrac(dtg,dustfrac(:,i))
 enddo
 massoftype(iboundary)  = massoftype(igas)
 npartoftype(iboundary) = nbpts
 npartoftype(igas)      = npart - nbpts
 write(iprint,'(1x,a,i8)') 'Setup_shock: npart     = ',npart
 write(iprint,'(1x,a,i8)') 'Setup_shock: ngas      = ',npartoftype(igas)
 write(iprint,'(1x,a,i8)') 'Setup_shock: nboundary = ',nbpts
 write(iprint,'(1x,a,es16.8,/)') 'Setup_shock: mass of gas & boundary particles = ', massoftype(igas)
 !
 ! now set particle properties
 !
 gam1 = gamma - 1.
 if (abs(gam1) > 1.e-3) then
    uuleft  = leftstate(ipr)/(gam1*leftstate(idens))
    uuright = rightstate(ipr)/(gam1*rightstate(idens))
 else
    uuleft  = 3.*leftstate(ipr)/(2.*leftstate(idens))
    uuright = 3.*rightstate(ipr)/(2.*rightstate(idens))
 endif

 Bxyz = 0.
 vxyzu = 0.
 do i=1,npart
    delta = xyzh(1,i) - xshock
    if (delta > 0.) then
       xyzh(4,i)  = hrho(rhoright,massoftype(igas))
       vxyzu(1,i) = rightstate(ivx)
       vxyzu(2,i) = rightstate(ivy)
       vxyzu(3,i) = rightstate(ivz)
       if (maxvxyzu >= 4) vxyzu(4,i) = uuright
       if (mhd) Bxyz(1:3,i) = rightstate(iBx:iBz)
    else
       xyzh(4,i)  = hrho(rholeft,massoftype(igas))
       vxyzu(1,i) = leftstate(ivx)
       vxyzu(2,i) = leftstate(ivy)
       vxyzu(3,i) = leftstate(ivz)
       if (maxvxyzu >= 4) vxyzu(4,i) = uuleft
       if (mhd) Bxyz(1:3,i) = leftstate(iBx:iBz)
    endif
 enddo
 if (mhd) ihavesetupB = .true.

#ifdef NONIDEALMHD
 !Modifiy ion density from fraction to physical (for ambipolar diffusion)
 if (.not.iexist) rho_i_cnst = rho_i_cnst * rhozero
#endif

end subroutine setpart

!-----------------------------------------------------------------------
!+
!  Adjust the shock boundaries to allow for inflow/outflow
!+
!-----------------------------------------------------------------------
subroutine adjust_shock_boundaries(dxleft,dxright,radkern,vxleft,vxright, &
                                   densleft,densright,tmax,ndim)
 real,    intent(in)    :: dxleft,radkern,vxleft,vxright,densleft,densright,tmax
 real,    intent(out)   :: dxright
 integer, intent(in)    :: ndim
 real :: fac

 if (vxleft > tiny(vxleft)) then
    xleft = xleft - vxleft*tmax
 endif
 dxright = dxleft*(densleft/densright)**(1./ndim) ! NB: dxright here is only approximate
 if (vxright < -tiny(vxright)) then
    xright = xright - vxright*tmax
 endif
 ! try to give y boundary that is a multiple of 6 particle spacings in the low density part
 fac = -6.*(int(1.99*radkern/6.) + 1)*max(dxleft,dxright)
 if (use_closepacked) then
    yleft   = fac*sqrt(0.75)
    zleft   = fac*sqrt(6.)/3.
 else
    yleft   = fac
    zleft   = fac
 endif
 yright  = -yleft
 zright  = -zleft

end subroutine adjust_shock_boundaries

!-----------------------------------------------------------------------
!+
!  Choose which shock tube problem to set up
!+
!-----------------------------------------------------------------------
subroutine choose_shock (gamma,polyk,dtg,iexist)
 use io,        only:fatal,id,master
 use dim,       only:mhd,maxvxyzu,use_dust
 use eos,       only:equationofstate,ieos
 use physcon,   only:pi
<<<<<<< HEAD
 use options,   only:nfulldump,alpha,alphamax,alphaB,alphau
=======
 use options,   only:nfulldump,alpha,alphamax,alphaB,use_dustfrac
>>>>>>> bffc57ed
 use timestep,  only:dtmax,tmax
 use prompting, only:prompt
 use dust,      only:K_code,idrag
#ifdef NONIDEALMHD
 use nicil,       only:use_ohm,use_hall,use_ambi,eta_constant,eta_const_type, &
                       C_OR,C_HE,C_AD,C_nimhd,icnstphys,icnstsemi,icnst
#endif
 real,    intent(inout) :: gamma,polyk
 real,    intent(out)   :: dtg
 logical, intent(in)    :: iexist
 integer, parameter     :: nshocks = 11
 character(len=30)      :: shocks(nshocks)
 integer                :: i, choice,dust_method
 real                   :: const !, dxright
#ifdef NONIDEALMHD
 real                   :: gamma_AD,rho_i_cnst
#endif
 integer                :: relativistic_choice
 real                   :: uthermconst,densleft,densright,pondens,spsound,soundspeed
!
!--set default file output parameters
!
 if (.not. iexist) then
    tmax       = 0.20
    dtmax      = 0.01
    nfulldump  = 1
    alpha      = 1.0
    alphamax   = 1.0
    alphaB     = 1.0
#ifdef NONIDEALMHD
    use_ohm    = .false.
    use_hall   = .false.
    use_ambi   = .false.
    eta_constant = .true.
    eta_const_type = icnstsemi
#endif
 endif
 nx     = 256
 xleft  = -0.500
 yleft  = 0.0
 zleft  = 0.0
 xright = 0.0
 yright = 0.0
 zright = 0.0
 const  = sqrt(4.*pi)
!
!--list of shocks
!
 shocks(:) = 'none'
 shocks(1) = 'Sod shock'
 shocks(2) = 'Ryu 1a'
 shocks(3) = 'Ryu 1b'
 shocks(4) = 'Ryu 2a (w 7 discontinuities)'
 shocks(5) = 'Ryu 2b'
 shocks(6) = 'Brio-Wu (Ryu 5a)'
 shocks(7) = 'C-shock'
 shocks(8) = 'Steady shock'
 shocks(9) = 'Relativistic Sod shock'

 do i = 1, nshocks
    if (trim(shocks(i)) /= 'none') write(*,"(a5,i2,1x,a30)") 'Case ', i, shocks(i)
 enddo

 choice = 1
#ifdef MHD
#ifdef NONIDEALMHD
 choice = 7
#else
 choice = 6
#endif
#endif
#ifdef GR
 choice = 9
#endif
 call prompt('Enter shock choice',choice,1,nshocks)
 icase = choice

 if (id==master) write(*,"('Setting up ',a)") trim(shocks(choice))
 select case (choice)
 case(1)
    !--Sod shock
    shocktype = 'Sod shock'
    gamma      = 5./3.
    leftstate  = (/1.000,1.0,0.,0.,0.,0.,0.,0./)
    rightstate = (/0.125,0.1,0.,0.,0.,0.,0.,0./)
    if (maxvxyzu < 4) call fatal('setup','Sod shock tube requires ISOTHERMAL=no')
 case(2)
    !--Ryu et al. shock 1a
    shocktype = 'Ryu et al. shock 1a'
    nx          = 128
    if (.not. iexist) then
       tmax      =   0.08
       dtmax     =   0.004
    endif
    gamma      =   5./3.
    leftstate  = (/1.,20.,10.,0.,0.,5./const,5./const,0./)
    rightstate = (/1.,1.,-10.,0.,0.,5./const,5./const,0./)
 case(3)
    !--Ryu et al. shock 1b
    shocktype = 'Ryu et al. shock 1b'
    if (.not. iexist) then
       tmax      =   0.03
       dtmax     =   0.0015
    endif
    gamma      =  5./3.
    leftstate  = (/1.0,1. ,0.,0.,0.,5./const,5./const,0./)
    rightstate = (/0.1,10.,0.,0.,0.,5./const,2./const,0./)
 case(4)
    !--Ryu et al. shock 2a
    shocktype  = "Ryu et al. shock 2a (with 7 discontinuities)"
    gamma      = 5./3.
    leftstate  = (/1.08,0.95,1.2,0.01,0.5,2./const,3.6/const,2./const/)
    rightstate = (/1.  ,1.  ,0. ,0.  ,0. ,2./const,4.0/const,2./const/)
 case(5)
    !--Ryu et al. shock 2b
    shocktype = 'Ryu et al. shock 2b'
    if (.not. iexist) then
       tmax     =   0.035
       dtmax    =   0.00175
    endif
    gamma      = 5./3.
    leftstate  = (/1.0,1. ,0.,0.,0.,3./const,6./const,0./)
    rightstate = (/0.1,10.,0.,2.,1.,3./const,1./const,0./)
 case(6)
    !--Brio-Wu shock
    shocktype = 'Brio/Wu (Ryu/Jones shock 5a)'
    if (.not. iexist) then
       tmax    = 0.1
       dtmax   = 0.005
    endif
    gamma      = 2.0
    leftstate  = (/1.000,1.0,0.,0.,0.,0.75, 1.,0./)
    rightstate = (/0.125,0.1,0.,0.,0.,0.75,-1.,0./)
 case(7)
    !--C-shock
    shocktype = 'C-shock'
    if (.not. iexist) then
       tmax       = 4.0e6
       dtmax      = 1.0e4
       alpha      = 0.0
#ifdef NONIDEALMHD
       use_ambi   = .true.
       gamma_AD   = 1.0
       rho_i_cnst = 1.0d-5
       C_AD       = 1.0/(gamma_AD*rho_i_cnst)
       C_nimhd    = 0.25/pi
#endif
    endif
    gamma      =  1.0
    polyk      =  0.01
    leftstate  = (/1.,0.006, 4.45,0.,0.,1./sqrt(2.),1./sqrt(2.),0./)
    rightstate = (/1.,0.006,-4.45,0.,0.,1./sqrt(2.),1./sqrt(2.),0./)
    nx         = 200
    xleft      = -4.00d6
 case(8)
    !--Steady shock (Falle 2003)
#ifdef NONIDEALMHD
    shocktype = 'Steady shock with large Hall Effect (Falle 2003; fig 3)'
    if (.not. iexist) then
       use_ohm      = .true.
       use_hall     = .true.
       use_ambi     = .true.
       C_OR         =  1.12d-9
       C_HE         = -3.53d-2
       C_AD         =  7.83d-3
    endif
#else
    shocktype = 'Steady shock (Falle 2003)'
#endif
    if (.not. iexist) then
       tmax     = 1.0
       alpha    = 0.0
       alphamax = 1.0
       alphaB   = 1.0
    endif
    nx         = 512
    polyk      = 0.01
    gamma      =  1.0
    leftstate  = (/1.7942,0.017942,-0.9759,-0.6561,0.,1.,1.74885,0./)
    rightstate = (/1.    ,0.01    ,-1.7510, 0.    ,0.,1.,0.6    ,0./)
    xleft      = -2.0
 case(9)
    !--Sod shock
    relativistic_choice = 1
    shocktype = "Mildly-Relativistic Sod shock"
    gamma      = 5./3.
    alphau     = 0.1
    leftstate  = (/10.0,40./3.,0.,0.,0.,0.,0.,0./)
    rightstate = (/1.00,1.e-6 ,0.,0.,0.,0.,0.,0./)
    write(*,"(a5,i2,1x,a20)") 'Case ', 1, 'Mildly relativistic'
    write(*,"(a5,i2,1x,a20)") 'Case ', 2, 'Ultra relativistic'
    write(*,"(a5,i2,1x,a20)") 'Case ', 3, 'Isothermal'
    call prompt('Enter relativistic shock choice',relativistic_choice,1,3)
    select case(relativistic_choice)
    case(2)
       shocktype = "Ultra-Relativistic Sod shock"
       leftstate  = (/1.,1000.,0.,0.,0.,0.,0.,0./)
       rightstate = (/1.,0.01 ,0.,0.,0.,0.,0.,0./)
    case(3)
       shocktype = "Isothermal relativistic shock"
       ieos        = 4
       soundspeed  = 0.1
       call prompt('Enter sound speed',soundspeed,0.,1.)
       uthermconst = soundspeed**2/(gamma-1.-soundspeed**2)
       polyk       = uthermconst
       densleft    = 10.
       densright   = 1.
       call equationofstate(ieos,pondens,spsound,densleft,0.,0.,0.)
       if (abs(spsound/soundspeed)-1.>1.e-10) call fatal('setup','eos soundspeed does not match chosen sound speed')
       leftstate  = (/densleft,pondens*densleft,0.,0.,0.,0.,0.,0./)
       call equationofstate(ieos,pondens,spsound,densright,0.,0.,0.)
       rightstate = (/densright,pondens*densright,0.,0.,0.,0.,0.,0./)
       if (abs(spsound/soundspeed)-1.>1.e-10) call fatal('setup','eos soundspeed does not match chosen sound speed')
    case default
    end select
    if (maxvxyzu < 4) call fatal('setup','Sod shock tube requires ISOTHERMAL=no')
 end select

 call prompt('Enter resolution (number of particles in x) for left half (x<0)',nx,8)

 if (abs(xright)  < epsilon(xright))  xright  = -xleft

 if (use_dust) then
    !--shock setup currently does not support two-fluid dust
    dtg = 1.
    idrag = 2
    K_code = 1000.
    dust_method = 1
    call prompt('Which dust method do you want? (1=one fluid,2=two fluid)',dust_method,1,2)
    if (dust_method == 1) then
       use_dustfrac = .true.
    else
       use_dustfrac = .false.
    endif
    call prompt('Enter dust to gas ratio',dtg,0.)
    call prompt('Enter constant drag coefficient',K_code,0.)
 endif

 return
end subroutine choose_shock

!------------------------------------------
!+
!  Pretty-print the shock parameters
!+
!------------------------------------------
subroutine print_shock_params(nstates)
 integer, intent(in) :: nstates
 integer             :: i

 write(*,"(/,1x,'Setup_shock: ',a,/,8(11x,a4,' L: ',f8.3,' R:',f8.3,/))") &
    trim(shocktype),(trim(var_label(i)),leftstate(i),rightstate(i),i=1,nstates)

end subroutine print_shock_params

!------------------------------------------
!+
!  Function to return conserved density
!+
!------------------------------------------
real function get_conserved_density(state) result(rho)
 use dim, only:gr
 real, intent(in) :: state(max_states)
 real :: lorentz,v2

 if (gr) then
    v2 = dot_product(state(ivx:ivz),state(ivx:ivz))
    lorentz = 1./sqrt(1.-v2)
    rho = lorentz*state(idens)
 else
    rho = state(idens)
 endif

end function get_conserved_density

!------------------------------------------
!+
!  Write setup parameters to input file
!+
!------------------------------------------
subroutine write_setupfile(filename,iprint,numstates,gamma,polyk,dtg)
 use infile_utils, only:write_inopt
 use dim,          only:tagline,maxvxyzu
 use options,      only:use_dustfrac
 integer,          intent(in) :: iprint,numstates
 real,             intent(in) :: gamma,polyk,dtg
 character(len=*), intent(in) :: filename
 integer, parameter           :: lu = 20
 integer                      :: i,ierr1,ierr2,dust_method

 write(iprint,"(a)") ' Writing '//trim(filename)//' with initial left/right states'
 open(unit=lu,file=filename,status='replace',form='formatted')
 write(lu,"(a)") '# '//trim(tagline)
 write(lu,"(a)") '# input file for Phantom shock tube setup'

 write(lu,"(/,a)") '# shock tube name'
 call write_inopt(trim(shocktype),'name','',lu,ierr1)

 write(lu,"(/,a)") '# shock tube'
 do i=1,numstates
    call write_inopt(leftstate(i), trim(var_label(i))//'left', trim(var_label(i))//' (left)', lu,ierr1)
    call write_inopt(rightstate(i),trim(var_label(i))//'right',trim(var_label(i))//' (right)',lu,ierr2)
    if (ierr1 /= 0 .or. ierr2 /= 0) write(*,*) 'ERROR writing '//trim(var_label(i))
 enddo

 write(lu,"(/,a)") '# boundaries'
 call write_inopt(xleft,'xleft','x min boundary',lu,ierr1)
 call write_inopt(xright,'xright','x max boundary',lu,ierr2)
 if (ierr1 /= 0 .or. ierr2 /= 0) write(*,*) 'ERROR writing xmin, xmax'

 write(lu,"(/,a)") '# resolution'
 call write_inopt(nx,'nx','resolution (number of particles in x) for -xleft < x < xshock',lu,ierr1)
 if (ierr1 /= 0) write(*,*) 'ERROR writing nx'

 write(lu,"(/,a)") '# Equation-of-state properties'
 call write_inopt(gamma,'gamma','Adiabatic index',lu,ierr1)
 if (maxvxyzu==3) then
    call write_inopt(polyk,'polyk','square of the isothermal sound speed',lu,ierr1)
 endif
 if (ierr1 /= 0 .or. ierr2 /= 0) write(*,*) 'ERROR writing gamma, polyk'

 if (use_dustfrac) then
    write(lu,"(/,a)") '# dust properties'
    call write_inopt(dtg,'dtg','Dust to gas ratio',lu,ierr1)
    if (ierr1 /= 0) write(*,*) 'ERROR writing dtg'
 endif

 close(unit=lu)

end subroutine write_setupfile

!------------------------------------------
!+
!  Read setup parameters from input file
!+
!------------------------------------------
subroutine read_setupfile(filename,iprint,numstates,gamma,polyk,dtg,ierr)
 use infile_utils, only:open_db_from_file,inopts,close_db,read_inopt
 use dim,          only:maxvxyzu
 use options,      only:use_dustfrac
 character(len=*), intent(in)  :: filename
 integer,          parameter   :: lu = 21
 integer,          intent(in)  :: iprint,numstates
 integer,          intent(out) :: ierr
 real,             intent(out) :: gamma,polyk,dtg
 integer                       :: i,nerr,dust_method
 type(inopts), allocatable     :: db(:)

 call open_db_from_file(db,filename,lu,ierr)
 if (ierr /= 0) return
 write(iprint, '(1x,2a)') 'Setup_shock: Reading setup options from ',trim(filename)

 nerr = 0
 shocktype = "Name not read from .setup"
 call read_inopt(shocktype,'name',db)
 do i=1,numstates
    call read_inopt(leftstate(i), trim(var_label(i))//'left',db,errcount=nerr)
    call read_inopt(rightstate(i),trim(var_label(i))//'right',db,errcount=nerr)
 enddo
 call read_inopt(xleft,'xleft',db,errcount=nerr)
 call read_inopt(xright,'xright',db,min=xleft,errcount=nerr)
 call read_inopt(nx,'nx',db,min=8,errcount=nerr)

 call read_inopt(gamma,'gamma',db,min=1.,errcount=nerr)
 if (maxvxyzu==3) call read_inopt(polyk,'polyk',db,min=0.,errcount=nerr)

 if (use_dustfrac) then
    call read_inopt(dtg,'dtg',db,min=0.,errcount=nerr)
 endif

 if (nerr > 0) then
    print "(1x,a,i2,a)",'Setup_shock: ',nerr,' error(s) during read of setup file'
    ierr = 1
 endif

 call close_db(db)

end subroutine read_setupfile
!-----------------------------------------------------------------------
end module setup<|MERGE_RESOLUTION|>--- conflicted
+++ resolved
@@ -79,12 +79,8 @@
  use kernel,       only:radkern,hfact_default
  use timestep,     only:tmax
  use prompting,    only:prompt
-<<<<<<< HEAD
- use set_dust,     only:set_dustfrac_from_inopts
+ use set_dust,     only:set_dustfrac
  use units,        only:set_units
-=======
- use set_dust,     only:set_dustfrac
->>>>>>> bffc57ed
 #ifdef NONIDEALMHD
  use nicil,          only:rho_i_cnst
 #endif
@@ -341,11 +337,8 @@
  use dim,       only:mhd,maxvxyzu,use_dust
  use eos,       only:equationofstate,ieos
  use physcon,   only:pi
-<<<<<<< HEAD
- use options,   only:nfulldump,alpha,alphamax,alphaB,alphau
-=======
  use options,   only:nfulldump,alpha,alphamax,alphaB,use_dustfrac
->>>>>>> bffc57ed
+ use options,   only:alphau
  use timestep,  only:dtmax,tmax
  use prompting, only:prompt
  use dust,      only:K_code,idrag
