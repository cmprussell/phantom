!--------------------------------------------------------------------------!
! The Phantom Smoothed Particle Hydrodynamics code, by Daniel Price et al. !
! Copyright (c) 2007-2020 The Authors (see AUTHORS)                        !
! See LICENCE file for usage and distribution conditions                   !
! http://phantomsph.bitbucket.io/                                          !
!--------------------------------------------------------------------------!
!+
!  MODULE: setup
!
!  DESCRIPTION:
!   Setup for 3D shock tube tests
!
!  REFERENCES: None
!
!  OWNER: Daniel Price
!
!  $Id$
!
!  RUNTIME PARAMETERS:
!    dtg         -- Dust to gas ratio
!    dust_method -- 1=one fluid, 2=two fluid
!    gamma       -- Adiabatic index
!    nx          -- resolution (number of particles in x) for -xleft < x < xshock
!    polyk       -- square of the isothermal sound speed
!    xleft       -- x min boundary
!    xright      -- x max boundary
!
!  DEPENDENCIES: boundary, dim, dust, eos, infile_utils, io, kernel,
!    mpiutils, nicil, options, part, physcon, prompting, set_dust,
!    setup_params, timestep, unifdis, units
!+
!--------------------------------------------------------------------------
module setup
 implicit none
 integer :: nx, icase, dust_method
 real    :: xleft, xright, yleft, yright, zleft, zright
 real    :: dxleft
 character(len=100) :: shocktype
 character(len=100) :: latticetype = 'closepacked'
 logical :: use_closepacked

 integer, parameter :: max_states = 8
 integer            :: nstates
 integer, parameter :: &
    idens = 1, &
    ipr   = 2, &
    ivx   = 3, &
    ivy   = 4, &
    ivz   = 5, &
    iBx   = 6, &
    iBy   = 7, &
    iBz   = 8

 character(len=4), parameter :: var_label(max_states) = &
   (/'dens','pr  ','vx  ','vy  ','vz  ','Bx  ','By  ','Bz  '/)

 real :: leftstate(max_states), rightstate(max_states)

 public  :: setpart

 private

contains

!----------------------------------------------------------------
!+
!  setup for shock tube problems in 3D
!+
!----------------------------------------------------------------
subroutine setpart(id,npart,npartoftype,xyzh,massoftype,vxyzu,polyk,gamma,hfact,time,fileprefix)
 use setup_params, only:rhozero,npart_total,ihavesetupB
 use io,           only:fatal,master,iprint,error
 use unifdis,      only:set_unifdis,get_ny_nz_closepacked
 use boundary,     only:xmin,ymin,zmin,xmax,ymax,zmax,set_boundary
 use mpiutils,     only:bcast_mpi
 use dim,          only:maxvxyzu,ndim,mhd,use_dust
 use options,      only:use_dustfrac
 use part,         only:labeltype,set_particle_type,igas,iboundary,hrho,Bxyz,mhd,periodic,dustfrac,gr
 use kernel,       only:radkern,hfact_default
 use timestep,     only:tmax
 use prompting,    only:prompt
 use set_dust,     only:set_dustfrac
 use units,        only:set_units
#ifdef NONIDEALMHD
 use nicil,          only:rho_i_cnst
#endif
 integer,           intent(in)    :: id
 integer,           intent(out)   :: npartoftype(:)
 integer,           intent(inout) :: npart
 real,              intent(out)   :: xyzh(:,:)
 real,              intent(out)   :: vxyzu(:,:)
 real,              intent(out)   :: massoftype(:)
 real,              intent(out)   :: polyk,gamma,hfact
 real,              intent(inout) :: time
 character(len=20), intent(in)    :: fileprefix
 real                             :: totmass
 real                             :: xminleft(ndim),xmaxleft(ndim),xminright(ndim),xmaxright(ndim)
 real                             :: delta,gam1,xshock,fac,dtg
 real                             :: uuleft,uuright,volume,xbdyleft,xbdyright,dxright,rholeft,rhoright
 integer                          :: i,ierr,nbpts,ny,nz
 character(len=120)               :: shkfile, filename
 logical                          :: iexist

 if (gr) call set_units(G=1.,c=1.)

 !
 ! quit if not periodic
 !
 if (.not.periodic) call fatal('setup','require PERIODIC=yes')
 !
 ! verify a legitimate lattice type has been chosen
 !
 if (trim(latticetype)/='random' .and. trim(latticetype)/='cubic' .and. &
     trim(latticetype)/='closepacked' .and. trim(latticetype)/='hcp') then
    call fatal('setup','invalid lattice type')
 endif
 if (trim(latticetype)=='closepacked') then
    use_closepacked = .true.
 else
    use_closepacked = .false.
 endif
 !
 ! determine if an .in file exists
 !
 filename=trim(fileprefix)//'.in'
 inquire(file=filename,exist=iexist)
 !
 ! general parameters
 !
 time  = 0.0
 gamma = 5.0/3.0
 polyk = 0.1
 if (.not.iexist) hfact = hfact_default
 nstates = max_states
 if (.not.mhd) nstates = max_states - 3
 if (use_dust) dust_method = 1 ! one fluid by default
 !
 ! setup particles
 !
 npart          = 0
 npart_total    = 0
 npartoftype(:) = 0

 !--zero dust to gas ratio in case dust is not being used
 dtg = 0.
 !
 ! read shock parameters from the .setup file.
 ! if file does not exist, then ask for user input
 !
 shkfile = trim(fileprefix)//'.setup'
 call read_setupfile(shkfile,iprint,nstates,gamma,polyk,dtg,ierr)
 if (ierr /= 0 .and. id==master) then
    call choose_shock(gamma,polyk,dtg,iexist) ! Choose shock
    call write_setupfile(shkfile,iprint,nstates,gamma,polyk,dtg)       ! write shock file with defaults
 endif
<<<<<<< HEAD
 dxleft = -xleft/float(nx)
 xshock = 0.5*(xleft + xright)

 rholeft  = get_conserved_density(leftstate)
 rhoright = get_conserved_density(rightstate)

=======
 !
 ! choose dust method (from .setup file)
 !
 use_dustfrac = (dust_method == 1)
>>>>>>> 47e2224e
 !
 ! adjust boundaries to allow space for boundary particles and inflow
 !
 dxleft = -xleft/float(nx)
 xshock = 0.5*(xleft + xright)
 call adjust_shock_boundaries(dxleft,dxright,radkern, &
      leftstate(ivx),rightstate(ivx),rholeft,rhoright,tmax,ndim)
 !
 ! print setup parameters
 !
 if (id==master) call print_shock_params(nstates)
 !
 ! set domain boundaries - use a longer box in x direction since
 ! it is not actually periodic in x
 !
 call set_boundary(xleft-1000.*dxleft,xright+1000.*dxright,yleft,yright,zleft,zright)
 !
 ! set limits of the different domains
 !
 xminleft(:)  = (/xleft,ymin,zmin/)
 xmaxleft(:)  = (/xright,ymax,zmax/)
 xminright(:) = (/xleft,ymin,zmin/)
 xmaxright(:) = (/xright,ymax,zmax/)
 if ( (ymax-ymin) > (xmax-xmin) ) call fatal('setup','(ymax-ymin) > (xmax-xmin), but shock is in x-direction')
 if ( (zmax-zmin) > (xmax-xmin) ) call fatal('setup','(zmax-zmin) > (xmax-xmin), but shock is in x-direction')
 !
 ! setup the particles
 !
 if (abs(rholeft-rhoright) > epsilon(0.)) then
    ! then divide the x axis into two halves at xshock
    xmaxleft(1)  = xshock
    xminright(1) = xshock
    write(iprint,'(1x,3(a,es16.8))') 'Setup_shock: left half  ',xminleft(1), ' to ',xmaxleft(1), ' with dx_left  = ',dxleft

    ! set up a uniform lattice
    call set_unifdis(latticetype,id,master,xminleft(1),xmaxleft(1),xminleft(2), &
                     xmaxleft(2),xminleft(3),xmaxleft(3),dxleft,hfact,npart,xyzh)  ! set left half

    ! set particle mass
    volume           = product(xmaxleft-xminleft)
<<<<<<< HEAD
    totmass          = volume*rholeft*(1. + dtg)
=======
    totmass          = volume*leftstate(idens)
    if (use_dustfrac) totmass = totmass*(1. + dtg)
>>>>>>> 47e2224e
    massoftype(igas) = totmass/npart
    if (id==master) print*,' particle mass = ',massoftype(igas)

    if (use_closepacked) then
       ! now adjust spacing on right hand side to get correct density given the particle mass
       volume  = product(xmaxright - xminright)
<<<<<<< HEAD
       totmass = volume*rhoright*(1. + dtg)
=======
       totmass = volume*rightstate(idens)
       if (use_dustfrac) totmass = totmass*(1. + dtg)
>>>>>>> 47e2224e
       call get_ny_nz_closepacked(dxright,xminright(2),xmaxright(2),xminright(3),xmaxright(3),ny,nz)
       dxright = (xmaxright(1) - xminright(1))/((totmass/massoftype(igas))/(ny*nz))
    endif

    ! now set up box for right half
    write(iprint,'(1x,3(a,es16.8))') 'Setup_shock: right half ',xminright(1),' to ',xmaxright(1),' with dx_right = ',dxright

    call set_unifdis(latticetype,id,master,xminright(1),xmaxright(1), &
         xminright(2),xmaxright(2),xminright(3),xmaxright(3),dxright,hfact,npart,xyzh,npy=ny,npz=nz) ! set right half

    ! define rhozero as average density; required for certain simulations (e.g. non-ideal MHD with constant resistivity)
    rhozero = (rholeft*product(xmaxleft-xminleft) + rhoright*product(xmaxright - xminright)) &
               / product(xmaxright - xminleft)
 else  ! set all of volume if densities are equal
    write(iprint,'(3(a,es16.8))') 'Setup_shock: one density  ',xminleft(1), ' to ',xmaxright(1), ' with dx  = ',dxleft
    call set_unifdis(latticetype,id,master,xminleft(1),xmaxleft(1),xminleft(2), &
                     xmaxleft(2),xminleft(3),xmaxleft(3),dxleft,hfact,npart,xyzh)
    volume           = product(xmaxleft-xminleft)
    rhozero          = rholeft
    dxright          = dxleft
    massoftype(igas) = rholeft*volume/real(npart)
 endif
 !
 ! Fix the particles near x-boundary; else define as gas
 !
 nbpts     = 0
 fac       = nint(2.01*radkern*hfact)
 xbdyleft  = fac*dxleft
 xbdyright = fac*dxright
 dustfrac  = 0.
 do i=1,npart
    if ( (xyzh(1,i) < (xminleft (1) + xbdyleft ) ) .or. &
         (xyzh(1,i) > (xmaxright(1) - xbdyright) ) ) then
       call set_particle_type(i,iboundary)
       nbpts = nbpts + 1
    else
       call set_particle_type(i,igas)
    endif
    !
    ! one fluid dust: set dust fraction on gas particles
    !
    if (use_dustfrac) call set_dustfrac(dtg,dustfrac(:,i))
 enddo
 massoftype(iboundary)  = massoftype(igas)
 npartoftype(iboundary) = nbpts
 npartoftype(igas)      = npart - nbpts
 write(iprint,'(1x,a,i8)') 'Setup_shock: npart     = ',npart
 write(iprint,'(1x,a,i8)') 'Setup_shock: ngas      = ',npartoftype(igas)
 write(iprint,'(1x,a,i8)') 'Setup_shock: nboundary = ',nbpts
 !
 ! now set particle properties
 !
 gam1 = gamma - 1.
 if (abs(gam1) > 1.e-3) then
    uuleft  = leftstate(ipr)/(gam1*leftstate(idens))
    uuright = rightstate(ipr)/(gam1*rightstate(idens))
 else
    uuleft  = 3.*leftstate(ipr)/(2.*leftstate(idens))
    uuright = 3.*rightstate(ipr)/(2.*rightstate(idens))
 endif

 Bxyz = 0.
 vxyzu = 0.
 do i=1,npart
    delta = xyzh(1,i) - xshock
    if (delta > 0.) then
       xyzh(4,i)  = hrho(rhoright,massoftype(igas))
       vxyzu(1,i) = rightstate(ivx)
       vxyzu(2,i) = rightstate(ivy)
       vxyzu(3,i) = rightstate(ivz)
       if (maxvxyzu >= 4) vxyzu(4,i) = uuright
       if (mhd) Bxyz(1:3,i) = rightstate(iBx:iBz)
    else
       xyzh(4,i)  = hrho(rholeft,massoftype(igas))
       vxyzu(1,i) = leftstate(ivx)
       vxyzu(2,i) = leftstate(ivy)
       vxyzu(3,i) = leftstate(ivz)
       if (maxvxyzu >= 4) vxyzu(4,i) = uuleft
       if (mhd) Bxyz(1:3,i) = leftstate(iBx:iBz)
    endif
 enddo
 if (mhd) ihavesetupB = .true.
 !
 ! set up dust (as separate set of particles)
 !
 if (use_dust .and. .not.use_dustfrac) then
    if (dtg > 0.) call set_dust_particles(dtg,npart,npartoftype,massoftype,xyzh,vxyzu,ierr)
    if (ierr /= 0) call error('setup','could not set up dust particles')
 endif
 write(iprint,'(1x,a,es16.8)') 'Setup_shock: mass of gas & boundary particles   = ', massoftype(igas)

#ifdef NONIDEALMHD
 !Modify ion density from fraction to physical (for ambipolar diffusion)
 if (.not.iexist) rho_i_cnst = rho_i_cnst * rhozero
#endif

end subroutine setpart

!-----------------------------------------------------------------------
!+
!  Adjust the shock boundaries to allow for inflow/outflow
!+
!-----------------------------------------------------------------------
subroutine adjust_shock_boundaries(dxleft,dxright,radkern,vxleft,vxright, &
                                   densleft,densright,tmax,ndim)
 real,    intent(in)    :: dxleft,radkern,vxleft,vxright,densleft,densright,tmax
 real,    intent(out)   :: dxright
 integer, intent(in)    :: ndim
 real :: fac

 if (vxleft > tiny(vxleft)) then
    xleft = xleft - vxleft*tmax
 endif
 dxright = dxleft*(densleft/densright)**(1./ndim) ! NB: dxright here is only approximate
 if (vxright < -tiny(vxright)) then
    xright = xright - vxright*tmax
 endif
 ! try to give y boundary that is a multiple of 6 particle spacings in the low density part
 fac = -6.*(int(1.99*radkern/6.) + 1)*max(dxleft,dxright)
 if (use_closepacked) then
    yleft   = fac*sqrt(0.75)
    zleft   = fac*sqrt(6.)/3.
 else
    yleft   = fac
    zleft   = fac
 endif
 yright  = -yleft
 zright  = -zleft

end subroutine adjust_shock_boundaries

!-----------------------------------------------------------------------
!+
!  setup dust particles (at the moment setup only allows for fixed
!  dust-to-gas ratio, so we just make copies of the gas particles)
!+
!-----------------------------------------------------------------------
subroutine set_dust_particles(dtg,npart,npartoftype,massoftype,xyzh,vxyzu,ierr)
 use part, only:iamtype,iphase,maxp,maxphase,igas,idust,iboundary,idustbound,set_particle_type
 use io,   only:iprint
 real,    intent(in)    :: dtg
 integer, intent(inout) :: npart
 integer, intent(inout) :: npartoftype(:)
 real,    intent(inout) :: massoftype(:),xyzh(:,:),vxyzu(:,:)
 integer, intent(out)   :: ierr
 integer :: i,j

 if (maxphase /= maxp) then
    print "(a)",' ERROR: cannot set dust particles (iphase not stored)'
    ierr = -1
    return
 endif
 ierr = 0
 j = npart
 do i=1,npart
    if (j+1 > maxp) then
       print*,' error: memory allocation too small for dust particles'
       npartoftype(idust) = 0
       ierr = 1
       return
    endif
    select case(iamtype(iphase(i)))
    case(igas)
       npartoftype(idust) = npartoftype(idust) + 1
       j = j + 1
       xyzh(:,j) = xyzh(:,i)
       vxyzu(1:3,j) = vxyzu(1:3,i)
       call set_particle_type(j,idust)
    case(iboundary)
       npartoftype(idustbound) = npartoftype(idustbound) + 1
       j = j + 1
       xyzh(:,j) = xyzh(:,i)
       vxyzu(1:3,j) = vxyzu(1:3,i)
       call set_particle_type(j,idustbound)
    end select
 enddo
 massoftype(idust) = dtg*massoftype(igas)
 massoftype(idustbound) = massoftype(idust)
 write(iprint,'(1x,a,i8)') 'Setup_shock: ndust     = ',npartoftype(idust)
 write(iprint,'(1x,a,i8)') 'Setup_shock: ndustbound= ',npartoftype(idustbound)
 write(iprint,'(1x,a,es16.8,/)') 'Setup_shock: mass of dust & dust boundary parts = ', massoftype(idust)

 npart = npart + npartoftype(idust) + npartoftype(idustbound)

end subroutine set_dust_particles


!-----------------------------------------------------------------------
!+
!  Choose which shock tube problem to set up
!+
!-----------------------------------------------------------------------
subroutine choose_shock (gamma,polyk,dtg,iexist)
 use io,        only:fatal,id,master
 use dim,       only:mhd,maxvxyzu,use_dust
 use eos,       only:equationofstate,ieos
 use physcon,   only:pi,Rg,au,solarm
 use options,   only:nfulldump,alpha,alphamax,alphaB,use_dustfrac
 use options,   only:alphau
 use timestep,  only:dtmax,tmax
 use prompting, only:prompt
 use dust,      only:K_code,idrag
 use eos,       only:gmw
 use units,     only:set_units,udist,utime,unit_density,unit_pressure
#ifdef NONIDEALMHD
 use nicil,       only:use_ohm,use_hall,use_ambi,eta_constant,eta_const_type, &
                       C_OR,C_HE,C_AD,C_nimhd,icnstphys,icnstsemi,icnst
#endif
 real,    intent(inout) :: gamma,polyk
 real,    intent(out)   :: dtg
 logical, intent(in)    :: iexist
 integer, parameter     :: nshocks = 11
 character(len=30)      :: shocks(nshocks)
 integer                :: i,choice
 real                   :: const,uu,dens,pres,Tgas !, dxright
#ifdef NONIDEALMHD
 real                   :: gamma_AD,rho_i_cnst
#endif
 integer                :: relativistic_choice
 real                   :: uthermconst,densleft,densright,pondens,spsound,soundspeed
!
!--set default file output parameters
!
 if (.not. iexist) then
    tmax       = 0.20
    dtmax      = 0.01
    nfulldump  = 1
    alpha      = 1.0
    alphamax   = 1.0
    alphaB     = 1.0
#ifdef NONIDEALMHD
    use_ohm    = .false.
    use_hall   = .false.
    use_ambi   = .false.
    eta_constant = .true.
    eta_const_type = icnstsemi
#endif
 endif
 nx     = 256
 xleft  = -0.500
 yleft  = 0.0
 zleft  = 0.0
 xright = 0.0
 yright = 0.0
 zright = 0.0
 const  = sqrt(4.*pi)
!
!--list of shocks
!
 shocks(:) = 'none'
 shocks(1) = 'Sod shock'
 shocks(2) = 'Ryu 1a'
 shocks(3) = 'Ryu 1b'
 shocks(4) = 'Ryu 2a (w 7 discontinuities)'
 shocks(5) = 'Ryu 2b'
 shocks(6) = 'Brio-Wu (Ryu 5a)'
 shocks(7) = 'C-shock'
 shocks(8) = 'Steady shock'
 shocks(9) = 'Radiation shock'
 shocks(10) = 'Relativistic Sod shock'

 do i = 1, nshocks
    if (trim(shocks(i)) /= 'none') write(*,"(a5,i2,1x,a30)") 'Case ', i, shocks(i)
 enddo

 choice = 1
#ifdef MHD
#ifdef NONIDEALMHD
 choice = 7
#else
 choice = 6
#endif
#endif
#ifdef GR
 choice = 10
#endif
 call prompt('Enter shock choice',choice,1,nshocks)
 icase = choice

 if (id==master) write(*,"('Setting up ',a)") trim(shocks(choice))
 select case (choice)
 case(1)
    !--Sod shock
    shocktype = 'Sod shock'
    gamma      = 5./3.
    leftstate  = (/1.000,1.0,0.,0.,0.,0.,0.,0./)
    rightstate = (/0.125,0.1,0.,0.,0.,0.,0.,0./)
    if (maxvxyzu < 4) call fatal('setup','Sod shock tube requires ISOTHERMAL=no')
 case(2)
    !--Ryu et al. shock 1a
    shocktype = 'Ryu et al. shock 1a'
    nx          = 128
    if (.not. iexist) then
       tmax      =   0.08
       dtmax     =   0.004
    endif
    gamma      =   5./3.
    leftstate  = (/1.,20.,10.,0.,0.,5./const,5./const,0./)
    rightstate = (/1.,1.,-10.,0.,0.,5./const,5./const,0./)
 case(3)
    !--Ryu et al. shock 1b
    shocktype = 'Ryu et al. shock 1b'
    if (.not. iexist) then
       tmax      =   0.03
       dtmax     =   0.0015
    endif
    gamma      =  5./3.
    leftstate  = (/1.0,1. ,0.,0.,0.,5./const,5./const,0./)
    rightstate = (/0.1,10.,0.,0.,0.,5./const,2./const,0./)
 case(4)
    !--Ryu et al. shock 2a
    shocktype  = "Ryu et al. shock 2a (with 7 discontinuities)"
    gamma      = 5./3.
    leftstate  = (/1.08,0.95,1.2,0.01,0.5,2./const,3.6/const,2./const/)
    rightstate = (/1.  ,1.  ,0. ,0.  ,0. ,2./const,4.0/const,2./const/)
 case(5)
    !--Ryu et al. shock 2b
    shocktype = 'Ryu et al. shock 2b'
    if (.not. iexist) then
       tmax     =   0.035
       dtmax    =   0.00175
    endif
    gamma      = 5./3.
    leftstate  = (/1.0,1. ,0.,0.,0.,3./const,6./const,0./)
    rightstate = (/0.1,10.,0.,2.,1.,3./const,1./const,0./)
 case(6)
    !--Brio-Wu shock
    shocktype = 'Brio/Wu (Ryu/Jones shock 5a)'
    if (.not. iexist) then
       tmax    = 0.1
       dtmax   = 0.005
    endif
    gamma      = 2.0
    leftstate  = (/1.000,1.0,0.,0.,0.,0.75, 1.,0./)
    rightstate = (/0.125,0.1,0.,0.,0.,0.75,-1.,0./)
 case(7)
    !--C-shock
    shocktype = 'C-shock'
    if (.not. iexist) then
       tmax       = 4.0e6
       dtmax      = 1.0e4
       alpha      = 0.0
#ifdef NONIDEALMHD
       use_ambi   = .true.
       gamma_AD   = 1.0
       rho_i_cnst = 1.0d-5
       C_AD       = 1.0/(gamma_AD*rho_i_cnst)
       C_nimhd    = 0.25/pi
#endif
    endif
    gamma      =  1.0
    polyk      =  0.01
    leftstate  = (/1.,0.006, 4.45,0.,0.,1./sqrt(2.),1./sqrt(2.),0./)
    rightstate = (/1.,0.006,-4.45,0.,0.,1./sqrt(2.),1./sqrt(2.),0./)
    nx         = 200
    xleft      = -4.00d6
 case(8)
    !--Steady shock (Falle 2003)
#ifdef NONIDEALMHD
    shocktype = 'Steady shock with large Hall Effect (Falle 2003; fig 3)'
    if (.not. iexist) then
       use_ohm      = .true.
       use_hall     = .true.
       use_ambi     = .true.
       C_OR         =  1.12d-9
       C_HE         = -3.53d-2
       C_AD         =  7.83d-3
    endif
#else
    shocktype = 'Steady shock (Falle 2003)'
#endif
    if (.not. iexist) then
       tmax     = 1.0
       alpha    = 0.0
       alphamax = 1.0
       alphaB   = 1.0
    endif
    nx         = 512
    polyk      = 0.01
    gamma      = 1.0
    leftstate  = (/1.7942,0.017942,-0.9759,-0.6561,0.,1.,1.74885,0./)
    rightstate = (/1.    ,0.01    ,-1.7510, 0.    ,0.,1.,0.6    ,0./)
    xleft      = -2.0
 case(9)
    shocktype = 'Radiation shock'

    call set_units(dist=au,mass=solarm,G=1.d0)
    gamma = 5./3.
    gmw   = 2.1
    Tgas  = 1500.
    uu    = Tgas*Rg/(gamma - 1.0)/gmw
    dens  = 1.e-10
    pres  = (gamma-1.)*uu*dens/unit_pressure
    dens  = dens/unit_density
    ! (/'dens','pr  ','vx  ','vy  ','vz  ','Bx  ','By  ','Bz  '/)
    leftstate  = (/dens, pres,  3.2e5/(udist/utime), 0.,0.,0.,0.,0./)
    rightstate = (/dens, pres, -3.2e5/(udist/utime), 0.,0.,0.,0.,0./)
    xright     =  1e15/udist
    xleft      = -1e15/udist
    tmax       = 1e9/utime
    dtmax      = 1e7/utime
 case(10)
    !--Sod shock
    relativistic_choice = 1
    shocktype = "Mildly-Relativistic Sod shock"
    gamma      = 5./3.
    alphau     = 0.1
    leftstate  = (/10.0,40./3.,0.,0.,0.,0.,0.,0./)
    rightstate = (/1.00,1.e-6 ,0.,0.,0.,0.,0.,0./)
    write(*,"(a5,i2,1x,a20)") 'Case ', 1, 'Mildly relativistic'
    write(*,"(a5,i2,1x,a20)") 'Case ', 2, 'Ultra relativistic'
    write(*,"(a5,i2,1x,a20)") 'Case ', 3, 'Isothermal'
    call prompt('Enter relativistic shock choice',relativistic_choice,1,3)
    select case(relativistic_choice)
    case(2)
       shocktype = "Ultra-Relativistic Sod shock"
       leftstate  = (/1.,1000.,0.,0.,0.,0.,0.,0./)
       rightstate = (/1.,0.01 ,0.,0.,0.,0.,0.,0./)
    case(3)
       shocktype = "Isothermal relativistic shock"
       ieos        = 4
       soundspeed  = 0.1
       call prompt('Enter sound speed',soundspeed,0.,1.)
       uthermconst = soundspeed**2/(gamma-1.-soundspeed**2)
       polyk       = uthermconst
       densleft    = 10.
       densright   = 1.
       call equationofstate(ieos,pondens,spsound,densleft,0.,0.,0.)
       if (abs(spsound/soundspeed)-1.>1.e-10) call fatal('setup','eos soundspeed does not match chosen sound speed')
       leftstate  = (/densleft,pondens*densleft,0.,0.,0.,0.,0.,0./)
       call equationofstate(ieos,pondens,spsound,densright,0.,0.,0.)
       rightstate = (/densright,pondens*densright,0.,0.,0.,0.,0.,0./)
       if (abs(spsound/soundspeed)-1.>1.e-10) call fatal('setup','eos soundspeed does not match chosen sound speed')
    case default
    end select
    if (maxvxyzu < 4) call fatal('setup','Sod shock tube requires ISOTHERMAL=no')
 end select

 call prompt('Enter resolution (number of particles in x) for left half (x<0)',nx,8)

 if (abs(xright)  < epsilon(xright))  xright  = -xleft

 if (use_dust) then
    !--shock setup supports both one-fluid and two-fluid dust
    dtg = 1.
    idrag = 2
    K_code = 1000.
    call prompt('Which dust method do you want? (1=one fluid,2=two fluid)',dust_method,1,2)
    use_dustfrac = (dust_method == 1)
    call prompt('Enter dust to gas ratio',dtg,0.)
    call prompt('Enter constant drag coefficient',K_code(1),0.)
 endif

 return
end subroutine choose_shock

!------------------------------------------
!+
!  Pretty-print the shock parameters
!+
!------------------------------------------
subroutine print_shock_params(nstates)
 integer, intent(in) :: nstates
 integer             :: i

 write(*,"(/,1x,'Setup_shock: ',a,/,8(11x,a4,' L: ',f8.3,' R:',f8.3,/))") &
    trim(shocktype),(trim(var_label(i)),leftstate(i),rightstate(i),i=1,nstates)

end subroutine print_shock_params

!------------------------------------------
!+
!  Function to return conserved density
!+
!------------------------------------------
real function get_conserved_density(state) result(rho)
 use dim, only:gr
 real, intent(in) :: state(max_states)
 real :: lorentz,v2

 if (gr) then
    v2 = dot_product(state(ivx:ivz),state(ivx:ivz))
    lorentz = 1./sqrt(1.-v2)
    rho = lorentz*state(idens)
 else
    rho = state(idens)
 endif

end function get_conserved_density

!------------------------------------------
!+
!  Write setup parameters to input file
!+
!------------------------------------------
subroutine write_setupfile(filename,iprint,numstates,gamma,polyk,dtg)
 use infile_utils, only:write_inopt
 use dim,          only:tagline,maxvxyzu,use_dust
 integer,          intent(in) :: iprint,numstates
 real,             intent(in) :: gamma,polyk,dtg
 character(len=*), intent(in) :: filename
 integer, parameter           :: lu = 20
 integer                      :: i,ierr1,ierr2

 write(iprint,"(a)") ' Writing '//trim(filename)//' with initial left/right states'
 open(unit=lu,file=filename,status='replace',form='formatted')
 write(lu,"(a)") '# '//trim(tagline)
 write(lu,"(a)") '# input file for Phantom shock tube setup'

 write(lu,"(/,a)") '# shock tube name'
 call write_inopt(trim(shocktype),'name','',lu,ierr1)

 write(lu,"(/,a)") '# shock tube'
 do i=1,numstates
    call write_inopt(leftstate(i), trim(var_label(i))//'left', trim(var_label(i))//' (left)', lu,ierr1)
    call write_inopt(rightstate(i),trim(var_label(i))//'right',trim(var_label(i))//' (right)',lu,ierr2)
    if (ierr1 /= 0 .or. ierr2 /= 0) write(*,*) 'ERROR writing '//trim(var_label(i))
 enddo

 write(lu,"(/,a)") '# boundaries'
 call write_inopt(xleft,'xleft','x min boundary',lu,ierr1)
 call write_inopt(xright,'xright','x max boundary',lu,ierr2)
 if (ierr1 /= 0 .or. ierr2 /= 0) write(*,*) 'ERROR writing xmin, xmax'

 write(lu,"(/,a)") '# resolution'
 call write_inopt(nx,'nx','resolution (number of particles in x) for -xleft < x < xshock',lu,ierr1)
 if (ierr1 /= 0) write(*,*) 'ERROR writing nx'

 write(lu,"(/,a)") '# Equation-of-state properties'
 call write_inopt(gamma,'gamma','Adiabatic index',lu,ierr1)
 if (maxvxyzu==3) then
    call write_inopt(polyk,'polyk','square of the isothermal sound speed',lu,ierr1)
 endif
 if (ierr1 /= 0 .or. ierr2 /= 0) write(*,*) 'ERROR writing gamma, polyk'

 if (use_dust) then
    write(lu,"(/,a)") '# dust properties'
    call write_inopt(dust_method,'dust_method','1=one fluid, 2=two fluid',lu,ierr1)
    call write_inopt(dtg,'dtg','Dust to gas ratio',lu,ierr2)
    if (ierr1 /= 0 .or. ierr2 /= 0) write(*,*) 'ERROR writing dust options'
 endif

 close(unit=lu)

end subroutine write_setupfile

!------------------------------------------
!+
!  Read setup parameters from input file
!+
!------------------------------------------
subroutine read_setupfile(filename,iprint,numstates,gamma,polyk,dtg,ierr)
 use infile_utils, only:open_db_from_file,inopts,close_db,read_inopt
 use dim,          only:maxvxyzu,use_dust
 character(len=*), intent(in)  :: filename
 integer,          parameter   :: lu = 21
 integer,          intent(in)  :: iprint,numstates
 integer,          intent(out) :: ierr
 real,             intent(out) :: gamma,polyk,dtg
 integer                       :: i,nerr
 type(inopts), allocatable     :: db(:)

 call open_db_from_file(db,filename,lu,ierr)
 if (ierr /= 0) return
 write(iprint, '(1x,2a)') 'Setup_shock: Reading setup options from ',trim(filename)

 nerr = 0
 shocktype = "Name not read from .setup"
 call read_inopt(shocktype,'name',db)
 do i=1,numstates
    call read_inopt(leftstate(i), trim(var_label(i))//'left',db,errcount=nerr)
    call read_inopt(rightstate(i),trim(var_label(i))//'right',db,errcount=nerr)
 enddo
 call read_inopt(xleft,'xleft',db,errcount=nerr)
 call read_inopt(xright,'xright',db,min=xleft,errcount=nerr)
 call read_inopt(nx,'nx',db,min=8,errcount=nerr)

 call read_inopt(gamma,'gamma',db,min=1.,errcount=nerr)
 if (maxvxyzu==3) call read_inopt(polyk,'polyk',db,min=0.,errcount=nerr)

 if (use_dust) then
    call read_inopt(dust_method,'dust_method',db,min=1,errcount=nerr)
    call read_inopt(dtg,'dtg',db,min=0.,errcount=nerr)
 endif

 if (nerr > 0) then
    print "(1x,a,i2,a)",'Setup_shock: ',nerr,' error(s) during read of setup file'
    ierr = 1
 endif

 call close_db(db)

end subroutine read_setupfile
!-----------------------------------------------------------------------
end module setup<|MERGE_RESOLUTION|>--- conflicted
+++ resolved
@@ -153,19 +153,18 @@
     call choose_shock(gamma,polyk,dtg,iexist) ! Choose shock
     call write_setupfile(shkfile,iprint,nstates,gamma,polyk,dtg)       ! write shock file with defaults
  endif
-<<<<<<< HEAD
+
  dxleft = -xleft/float(nx)
  xshock = 0.5*(xleft + xright)
 
  rholeft  = get_conserved_density(leftstate)
  rhoright = get_conserved_density(rightstate)
 
-=======
  !
  ! choose dust method (from .setup file)
  !
  use_dustfrac = (dust_method == 1)
->>>>>>> 47e2224e
+
  !
  ! adjust boundaries to allow space for boundary particles and inflow
  !
@@ -206,24 +205,16 @@
 
     ! set particle mass
     volume           = product(xmaxleft-xminleft)
-<<<<<<< HEAD
-    totmass          = volume*rholeft*(1. + dtg)
-=======
-    totmass          = volume*leftstate(idens)
+    totmass          = volume*rholeft
     if (use_dustfrac) totmass = totmass*(1. + dtg)
->>>>>>> 47e2224e
     massoftype(igas) = totmass/npart
     if (id==master) print*,' particle mass = ',massoftype(igas)
 
     if (use_closepacked) then
        ! now adjust spacing on right hand side to get correct density given the particle mass
        volume  = product(xmaxright - xminright)
-<<<<<<< HEAD
-       totmass = volume*rhoright*(1. + dtg)
-=======
-       totmass = volume*rightstate(idens)
+       totmass = volume*rhoright
        if (use_dustfrac) totmass = totmass*(1. + dtg)
->>>>>>> 47e2224e
        call get_ny_nz_closepacked(dxright,xminright(2),xmaxright(2),xminright(3),xmaxright(3),ny,nz)
        dxright = (xmaxright(1) - xminright(1))/((totmass/massoftype(igas))/(ny*nz))
     endif
