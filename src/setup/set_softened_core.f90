--- conflicted
+++ resolved
@@ -19,13 +19,6 @@
 !
 ! :Dependencies: eos, physcon, table_utils
 !
-<<<<<<< HEAD
-=======
-!  DEPENDENCIES: eos, kernel, physcon, table_utils
-!+
-!--------------------------------------------------------------------------
-module setsoftenedcore
->>>>>>> 1e183f7d
  use physcon,          only:pi,gg,solarm,solarr,kb_on_mh
  use table_utils,      only:interpolator,diff
 
