--- conflicted
+++ resolved
@@ -45,16 +45,6 @@
 !  setup for binary star simulations (with or without gas)
 !+
 !----------------------------------------------------------------
-<<<<<<< HEAD
-subroutine setpart(id,npart,npartoftype,xyzh,massoftype,vxyzu,polyk,gamma,hfact,time,fileprefix)
- use part,      only:nptmass,xyzmh_ptmass,vxyz_ptmass,ihacc,ihsoft,iJ2,ispinx,ispinz,iReff
- use setbinary, only:set_binary,get_a_from_period
- use units,     only:set_units
- use physcon,   only:solarm,au,pi,deg_to_rad
- use options,   only:iexternalforce
- use externalforces, only:iext_corotate,iext_geopot,iext_star,omega_corotate,mass1,accradius1
- use io,        only:master
-=======
 subroutine setpart(id,npart,npartoftype,xyzh,massoftype,vxyzu,&
                    polyk,gamma,hfact,time,fileprefix)
  use part,           only:gr,nptmass,xyzmh_ptmass,vxyz_ptmass,&
@@ -63,7 +53,7 @@
  use units,          only:is_time_unit,in_code_units,utime
  use physcon,        only:solarm,au,pi,solarr,days
  use options,        only:iexternalforce
- use externalforces, only:iext_corotate,omega_corotate
+ use externalforces, only:iext_corotate,iext_geopot,iext_star,omega_corotate,mass1,accradius1
  use io,             only:master,fatal
  use setstar,        only:set_star,set_defaults_star,shift_star
  use eos,            only:X_in,Z_in,ieos
@@ -71,7 +61,6 @@
  use mpidomain,      only:i_belong
  use centreofmass,   only:reset_centreofmass
  use setunits,       only:mass_unit,dist_unit
->>>>>>> f80b5ec5
  integer,           intent(in)    :: id
  integer,           intent(inout) :: npart
  integer,           intent(out)   :: npartoftype(:)
@@ -82,20 +71,9 @@
  character(len=20), intent(in)    :: fileprefix
  real,              intent(out)   :: vxyzu(:,:)
  character(len=120) :: filename
-<<<<<<< HEAD
- integer :: ierr
- logical :: iexist
- real :: angle
-!
-!--units
-!
-! call set_units(mass=solarm,dist=au,G=1.d0)
- call set_units(mass=solarm,G=1.d0,c=1.d0)
-=======
  integer :: ierr,i,nstar,nptmass_in,iextern_prev
  logical :: iexist,write_profile,use_var_comp,add_spin
- real :: xyzmh_ptmass_in(nsinkproperties,2),vxyz_ptmass_in(3,2)
->>>>>>> f80b5ec5
+ real :: xyzmh_ptmass_in(nsinkproperties,2),vxyz_ptmass_in(3,2),angle
 !
 !--general parameters
 !
