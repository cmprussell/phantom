!--------------------------------------------------------------------------!
! The Phantom Smoothed Particle Hydrodynamics code, by Daniel Price et al. !
! Copyright (c) 2007-2023 The Authors (see AUTHORS)                        !
! See LICENCE file for usage and distribution conditions                   !
! http://phantomsph.bitbucket.io/                                          !
!--------------------------------------------------------------------------!
module setup
!
! This module sets up accretion discs. The central object(s) can be
!   modelled with sink particles or external potentials. Systems with two
!   sink particles:
!     (i)  in a bound binary can have circumbinary, circumprimary, and
!          circumsecondary discs,
!     (ii) in an unbound binary (i.e. a fly-by) can have circumprimary and
!          circumsecondary discs.
!   In addition to gas, each disc can contain dust, modelled with either the
!   one fluid or two fluid methods. The dust can only grow in the two-fluid
!   method. Embedded planets can be added to single or circumbinary discs.
!
! :References: None
!
! :Owner: Daniel Mentiplay
!
! :Runtime parameters:
!   - Ratm_in       : *inner atmosphere radius (planet radii)*
!   - Ratm_out      : *outer atmosphere radius (planet radii)*
!   - accr1         : *single star accretion radius*
!   - accr1a        : *single star accretion radius*
!   - accr1b        : *single star accretion radius*
!   - accr2         : *perturber accretion radius*
!   - accr2a        : *tight binary primary accretion radius*
!   - accr2b        : *tight binary secondary accretion radius*
!   - alphaSS       : *desired alphaSS*
!   - alpha_z       : *height of transition in tanh vertical temperature profile*
!   - atm_type      : *atmosphere type (1:r**(-3); 2:r**(-1./(gamma-1.)))*
!   - beta_z        : *variation in transition height over radius*
!   - bhspin        : *black hole spin*
!   - bhspinangle   : *black hole spin angle (deg)*
!   - binary1_O     : *tight binary 1 Omega, PA of ascending node (deg)*
!   - binary1_a     : *tight binary 1 semi-major axis*
!   - binary1_e     : *tight binary 1 eccentricity*
!   - binary1_f     : *tight binary 1 f, initial true anomaly (deg,180=apastron)*
!   - binary1_i     : *tight binary 1 i, inclination (deg)*
!   - binary1_w     : *tight binary 1 w, argument of periapsis (deg)*
!   - binary2_O     : *tight binary 2 Omega, PA of ascending node (deg)*
!   - binary2_a     : *tight binary 2 semi-major axis*
!   - binary2_e     : *tight binary 2 eccentricity*
!   - binary2_f     : *tight binary 2 f, initial true anomaly (deg,180=apastron)*
!   - binary2_i     : *tight binary 2 i, inclination (deg)*
!   - binary2_w     : *tight binary 2 w, argument of periapsis (deg)*
!   - binary_O      : *wide binary Omega, PA of ascending node (deg)*
!   - binary_a      : *wide binary semi-major axis*
!   - binary_e      : *wide binary eccentricity*
!   - binary_f      : *wide binary f, initial true anomaly (deg,180=apastron)*
!   - binary_i      : *wide binary i, inclination (deg)*
!   - binary_w      : *wide binary w, argument of periapsis (deg)*
!   - deltat        : *output interval as fraction of orbital period*
!   - discstrat     : *stratify disc? (0=no,1=yes)*
!   - dist_unit     : *distance unit (e.g. au,pc,kpc,0.1pc)*
!   - einst_prec    : *include Einstein precession*
!   - flyby_O       : *position angle of ascending node (deg)*
!   - flyby_a       : *distance of minimum approach*
!   - flyby_d       : *initial distance (units of dist. min. approach)*
!   - flyby_i       : *inclination (deg)*
!   - ibinary       : *binary orbit (0=bound,1=unbound [flyby])*
!   - ipotential    : *potential (1=central point mass,*
!   - istrat        : *temperature prescription (0=MAPS, 1=Dartois)*
!   - m1            : *first hierarchical level primary mass*
!   - m2            : *first hierarchical level secondary mass*
!   - mass_unit     : *mass unit (e.g. solarm,jupiterm,earthm)*
!   - norbits       : *maximum number of orbits at outer disc*
!   - np            : *number of gas particles*
!   - nplanets      : *number of planets*
!   - nsinks        : *number of sinks*
!   - q1            : *tight binary 1 mass ratio*
!   - q2            : *tight binary 2 mass ratio*
!   - qatm          : *sound speed power law index of atmosphere*
!   - radkappa      : *constant radiation opacity kappa*
!   - ramp          : *Do you want to ramp up the planet mass slowly?*
!   - rho_core      : *planet core density (cgs units)*
!   - subst         : *star to substitute*
!   - subst1        : *first star to substitute*
!   - subst2        : *second star to substitute*
!   - surface_force : *model m1 as planet with surface*
!   - temp_atm0     : *atmosphere temperature scaling factor*
!   - temp_mid0     : *midplane temperature scaling factor*
!   - use_mcfost    : *use the mcfost library*
!   - z0            : *z scaling factor*
!
! :Dependencies: centreofmass, dim, dust, eos, extern_binary,
!   extern_corotate, extern_lensethirring, externalforces, fileutils,
!   growth, infile_utils, io, kernel, memory, options, part, physcon,
!   prompting, radiation_utils, set_dust, set_dust_options, setbinary,
!   setdisc, setflyby, spherical, timestep, units, vectorutils
!
 use dim,              only:use_dust,maxalpha,use_dustgrowth,maxdusttypes,&
                            maxdustlarge,maxdustsmall,compiled_with_mcfost
 use externalforces,   only:iext_star,iext_binary,iext_lensethirring,&
                            iext_einsteinprec,iext_corot_binary,iext_corotate,&
                            update_externalforce
 use extern_binary,    only:binarymassr,accradius1,accradius2,ramp,surface_force,eps_soft1
 use fileutils,        only:make_tags_unique
 use growth,           only:ifrag,isnow,rsnow,Tsnow,vfragSI,vfraginSI,vfragoutSI,gsizemincgs
 use io,               only:master,warning,error,fatal
 use kernel,           only:hfact_default
 use options,          only:use_dustfrac,iexternalforce,use_hybrid
 use options,          only:use_mcfost,use_mcfost_stellar_parameters
 use part,             only:xyzmh_ptmass,maxvxyzu,vxyz_ptmass,ihacc,ihsoft,igas,&
                            idust,iphase,dustprop,dustfrac,ndusttypes,ndustsmall,&
                            ndustlarge,grainsize,graindens,nptmass,iamtype,dustgasprop,&
                            VrelVf,rad,radprop,ikappa,iradxi
 use physcon,          only:au,solarm,jupiterm,earthm,pi,years
 use setdisc,          only:scaled_sigma,get_disc_mass
 use set_dust_options, only:set_dust_default_options,dust_method,dust_to_gas,&
                            ndusttypesinp,ndustlargeinp,ndustsmallinp,isetdust,&
                            dustbinfrac,check_dust_method
 use units,            only:umass,udist,utime
 use dim,              only:do_radiation
 use radiation_utils,  only:set_radiation_and_gas_temperature_equal
 use memory,           only:allocate_memory
 
 implicit none

 public  :: setpart

 private

 !--resolution
 integer :: np,np_dust(maxdustlarge)

 !--setup filename
 character(len=100) :: filename

 !--hierarchical configuration
 character(len=100) :: hier
 integer :: sink_num, hl_num, hl_index
 character(len=10) :: sink_labels(10), hl_labels(10)
 real :: mass(10), accr(10)!, inc(10,6), O(10,6), w(10,6), f(10,6)
 real :: a(10), e(10), inc(10), O(10), w(10), f(10)
 real :: current_mass, higher_mass
 integer :: higher_disc_index

 !--central objects
 real    :: mcentral
 real    :: m1,m2,m1a,m1b,m2a,m2b,q1,q2,accr1,accr2,accr1a,accr1b,accr2a,accr2b
 real    :: binary_a,binary_e,binary_i,binary_O,binary_w,binary_f
 real    :: binary1_a,binary1_e,binary1_i,binary1_O,binary1_w,binary1_f
 real    :: binary2_a,binary2_e,binary2_i,binary2_O,binary2_w,binary2_f
 integer :: icentral,ipotential,ibinary
 integer :: nsinks,subst,subst1,subst2
 real    :: flyby_a,flyby_d,flyby_O,flyby_i
 real    :: bhspin,bhspinangle
 logical :: einst_prec

 !--stratification
 real    :: temp_atm0,temp_mid0
 real    :: z0_ref

 !--discs
 integer, parameter :: maxdiscs = 10
 real               :: discpos(3),discvel(3)

 character(len=20) :: disclabel
 character(len=*), dimension(maxdiscs), parameter :: disctype(1:4) = &
    (/'binary   ', &
      'primary  ', &
      'secondary', &
      'triple   '/)

 real    :: star_m(maxdiscs)
 real    :: totmass_gas

 integer :: ndiscs
 integer :: onlydisc
 integer :: isetgas(maxdiscs)
 logical :: iuse_disc(maxdiscs)
 integer :: sigmaprofilegas(maxdiscs)
 logical :: ismoothgas(maxdiscs)
 logical :: itapergas(maxdiscs)
 integer :: itapersetgas(maxdiscs)
 logical :: iwarp(maxdiscs)
 logical :: use_global_iso
 real    :: alphaSS

 real    :: R_in(maxdiscs),R_out(maxdiscs),R_ref(maxdiscs),R_c(maxdiscs)
 real    :: pindex(maxdiscs),disc_m(maxdiscs),sig_ref(maxdiscs),sig_norm(maxdiscs)
 real    :: qindex(maxdiscs),H_R(maxdiscs)
 real    :: posangl(maxdiscs),incl(maxdiscs)
 real    :: annulus_m(maxdiscs),R_inann(maxdiscs),R_outann(maxdiscs)
 real    :: R_warp(maxdiscs),H_warp(maxdiscs)
 real    :: Q_min(maxdiscs)

 integer :: sigmaprofiledust(maxdiscs,maxdusttypes)
 logical :: ismoothdust(maxdiscs,maxdusttypes)
 logical :: itaperdust(maxdiscs,maxdusttypes)
 integer :: itapersetdust(maxdiscs,maxdusttypes)
 real    :: disc_mdust(maxdiscs,maxdusttypes),sig_normdust(maxdiscs,maxdusttypes)
 real    :: R_indust(maxdiscs,maxdusttypes),R_indust_swap(maxdiscs,maxdusttypes)
 real    :: R_outdust(maxdiscs,maxdusttypes),R_outdust_swap(maxdiscs,maxdusttypes)
 real    :: R_c_dust(maxdiscs,maxdusttypes)
 real    :: pindex_dust(maxdiscs,maxdusttypes),qindex_dust(maxdiscs,maxdusttypes)
 real    :: H_R_dust(maxdiscs,maxdusttypes)

 !--planets
 integer, parameter :: maxplanets = 9

 character(len=*), dimension(maxplanets), parameter :: planets = &
    (/'1','2','3','4','5','6','7','8','9' /)

 logical :: istratify
 integer :: nplanets,discstrat
 real    :: mplanet(maxplanets),rplanet(maxplanets)
 real    :: accrplanet(maxplanets),inclplan(maxplanets)
 real    :: period_planet_longest

 !--planetary atmosphere
 integer :: npart_planet_atm
 integer :: atm_type
 real    :: rho_core_cgs
 real    :: Ratm_in
 real    :: Ratm_out
 real    :: Natmfrac

 !--units
 character(len=20) :: dist_unit,mass_unit

 !--time
 real    :: tinitial
 real    :: deltat
 integer :: norbits

 !--other
 logical :: ichange_method
 real    :: iradkappa = huge(iradkappa)/10.
contains

!--------------------------------------------------------------------------
!+
! This is the only public subroutine of the module
!+
!--------------------------------------------------------------------------
subroutine setpart(id,npart,npartoftype,xyzh,massoftype,vxyzu,polyk,gamma,hfact,time,fileprefix)
 integer,           intent(in)    :: id
 integer,           intent(out)   :: npart
 integer,           intent(out)   :: npartoftype(:)
 real,              intent(out)   :: xyzh(:,:)
 real,              intent(out)   :: massoftype(:)
 real,              intent(out)   :: vxyzu(:,:)
 real,              intent(out)   :: polyk
 real,              intent(out)   :: gamma
 real,              intent(out)   :: hfact
 real,              intent(inout) :: time
 character(len=20), intent(in)    :: fileprefix

 write(*,"(/,65('-'),/,/,5x,a,/,/,65('-'))") 'Welcome to the New Disc Setup'

 !--set default options
 call set_default_options()

 !--set time
 time = tinitial

 !--get disc setup parameters from file or interactive setup
 call get_setup_parameters(id,fileprefix)

 !--allocate memory
 !nalloc = np
 !if (use_dust) nalloc = nalloc + sum(np_dust)
 !call allocate_memory(nalloc, part_only=.true.)

 !--setup units
 call setup_units()

 !--compute number of discs based on setup options
 call number_of_discs()

 !--setup central object(s), i.e. sink particle(s) or potential
 call setup_central_objects()

 !--setup equation of state
 call equation_of_state(gamma)

 !--set surface density profile based on setup options
 call surface_density_profile()

 !--setup grain size distribution
 call setup_dust_grain_distribution()

 !--compute disc mass and surface density normalization
 call calculate_disc_mass()

 !--setup disc(s)
 call setup_discs(id,fileprefix,hfact,gamma,npart,polyk,npartoftype,massoftype,xyzh,vxyzu)

 !--planet atmospheres
 call planet_atmosphere(id,npart,xyzh,vxyzu,npartoftype,gamma,hfact)

 !--initialise dustprop for dust particles only
 call initialise_dustprop(npart)

 !--check dust method for validity
 call check_dust_method(dust_method,ichange_method)

 !--print information about the angular momenta
 call print_angular_momentum(npart,xyzh,vxyzu)

 !--print dust information
 call print_dust()

 !--planets
 call set_planets(npart,massoftype,xyzh)

 !--reset centre of mass to the origin
 call set_centreofmass(npart,xyzh,vxyzu)

 !--set tmax and dtmax
 call set_tmax_dtmax()

 if (do_radiation) then
    rad(iradxi,1:npart)=0.!call set_radiation_and_gas_temperature_equal(npart,xyzh,vxyzu,massoftype,rad)
    radprop(ikappa,1:npart) = iradkappa
 endif

 !--remind user to check for warnings and errors
 write(*,20)
20 format(/, &
   "-----------------------------------------------------------------",/, &
   "",/, &
   "     Check output for warnings and errors",/, &
   "",/, &
   "-----------------------------------------------------------------",/)

 return

end subroutine setpart

!--------------------------------------------------------------------------
!
! Set default options
!
!--------------------------------------------------------------------------
subroutine set_default_options()
  use sethierarchical, only:set_hierarchical_default_options

 integer :: i

 !--time
 tinitial = 0.

 !--units
 dist_unit = 'au'
 mass_unit = 'solarm'

 !--central object(s)
 icentral = 1

 !--external potential
 ipotential = 1

 !--point mass
 iexternalforce = iext_star
 m1    = 1.
 m2    = 1.
 accr1 = 1.
 accr2 = 1.

 !--planetary atmosphere
 surface_force = .false.

 !--spinning black hole (Lense-Thirring)
 einst_prec = .false.
 bhspin      = 1.
 bhspinangle = 0.

 !--sink particle(s)
 nsinks = 1
 ibinary = 0

 !--binary
 binary_a = 10.
 binary_e = 0.
 binary_i = 0.
 binary_O = 0.
 binary_w = 270.
 binary_f = 180.

 !--hierarchical
 hier = '111,112,121,1221,1222'! GG Tau A
 call set_hierarchical_default_options(hier, sink_num, sink_labels, hl_labels, hl_num, &
       mass, accr, a, e, inc, O, w, f)

 !--flyby
 flyby_a  = 200.
 flyby_d  = 10.
 flyby_O  = 0.
 flyby_i  = 0.

 !--multiple disc options
 iuse_disc = .false.
 iuse_disc(1) = .true.
 ndiscs = 1

 !--eos
 use_global_iso = .false.

 !--dust distribution
 call set_dust_default_options()

 !--gas disc
 R_in         = 1.
 R_out        = 150.
 R_ref        = 1.
 R_c          = 150.
 R_warp       = 0.
 H_warp       = 0.
 isetgas      = 0
 itapergas    = .false.
 itapersetgas = 0
 ismoothgas   = .true.
 iwarp        = .false.
 pindex       = 1.
 qindex       = 0.25
 alphaSS      = 0.005
 posangl      = 0.
 incl         = 0.
 H_R          = 0.05
 disc_m       = 0.05
 sig_norm     = 1.e-02
 sig_ref      = 1.e-02
 Q_min        = 1.0
 annulus_m    = 0.05
 R_inann      = 1.
 R_outann     = 150.

 !--dust disc
 R_indust      = 1.
 R_outdust     = 150.
 pindex_dust   = 1.
 qindex_dust   = 0.25
 H_R_dust      = 0.05
 itaperdust    = .false.
 itapersetdust = 0
 ismoothdust   = .true.
 R_c_dust      = 150.

 !--dust growth
 ifrag = 1
 isnow = 0
 rsnow = 100.
 Tsnow = 150.
 vfragSI = 15.
 vfraginSI = 5.
 vfragoutSI = 15.
 gsizemincgs = 5.e-3

 !--resolution
 np = 1000000
 np_dust = np/maxdustlarge/5

 !--planets
 nplanets      = 0
 mplanet       = 1.
 rplanet       = (/ (10.*i, i=1,maxplanets) /)
 accrplanet    = 0.25
 inclplan      = 0.

 !--stratification
 istratify     = .false.
 discstrat     = 0
 temp_mid0     = 24.
 temp_atm0     = 63.
 z0_ref        = 9.

 !--simulation time
 deltat  = 0.1
 norbits = 100

 !--planetary atmospheres
 atm_type     = 1
 rho_core_cgs = 5.
 Ratm_in      = 1.
 Ratm_out     = 3.
 Natmfrac     = 0.

end subroutine set_default_options

!--------------------------------------------------------------------------
!
! Get setup parameters from interactive setup or file
!
!--------------------------------------------------------------------------
subroutine get_setup_parameters(id,fileprefix)
 integer,           intent(in) :: id
 character(len=20), intent(in) :: fileprefix

 logical :: iexist,seq_exists
 integer :: j,ierr

 filename=trim(fileprefix)//'.setup'
 inquire(file=filename,exist=iexist)
 if (iexist) then
    !--read from setup file
    call read_setupfile(filename,ierr)
    if (id==master) call write_setupfile(filename)
    if (ierr /= 0) then
       stop
    endif

    !--setup multiple discs each with different orbital parameters
    !  specified in orbits.dat
    inquire(file='orbits.dat',exist=iexist)
    inquire(file=trim(fileprefix)//'A.setup',exist=seq_exists)
    if (iexist .and. .not.seq_exists) then
       open(unit=23,file='orbits.dat',status='old',iostat=ierr)
       j = 0
       do while(ierr==0)
          read(23,*,iostat=ierr) binary_a,binary_e,binary_i,binary_O,binary_w,binary_f
          if (ierr==0) then
             j = j + 1
             write(filename,"(a)") trim(fileprefix)//achar(j+64)//'.setup'
             if (id==master) call write_setupfile(filename)
          endif
       enddo
       close(unit=23)
       stop
    endif

 elseif (id==master) then

    !--interactive setup
    print "(a,/)",' '//trim(filename)//' not found: using interactive setup'
    call setup_interactive()

    !--write setup file from interactive setup
    call write_setupfile(filename)
    print "(/,a)",' >>> please edit '//trim(filename)//' to set parameters for your problem then rerun phantomsetup <<<'
    stop

 else

    stop

 endif

end subroutine get_setup_parameters

!--------------------------------------------------------------------------
!
! Set the units
!
!--------------------------------------------------------------------------
subroutine setup_units()
 use units, only:set_units,select_unit

 integer :: ierr

 if (icentral==0 .and. ipotential==3) then
    !--black hole units
    !  note: distance unit not used but (currently) required in the .setup file
    call select_unit(mass_unit,umass,ierr)
    if (ierr /= 0) call error('setup_disc','mass unit not recognised')
    call set_units(mass=umass,c=1.d0)
 else
    !--stellar units
    call select_unit(mass_unit,umass,ierr)
    if (ierr /= 0) call error('setup_disc','mass unit not recognised')
    call select_unit(dist_unit,udist,ierr)
    if (ierr /= 0) call error('setup_disc','length unit not recognised')
    call set_units(dist=udist,mass=umass,G=1.d0)
 endif

end subroutine setup_units

!--------------------------------------------------------------------------
!
! Calculate the number of required discs
!
!--------------------------------------------------------------------------
subroutine number_of_discs()

 integer :: i

 ndiscs = max(count(iuse_disc),1)
 !--index of disc (if only one)
 onlydisc = 0
 if (ndiscs==1) then
    do i=1,maxdiscs
       if (iuse_disc(i)) onlydisc = i
    enddo
 endif

end subroutine number_of_discs

!--------------------------------------------------------------------------
!
! Set the equation of state
!
!--------------------------------------------------------------------------
subroutine equation_of_state(gamma)
 use eos,     only:isink,qfacdisc,qfacdisc2,polyk2,beta_z,z0
 use options, only:ieos,icooling
 use options, only:nfulldump,alphau,ipdv_heating,ishock_heating
 real, intent(out) :: gamma
 real              :: H_R_atm, cs

 logical :: is_isothermal
 integer :: i

 is_isothermal = (maxvxyzu==3)

 if (compiled_with_mcfost) then
    if (use_mcfost) then
       is_isothermal = .false.
       nfulldump = 1
    else
       is_isothermal = .true.
    endif
 endif

 if (is_isothermal) then

    !--isothermal
    gamma = 1.0
    if (ndiscs /= 1) then
       !--multiple discs
       if (use_global_iso) then
          !--globally isothermal
          ieos = 1
          qindex = 0.
          qfacdisc = qindex(1)
          print "(/,a)",' setting ieos=1 for globally isothermal disc'
          if (iuse_disc(1)) then
             H_R(2) = sqrt(R_ref(2)/R_ref(1)*(m1+m2)/m1) * H_R(1)
             H_R(3) = sqrt(R_ref(3)/R_ref(1)*(m1+m2)/m2) * H_R(1)
             call warning('setup_disc','using circumbinary (H/R)_ref to set global temperature')
          elseif (iuse_disc(2)) then
             H_R(3) = sqrt(R_ref(3)/R_ref(2)*m1/m2) * H_R(2)
             call warning('setup_disc','using circumprimary (H/R)_ref to set global temperature')
          endif
       else
          !--locally isothermal prescription from Farris et al. (2014) for binary system
          if (nsinks>4) then
             ieos = 13
             print "(/,a)",' setting ieos=13 for locally isothermal from generalised Farris et al. (2014) prescription'
             higher_disc_index = findloc(iuse_disc, .true., 1) 
             qfacdisc = qindex(higher_disc_index)
             call get_hier_disc_label(higher_disc_index, sink_num, sink_labels, hl_labels, disclabel)
             
             call warning('setup_disc','using circum-'//trim(disclabel)//' (H/R)_ref to set global temperature')
          else
             ieos = 14
             print "(/,a)",' setting ieos=14 for locally isothermal from Farris et al. (2014)'
             if (iuse_disc(1)) then
                qfacdisc = qindex(1)
                call warning('setup_disc','using circumbinary (H/R)_ref to set global temperature')
             elseif (iuse_disc(2)) then
                qfacdisc = qindex(2)
                call warning('setup_disc','using circumprimary (H/R)_ref to set global temperature')
             endif
          endif
       endif
    else
       !--single disc
       if (qindex(onlydisc) > 0.) then
          do i=1,maxdiscs
             !--eos around sink
             if (iuse_disc(i)) isink = i-1
          enddo
          !--locally isothermal
          if (isink /= 0 .and. isink /= 3) then ! isink == 3 special case, to be generalised
             ieos = 6
             print "(/,a)",' setting ieos=6 for locally isothermal disc around sink'
          else
             if (discstrat > 0) then
                ieos = 7
                print "(/,a)",' setting ieos=7 for locally isothermal disc with stratification'
                call temp_to_HR(temp_mid0,H_R(onlydisc),R_ref(onlydisc),mcentral,cs)
                call temp_to_HR(temp_atm0,H_R_atm,R_ref(onlydisc),mcentral,cs)
                polyk2 = (cs*(1./R_ref(onlydisc))**(-qfacdisc2))**2
                z0 = z0_ref/R_ref(onlydisc)**beta_z
             else
                ieos = 3
                print "(/,a)",' setting ieos=3 for locally isothermal disc around origin'
             endif
             isink = 0 ! In the case isink==3, to be generalized
          endif
          qfacdisc = qindex(onlydisc)
       endif
    endif

 else

    !--adiabatic
    ieos = 2
    gamma = 5./3.
    icooling = 3

    if (use_mcfost) then
       icooling = 0
       ipdv_heating = 0
       ishock_heating = 0
       alphau = 0
    endif

 endif

end subroutine equation_of_state

!--------------------------------------------------------------------------
!
! Set the surface density profile choice
!
!    0 = power law
!    1 = exponentially tapered power law
!    2 = smoothed power law
!    3 = both tapered and smoothed
!    4 = alternative taper
!    5 = alternative taper with smoothing
!
!--------------------------------------------------------------------------
subroutine surface_density_profile()

 integer :: i,j

 !--gas profile
 do i=1,maxdiscs
    sigmaprofilegas(i) = 0
    if (itapergas(i)) sigmaprofilegas(i) = 1
    if (ismoothgas(i)) sigmaprofilegas(i) = 2
    if (itapergas(i) .and. ismoothgas(i)) sigmaprofilegas(i) = 3
    if (itapersetgas(i)==1) sigmaprofilegas(i) = 4
    if (itapersetgas(i)==1 .and. ismoothgas(i)) sigmaprofilegas(i) = 5
 enddo

 !--dust profile
 if (use_dust) then
    do i=1,maxdiscs
       do j=1,ndusttypes
          sigmaprofiledust(i,j) = 0
          if (itaperdust(i,j)) sigmaprofiledust(i,j) = 1
          if (ismoothdust(i,j)) sigmaprofiledust(i,j) = 2
          if (itaperdust(i,j) .and. ismoothdust(i,j)) sigmaprofiledust(i,j) = 3
          if (itapersetdust(i,j)==1) sigmaprofiledust(i,j) = 4
          if (itapersetdust(i,j)==1 .and. ismoothdust(i,j)) sigmaprofiledust(i,j) = 5
       enddo
       !--swap radii to keep dust profile the same as gas within [R_indust,R_outdust]
       if (isetdust == 2) then
          R_indust_swap(i,:)  = R_in(i)
          R_outdust_swap(i,:) = R_out(i)
       else
          R_indust_swap(i,:)  = R_indust(i,:)
          R_outdust_swap(i,:) = R_outdust(i,:)
       endif
    enddo
 endif

end subroutine surface_density_profile

!--------------------------------------------------------------------------
!
! Set up the central object(s)
!
!--------------------------------------------------------------------------
subroutine setup_central_objects()
 use externalforces,       only:mass1,accradius1
 use extern_lensethirring, only:blackhole_spin,blackhole_spin_angle
 use setbinary,            only:set_binary,set_multiple
 use sethierarchical,      only:set_hierarchical
 use setflyby,             only:set_flyby

 integer :: i,ierr

 mcentral = m1
 select case (icentral)
 case (0)
    select case (ipotential)
    case (1)
       print "(/,a)",' Central point mass represented by external force with accretion boundary'
       print "(a,g10.3,a)",'   Object mass:      ', m1,    trim(mass_unit)
       print "(a,g10.3,a)",'   Accretion Radius: ', accr1, trim(dist_unit)
       mass1      = m1
       accradius1 = accr1
       mcentral   = m1
    case (2)
       print "(/,a)",' Central binary represented by external force with accretion boundary'
       print "(a,g10.3,a)",'   Primary mass:       ', m2,    trim(mass_unit)
       print "(a,g10.3)",  '   Binary mass ratio:  ', m1/m2
       print "(a,g10.3,a)",'   Accretion Radius 1: ', accr1, trim(dist_unit)
       print "(a,g10.3,a)",'   Accretion Radius 2: ', accr2, trim(dist_unit)
       mass1       = m1
       binarymassr = m2/(m1+m2)
       accradius1  = accr1
       accradius2  = accr2
       if (iexternalforce == iext_corot_binary) then
          mcentral = m2
       else
          mcentral = m1 + m2
       endif
    case (3)
       print "(/,a)",' Central black hole represented by external force with accretion boundary'
       print "(a,g10.3,a)",'   Black hole mass:        ', m1,    trim(mass_unit)
       print "(a,g10.3,a)",'   Accretion Radius:       ', accr1, trim(dist_unit)
       print "(a,g10.3)",  '   Black hole spin:        ', bhspin
       print "(a,g10.3,a)",'   Black hole spin angle:  ', bhspinangle, 'deg'
       mass1                = m1
       accradius1           = accr1
       blackhole_spin       = bhspin
       blackhole_spin_angle = bhspinangle*(pi/180.0)
       mcentral             = m1
    end select
    call update_externalforce(iexternalforce,tinitial,0.)
 case (1)
    select case (nsinks)
    case (1)
       !--single star
       print "(/,a)",' Central object represented by a sink at the system origin'
       print "(a,g10.3,a)",'   Object mass:      ', m1,    trim(mass_unit)
       print "(a,g10.3,a)",'   Accretion Radius: ', accr1, trim(dist_unit)
       nptmass                      = 1
       xyzmh_ptmass(:,:)            = 0.
       xyzmh_ptmass(1:3,nptmass)    = 0.
       xyzmh_ptmass(4,nptmass)      = m1
       xyzmh_ptmass(ihacc,nptmass)  = accr1
       xyzmh_ptmass(ihsoft,nptmass) = accr1
       vxyz_ptmass                  = 0.
       mcentral                     = m1
       discpos                      = 0.
       discvel                      = 0.
    case (2)
       !--binary
       select case (ibinary)
       case (0)
          !--bound
          nptmass  = 0
          print "(/,a)",' Central objects represented by two sinks'
          print "(a,g10.3,a)",'   Primary mass:       ', m1,    trim(mass_unit)
          print "(a,g10.3)",  '   Binary mass ratio:  ', m2/m1
          print "(a,g10.3,a)",'   Accretion Radius 1: ', accr1, trim(dist_unit)
          print "(a,g10.3,a)",'   Accretion Radius 2: ', accr2, trim(dist_unit)
          call set_binary(m1,m2,semimajoraxis=binary_a,eccentricity=binary_e, &
                          posang_ascnode=binary_O,arg_peri=binary_w,incl=binary_i, &
                          f=binary_f,accretion_radius1=accr1,accretion_radius2=accr2, &
                          xyzmh_ptmass=xyzmh_ptmass,vxyz_ptmass=vxyz_ptmass,nptmass=nptmass,ierr=ierr)
          mcentral = m1 + m2
       case (1)
          !--unbound (flyby)
          print "(/,a)",' Central object represented by a sink at the system origin with a perturber sink'
          print "(a,g10.3,a)",'   Primary mass:       ', m1,    trim(mass_unit)
          print "(a,g10.3,a)",'   Perturber mass:     ', m2,    trim(mass_unit)
          print "(a,g10.3,a)",'   Accretion Radius 1: ', accr1, trim(dist_unit)
          print "(a,g10.3,a)",'   Accretion Radius 2: ', accr2, trim(dist_unit)
          call set_flyby(m1,m2,minimum_approach=flyby_a, &
                         initial_dist=flyby_d,posang_ascnode=flyby_O,inclination=flyby_i, &
                         accretion_radius1=accr1,accretion_radius2=accr2, &
                         xyzmh_ptmass=xyzmh_ptmass,vxyz_ptmass=vxyz_ptmass,nptmass=nptmass,ierr=ierr)
          mcentral = m1
       end select
       discpos = 0.
       discvel = 0.

    case (5)
       call set_hierarchical(hier,sink_num, sink_labels, hl_labels, hl_num, mass, accr, a, e, inc, O, w, f, &
                              nptmass, xyzmh_ptmass, vxyz_ptmass, ierr)

    case (3)
       !-- hierarchical triple
       nptmass  = 0
       print "(/,a)",' Central objects represented by a hierarchical triple'
       print "(a,g10.3,a)",'     First hierarchical level primary mass: ', m1,    trim(mass_unit)
       print "(a,g10.3,a)",'   First hierarchical level secondary mass: ', m2,    trim(mass_unit)
       print "(a,g10.3)",  '                    Wide binary mass ratio: ', m2/m1
       print "(a,g10.3)",  '                   Tight binary mass ratio: ', q2
       print "(a,g10.3)",  '                    Star to be substituted: ', abs(subst)
       print "(a,g10.3,a)",'                        Accretion Radius 1: ', accr1, trim(dist_unit)
       print "(a,g10.3,a)",'                       Accretion Radius 2a: ', accr2a, trim(dist_unit)
       print "(a,g10.3,a)",'                       Accretion Radius 2b: ', accr2b, trim(dist_unit)

       if (subst>0) then
          print "(a,g10.3,a)",'      Tight binary orientation referred to: substituted star orbital plane'
       else
          print "(a,g10.3,a)",'      Tight binary orientation referred to: sky'
       endif



       call set_multiple(m1,m2,semimajoraxis=binary_a,eccentricity=binary_e, &
            posang_ascnode=binary_O,arg_peri=binary_w,incl=binary_i, &
            f=binary_f,accretion_radius1=accr1,accretion_radius2=accr1, &
            xyzmh_ptmass=xyzmh_ptmass,vxyz_ptmass=vxyz_ptmass,nptmass=nptmass,ierr=ierr)

       if (iuse_disc(1)) then
          discpos=xyzmh_ptmass(1:3,2)
          discvel=vxyz_ptmass(1:3,2)
       else
          discpos = 0.
          discvel = 0.
       endif

       call set_multiple(m2/(q2+1),m2*q2/(q2+1),semimajoraxis=binary2_a,eccentricity=binary2_e, &
            posang_ascnode=binary2_O,arg_peri=binary2_w,incl=binary2_i, &
            f=binary2_f,accretion_radius1=accr2a,accretion_radius2=accr2b, &
            xyzmh_ptmass=xyzmh_ptmass,vxyz_ptmass=vxyz_ptmass,nptmass=nptmass, subst=subst,ierr=ierr)


       mcentral = m2
    case(4)
       !-- hierarchical quadruple
       nptmass  = 0
       print "(/,a)",' Central objects represented by a hierarchical quadruple'
       print "(a,g10.3,a)",'     First hierarchical level primary mass: ', m1,    trim(mass_unit)
       print "(a,g10.3,a)",'   First hierarchical level secondary mass: ', m2,    trim(mass_unit)
       print "(a,g10.3)",  '                    Wide binary mass ratio: ', m2/m1
       print "(a,g10.3)",  '                 Tight binary 1 mass ratio: ', q1
       print "(a,g10.3)",  '                 Tight binary 2 mass ratio: ', q2
       print "(a,g10.3)",  '              First star to be substituted: ', abs(subst1)
       print "(a,g10.3)",  '             Second star to be substituted: ', abs(subst2)
       print "(a,g10.3,a)",'                        Accretion Radius 1: ', accr1, trim(dist_unit)
       print "(a,g10.3,a)",'                       Accretion Radius 1a: ', accr1a, trim(dist_unit)
       print "(a,g10.3,a)",'                       Accretion Radius 1b: ', accr1b, trim(dist_unit)
       print "(a,g10.3,a)",'                       Accretion Radius 2a: ', accr2a, trim(dist_unit)
       print "(a,g10.3,a)",'                       Accretion Radius 2b: ', accr2b, trim(dist_unit)

       if (subst1>0) then
          print "(a,g10.3,a)",'      Tight binary 1 orientation referred to: substituted star orbital plane'
       else
          print "(a,g10.3,a)",'      Tight binary 1 orientation referred to: sky'
       endif
       if (subst2>0) then
          print "(a,g10.3,a)",'      Tight binary 2 orientation referred to: substituted star orbital plane'
       else
          print "(a,g10.3,a)",'      Tight binary 2 orientation referred to: sky'
       endif

       call set_multiple(m1,m2,semimajoraxis=binary_a,eccentricity=binary_e, &
            posang_ascnode=binary_O,arg_peri=binary_w,incl=binary_i, &
            f=binary_f,accretion_radius1=accr1,accretion_radius2=accr1, &
            xyzmh_ptmass=xyzmh_ptmass,vxyz_ptmass=vxyz_ptmass,nptmass=nptmass,ierr=ierr)

       discpos=xyzmh_ptmass(1:3,2)
       discvel=vxyz_ptmass(1:3,2)

       call set_multiple(m1/(q1+1),m1*q1/(q1+1),semimajoraxis=binary1_a,eccentricity=binary1_e, &
         posang_ascnode=binary1_O,arg_peri=binary1_w,incl=binary1_i, &
         f=binary1_f,accretion_radius1=accr1a,accretion_radius2=accr1b, &
         xyzmh_ptmass=xyzmh_ptmass,vxyz_ptmass=vxyz_ptmass,nptmass=nptmass, subst=subst1,ierr=ierr)

       call set_multiple(m2/(q2+1),m2*q2/(q2+1),semimajoraxis=binary2_a,eccentricity=binary2_e, &
            posang_ascnode=binary2_O,arg_peri=binary2_w,incl=binary2_i, &
            f=binary2_f,accretion_radius1=accr2a,accretion_radius2=accr2b, &
            xyzmh_ptmass=xyzmh_ptmass,vxyz_ptmass=vxyz_ptmass,nptmass=nptmass, subst=subst2,ierr=ierr)

       mcentral = m2

    end select
 end select

 !--set array of central object masses
 star_m(1:4) = (/mcentral, m1, m2, m1+m2/)
 do i=1,maxdiscs
    if (.not.iuse_disc(i)) star_m(i) = 0.
 enddo

end subroutine setup_central_objects

!--------------------------------------------------------------------------
!
! Set the grain size distribution
!
!--------------------------------------------------------------------------
subroutine setup_dust_grain_distribution()
 use dust,             only:grainsizecgs,graindenscgs
 use set_dust,         only:set_dustbinfrac
 use set_dust_options, only:grainsizeinp,graindensinp,igrainsize,igraindens,&
                            smincgs,smaxcgs,sindex

 if (use_dust) then
    grainsize = 0.
    graindens = 0.
    if (ndusttypes > 1) then
       select case(igrainsize)
       case(0)
          call set_dustbinfrac(smincgs,smaxcgs,sindex,dustbinfrac(1:ndusttypes),grainsize(1:ndusttypes))
          grainsize(1:ndusttypes) = grainsize(1:ndusttypes)/udist
       case(1)
          grainsize(1:ndusttypes) = grainsizeinp(1:ndusttypes)/udist
       end select
       select case(igraindens)
       case(0)
          graindens(1:ndusttypes) = graindensinp(1)/umass*udist**3
       case(1)
          graindens(1:ndusttypes) = graindensinp(1:ndusttypes)/umass*udist**3
       end select
    else
       grainsize(1) = grainsizeinp(1)/udist
       graindens(1) = graindensinp(1)/umass*udist**3
       grainsizecgs = grainsizeinp(1)
       graindenscgs = graindensinp(1)
    endif
 endif

end subroutine setup_dust_grain_distribution

!--------------------------------------------------------------------------
!
! Calculate the required disc masses
!
!--------------------------------------------------------------------------
subroutine calculate_disc_mass()

 integer :: i,j
 integer, parameter :: maxbins = 4096

 real :: enc_m(maxbins),rad(maxbins)
 real :: Q_mintmp,disc_mtmp,annulus_mtmp

 totmass_gas  = 0.

 do i=1,maxdiscs
    if (iuse_disc(i)) then

       !--gas discs
       select case(isetgas(i))
       case (0)
          !--set sigma normalisation from disc mass
          sig_norm(i) = 1.d0
          call get_disc_mass(disc_mtmp,enc_m,rad,Q_mintmp,sigmaprofilegas(i),sig_norm(i), &
                             star_m(i),pindex(i),qindex(i),R_in(i),R_out(i),R_ref(i),R_c(i), &
                             H_R(i))
          sig_norm(i) = sig_norm(i) * disc_m(i) / disc_mtmp
       case (1)
          !--set disc mass from annulus mass
          sig_norm(i) = 1.d0
          call get_disc_mass(annulus_mtmp,enc_m,rad,Q_mintmp,sigmaprofilegas(i),sig_norm(i), &
                             star_m(i),pindex(i),qindex(i),R_inann(i),R_outann(i),R_ref(i),R_c(i), &
                             H_R(i))
          sig_norm(i) = sig_norm(i) * annulus_m(i) / annulus_mtmp
          call get_disc_mass(disc_m(i),enc_m,rad,Q_min(i),sigmaprofilegas(i),sig_norm(i), &
                             star_m(i),pindex(i),qindex(i),R_in(i),R_out(i),R_ref(i),R_c(i), &
                             H_R(i))
       case (2)
          !--set disc mass from sigma normalisation
          call get_disc_mass(disc_m(i),enc_m,rad,Q_min(i),sigmaprofilegas(i),sig_norm(i), &
                             star_m(i),pindex(i),qindex(i),R_in(i),R_out(i),R_ref(i),R_c(i), &
                             H_R(i))
       case (3)
          !--set disc mass from sigma at reference radius
          if (.not.(R_in(i) < R_ref(i)) .and. ismoothgas(i)) call fatal('setup_disc', &
             'if smoothing inner disc and setting disc mass by sigma(R_ref), require R_in < R_ref')
          sig_norm(i) = sig_ref(i) / scaled_sigma(R_ref(i),sigmaprofilegas(i),pindex(i),R_ref(i),R_in(i),R_out(i),R_c(i))
          call get_disc_mass(disc_m(i),enc_m,rad,Q_min(i),sigmaprofilegas(i),sig_norm(i), &
                             star_m(i),pindex(i),qindex(i),R_in(i),R_out(i),R_ref(i),R_c(i), &
                             H_R(i))
       case (4)
          !--set disc mass from minimum Toomre Q
          sig_norm(i) = 1.d0
          call get_disc_mass(disc_mtmp,enc_m,rad,Q_mintmp,sigmaprofilegas(i),sig_norm(i), &
                             star_m(i),pindex(i),qindex(i),R_in(i),R_out(i),R_ref(i),R_c(i), &
                             H_R(i))
          sig_norm(i) = sig_norm(i) * Q_mintmp / Q_min(i)
          !--recompute actual disc mass and Toomre Q
          call get_disc_mass(disc_m(i),enc_m,rad,Q_min(i),sigmaprofilegas(i),sig_norm(i), &
                             star_m(i),pindex(i),qindex(i),R_in(i),R_out(i),R_ref(i),R_c(i), &
                             H_R(i))
       end select

       totmass_gas = totmass_gas + disc_m(i)

       !--dust discs
       if (use_dust) then
          disc_mdust(i,:) = 0.
          do j=1,ndusttypes
             disc_mdust(i,j) = disc_m(i) * dust_to_gas * dustbinfrac(j)
             sig_normdust(i,j) = 1.d0
             call get_disc_mass(disc_mtmp,enc_m,rad,Q_mintmp,sigmaprofiledust(i,j), &
                                sig_normdust(i,j),star_m(i),pindex_dust(i,j),qindex_dust(i,j), &
                                R_indust_swap(i,j),R_outdust_swap(i,j),R_ref(i),R_c_dust(i,j),H_R_dust(i,j))
             sig_normdust(i,j) = sig_normdust(i,j) * disc_mdust(i,j) / disc_mtmp
          enddo
       endif
    endif
 enddo

end subroutine calculate_disc_mass

!--------------------------------------------------------------------------
!
! Set up the discs
!
!--------------------------------------------------------------------------
subroutine setup_discs(id,fileprefix,hfact,gamma,npart,polyk,&
                       npartoftype,massoftype,xyzh,vxyzu)
 use options,   only:alpha
 use setbinary, only:Rochelobe_estimate
 use sethierarchical, only:get_hierarchical_level_com, get_hier_level_mass
 use setdisc,   only:set_disc
 integer,           intent(in)    :: id
 character(len=20), intent(in)    :: fileprefix
 real,              intent(out)   :: hfact
 real,              intent(in)    :: gamma
 integer,           intent(out)   :: npart
 real,              intent(out)   :: polyk
 integer,           intent(out)   :: npartoftype(:)
 real,              intent(out)   :: massoftype(:)
 real,              intent(inout) :: xyzh(:,:)
 real,              intent(inout) :: vxyzu(:,:)

 integer            :: i,j,itype
 integer            :: npingasdisc,npindustdisc
 integer            :: iprofilegas,iprofiledust
 real               :: Rochelobe
 real               :: polyk_dust
 real               :: xorigini(3),vorigini(3)
 real               :: alpha_returned(maxdiscs)
 character(len=100) :: prefix
 character(len=100) :: dustprefix(maxdusttypes)

 hfact = hfact_default
 incl    = incl*(pi/180.0)
 posangl = posangl*(pi/180.0)
 if (maxalpha==0) alpha = alphaSS
 npart = 0
 npartoftype(:) = 0

 do i=1,maxdiscs
    if (iuse_disc(i)) then

       if (ndiscs > 1) then
          if (nsinks<4) then
             print "(/,a)",'>>> Setting up circum'//trim(disctype(i))//' disc <<<'
             prefix = trim(fileprefix)//'-'//disctype(i)
          else
             call get_hier_disc_label(i, sink_num, sink_labels, hl_labels, disclabel)
             print "(/,a)",'>>> Setting up circum-'//trim(disclabel)//' disc <<<'
             prefix = trim(fileprefix)//'-'//trim(disclabel)
          end if
       else
          prefix = fileprefix
       endif

       if (nsinks < 4) then
          !--set disc origin
          select case(i)
          case(3)
             !--circumsecondary
             xorigini  = xyzmh_ptmass(1:3,2)
             vorigini  = vxyz_ptmass(1:3,2)
             Rochelobe = Rochelobe_estimate(m1,m2,binary_a)
          case(2)
             !--circumprimary
             xorigini  = xyzmh_ptmass(1:3,1)
             vorigini  = vxyz_ptmass(1:3,1)
             Rochelobe = Rochelobe_estimate(m2,m1,binary_a)
          case default
             !--single disc or circumbinary or circumtriple
             !  centre of mass of binary defined to be zero (see set_binary)
             xorigini  = discpos
             vorigini  = discvel
             Rochelobe = huge(0.)
          end select
       else
          call get_hier_disc_label(i, sink_num, sink_labels, hl_labels, disclabel)

          m2 = get_hier_level_mass(disclabel, mass, sink_num, sink_labels)
          
          if (len(trim(disclabel))>1) then
             m1 = get_hier_level_mass(disclabel(:len(trim(disclabel))-1), mass, sink_num, sink_labels)-m2

             hl_index = findloc(hl_labels, disclabel(:len(trim(disclabel))-1), 1)
             Rochelobe = Rochelobe_estimate(m1,m2,a(hl_index))
          else
             Rochelobe = huge(0.)
          end if


          star_m(i) = m2
          
          call get_hierarchical_level_com(disclabel, xorigini, vorigini, xyzmh_ptmass, vxyz_ptmass)

       endif

       if ((ndiscs > 1 .and. ibinary==0) .and. (R_out(i) > Rochelobe)) then
          call warning('setup_disc', &
             'Outer disc radius for circum-'//trim(disctype(i))//' > Roche lobe of ' &
             //trim(disctype(i)))
       endif

       !--taper gas disc
       iprofilegas = 0
       if (itapergas(i)) iprofilegas = 1
       if (itapersetgas(i) == 1) iprofilegas = 2

       !--set disc(s)
       if (use_dust .and. use_dustfrac) then

          !--taper dust disc
          iprofiledust = 0
          if (itaperdust(i,1)) iprofiledust = 1
          if (itapersetdust(i,1) == 1) iprofiledust = 2

          !--gas and dust mixture disc
          npingasdisc = int(disc_m(i)/totmass_gas*np)

          call set_disc(id,master        = master,               &
                        mixture          = .true.,               &
                        npart            = npingasdisc,          &
                        npart_start      = npart + 1,            &
                        rref             = R_ref(i),             &
                        rmin             = R_in(i),              &
                        rmax             = R_out(i),             &
                        rmindust         = R_indust(i,1),        &
                        rmaxdust         = R_outdust(i,1),       &
                        indexprofile     = iprofilegas,          &
                        indexprofiledust = iprofiledust,         &
                        rc               = R_c(i),               &
                        rcdust           = R_c_dust(i,1),        &
                        p_index          = pindex(i),            &
                        p_indexdust      = pindex_dust(i,1),     &
                        q_index          = qindex(i),            &
                        q_indexdust      = qindex_dust(i,1),     &
                        HoverR           = H_R(i),               &
                        HoverRdust       = H_R_dust(i,1),        &
                        disc_mass        = disc_m(i),            &
                        disc_massdust    = sum(disc_mdust(i,:)), &
                        star_mass        = star_m(i),            &
                        gamma            = gamma,                &
                        particle_mass    = massoftype(igas),     &
                        xyz_origin       = xorigini,             &
                        vxyz_origin      = vorigini,             &
                        hfact            = hfact,                &
                        xyzh             = xyzh,                 &
                        vxyzu            = vxyzu,                &
                        polyk            = polyk,                &
                        alpha            = alpha,                &
                        ismooth          = ismoothgas(i),        &
                        position_angle   = posangl(i),           &
                        inclination      = incl(i),              &
                        rwarp            = R_warp(i),            &
                        warp_smoothl     = H_warp(i),            &
                        bh_spin          = bhspin,               &
                        prefix           = prefix)

          !--set dustfrac
          call set_dustfrac(i,npart+1,npart+1+npingasdisc,xyzh,xorigini)

          npart = npart + npingasdisc
          npartoftype(igas) = npartoftype(igas) + npingasdisc

          if (use_hybrid) then
             if (ndustlarge > 1) then
                dustprefix = trim(prefix)//'-'
                call make_tags_unique(ndustlarge,dustprefix)
             else
                dustprefix = trim(prefix)
             endif

             !--dust disc(s)
             do j=1,ndustlarge

                npindustdisc = int(disc_mdust(i,j)/sum(disc_mdust(:,j))*np_dust(j))
                itype = idust + j - 1

                !--taper dust disc
                iprofiledust = 0
                if (itaperdust(i,j)) iprofiledust = 1

                call set_disc(id,master      = master,             &
                              npart          = npindustdisc,       &
                              npart_start    = npart + 1,          &
                              particle_type  = itype,              &
                              rref           = R_ref(i),           &
                              rmin           = R_indust(i,j),      &
                              rmax           = R_outdust(i,j),     &
                              indexprofile   = iprofiledust,       &
                              rc             = R_c_dust(i,j),      &
                              p_index        = pindex_dust(i,j),   &
                              q_index        = qindex_dust(i,j),   &
                              HoverR         = H_R_dust(i,j),      &
                              disc_mass      = disc_mdust(i,j),    &
                              star_mass      = star_m(i),          &
                              gamma          = gamma,              &
                              particle_mass  = massoftype(itype),  &
                              xyz_origin     = xorigini,           &
                              vxyz_origin    = vorigini,           &
                              hfact          = hfact,              &
                              xyzh           = xyzh,               &
                              vxyzu          = vxyzu,              &
                              polyk          = polyk_dust,         &
                              ismooth        = ismoothdust(i,j),   &
                              position_angle = posangl(i),         &
                              inclination    = incl(i),            &
                              rwarp          = R_warp(i),          &
                              warp_smoothl   = H_warp(i),          &
                              bh_spin        = bhspin,             &
                              prefix         = dustprefix(j))

                npart = npart + npindustdisc
                npartoftype(itype) = npartoftype(itype) + npindustdisc

             enddo
          endif
       else

          !--gas disc
          npingasdisc = int(disc_m(i)/totmass_gas*np)

          call set_disc(id,master       = master,             &
                        npart           = npingasdisc,        &
                        npart_start     = npart + 1,          &
                        particle_type   = igas,               &
                        rref            = R_ref(i),           &
                        rmin            = R_in(i),            &
                        rmax            = R_out(i),           &
                        indexprofile    = iprofilegas,        &
                        rc              = R_c(i),             &
                        p_index         = pindex(i),          &
                        q_index         = qindex(i),          &
                        HoverR          = H_R(i),             &
                        disc_mass       = disc_m(i),          &
                        star_mass       = star_m(i),          &
                        gamma           = gamma,              &
                        particle_mass   = massoftype(igas),   &
                        xyz_origin      = xorigini,           &
                        vxyz_origin     = vorigini,           &
                        hfact           = hfact,              &
                        xyzh            = xyzh,               &
                        vxyzu           = vxyzu,              &
                        polyk           = polyk,              &
                        alpha           = alpha,              &
                        ismooth         = ismoothgas(i),      &
                        position_angle  = posangl(i),         &
                        inclination     = incl(i),            &
                        rwarp           = R_warp(i),          &
                        warp_smoothl    = H_warp(i),          &
                        bh_spin         = bhspin,             &
                        prefix          = prefix)

          npart = npart + npingasdisc
          npartoftype(igas) = npartoftype(igas) + npingasdisc

          if (use_dust) then

             if (ndustlarge > 1) then
                dustprefix = trim(prefix)//'-'
                call make_tags_unique(ndustlarge,dustprefix)
             else
                dustprefix = trim(prefix)
             endif

             !--dust disc(s)
             do j=1,ndustlarge

                npindustdisc = int(disc_mdust(i,j)/sum(disc_mdust(:,j))*np_dust(j))
                itype = idust + j - 1

                !--taper dust disc
                iprofiledust = 0
                if (itaperdust(i,j)) iprofiledust = 1

                call set_disc(id,master      = master,             &
                              npart          = npindustdisc,       &
                              npart_start    = npart + 1,          &
                              particle_type  = itype,              &
                              rref           = R_ref(i),           &
                              rmin           = R_indust(i,j),      &
                              rmax           = R_outdust(i,j),     &
                              indexprofile   = iprofiledust,       &
                              rc             = R_c_dust(i,j),      &
                              p_index        = pindex_dust(i,j),   &
                              q_index        = qindex_dust(i,j),   &
                              HoverR         = H_R_dust(i,j),      &
                              disc_mass      = disc_mdust(i,j),    &
                              star_mass      = star_m(i),          &
                              gamma          = gamma,              &
                              particle_mass  = massoftype(itype),  &
                              xyz_origin     = xorigini,           &
                              vxyz_origin    = vorigini,           &
                              hfact          = hfact,              &
                              xyzh           = xyzh,               &
                              vxyzu          = vxyzu,              &
                              polyk          = polyk_dust,         &
                              ismooth        = ismoothdust(i,j),   &
                              position_angle = posangl(i),         &
                              inclination    = incl(i),            &
                              rwarp          = R_warp(i),          &
                              warp_smoothl   = H_warp(i),          &
                              bh_spin        = bhspin,             &
                              prefix         = dustprefix(j))

                npart = npart + npindustdisc
                npartoftype(itype) = npartoftype(itype) + npindustdisc

             enddo
          endif

       endif

       !--reset alpha for each disc
       alpha_returned(i) = alpha

    endif
 enddo

 !--alpha viscosity
 if (ndiscs==1) then
    alpha = alpha_returned(onlydisc)
 else
    call warning('setup_disc', &
       'multiple discs: cannot use alpha_AV for alpha_SS, setting equal to 0.1')
    alpha = 0.1
 endif

end subroutine setup_discs

!--------------------------------------------------------------------------
!
! Set up a planetary atmosphere
!
!--------------------------------------------------------------------------
subroutine planet_atmosphere(id,npart,xyzh,vxyzu,npartoftype,gamma,hfact)
 integer, intent(in)    :: id
 integer, intent(inout) :: npart
 real,    intent(inout) :: xyzh(:,:)
 real,    intent(inout) :: vxyzu(:,:)
 integer, intent(inout) :: npartoftype(:)
 real,    intent(in)    :: gamma
 real,    intent(in)    :: hfact

 real, parameter :: a0 = 1.

 integer :: npart_disc,itype
 real    :: r_surface
 real    :: udens,rho_core

 if (surface_force) then
    npart_planet_atm = floor(Natmfrac*np)
    npart_disc = npart - npart_planet_atm

    udens = umass/udist**3
    rho_core  = rho_core_cgs/udens
    r_surface = (3./(4.*pi)*m1/rho_core)**(1./3.)
    !--Note the surface of the planet is located at the Plumber softening length
    eps_soft1 = r_surface
    if (eps_soft1 <= 0.) then
       print*,'Something wrong in the surface radius: eps_soft1 =',eps_soft1
    endif
 else
    npart_disc = npart
 endif

 !--set up an atmosphere around one of the binary masses (i.e. planet)
 if (surface_force .and. npart_planet_atm > 0) then
    call set_planet_atm(id,xyzh,vxyzu,npartoftype,maxvxyzu,itype,a0,R_in(1), &
                        H_R(1),m2,qindex(1),gamma,Ratm_in,Ratm_out,r_surface, &
                        npart,npart_planet_atm,npart_disc,hfact)
 endif

 !--move into the corotating frame with the planet
 if (surface_force .or. iexternalforce == iext_corotate) then
    call make_corotate(xyzh,vxyzu,a0,m2,npart,npart_disc)
 endif

end subroutine planet_atmosphere

!--------------------------------------------------------------------------
!
! Set sphere of particles around one of the binary masses (i.e. planet)
!
!--------------------------------------------------------------------------
subroutine set_planet_atm(id,xyzh,vxyzu,npartoftype,maxvxyzu,itype,a0,R_in, &
                          HoverR,Mstar,q_index,gamma,Ratm_in,Ratm_out,r_surface, &
                          npart,npart_planet_atm,npart_disc,hfact)
 use part,          only:set_particle_type
 use spherical,     only:set_sphere,rho_func
 integer, intent(in)    :: id
 real,    intent(inout) :: xyzh(:,:)
 real,    intent(inout) :: vxyzu(:,:)
 integer, intent(inout) :: npartoftype(:)
 integer, intent(in)    :: maxvxyzu
 integer, intent(in)    :: itype
 real,    intent(in)    :: a0
 real,    intent(in)    :: R_in
 real,    intent(in)    :: HoverR
 real,    intent(in)    :: Mstar
 real,    intent(in)    :: q_index
 real,    intent(in)    :: gamma
 real,    intent(inout) :: Ratm_in
 real,    intent(inout) :: Ratm_out
 real,    intent(in)    :: r_surface
 integer, intent(inout) :: npart
 integer, intent(inout) :: npart_planet_atm
 integer, intent(inout) :: npart_disc
 real,    intent(in)    :: hfact

 integer, parameter :: igas = 1
 integer(kind=8)    :: nptot
 integer            :: i,nx
 real               :: xyz_orig(3)
 real               :: a_orbit
 real               :: psep,vol_sphere
 real               :: cs0,cs
 procedure(rho_func), pointer :: density_func
 !
 ! place particles in sphere
 !
 Ratm_in   = Ratm_in*r_surface
 Ratm_out  = Ratm_out*r_surface

 if (ramp) then
    xyz_orig(:) = (/a0,0.,0./)
 else
    a_orbit = a0 - binarymassr
    xyz_orig(:) = (/a_orbit,0.,0./)
 endif

 vol_sphere  = 4./3.*pi*Ratm_out**3
 nx          = int(npart_planet_atm**(1./3.))
 psep        = vol_sphere**(1./3.)/real(nx)
 nptot       = npart
 density_func => atm_dens

 call set_sphere('closepacked',id,master,Ratm_in,Ratm_out,psep,hfact,npart,xyzh, &
                 rhofunc=density_func,nptot=nptot, &
                 np_requested=npart_planet_atm,xyz_origin=xyz_orig)

 npart_planet_atm = npart-npart_disc
 npartoftype(1) = npart
 do i=npart_disc+1,npart
    !--set the particle type for the atmosphere particles
    call set_particle_type(i,1)
    !--------------------------------------------------------------------------
    !  Set thermal energy
    !  utherm generally should not be stored
    !  for an isothermal equation of state
    if (maxvxyzu >= 4) then
       if (itype==igas) then
          cs0 = sqrt(1.0/R_in)*(HoverR)*sqrt(Mstar)*(1.0/R_in)**(-q_index)
          cs = cs_func(cs0,a0,q_index)
          if (gamma > 1.) then
             vxyzu(4,i) = cs**2/(gamma - 1.)/gamma
          else
             vxyzu(4,i) = 1.5*cs**2
          endif
       else
          vxyzu(4,i) = 0.
       endif
    endif
 enddo

end subroutine set_planet_atm

!--------------------------------------------------------------------------
!
! Initialise the dustprop array
!
!--------------------------------------------------------------------------
subroutine initialise_dustprop(npart)
 integer, intent(in) :: npart

 integer :: i,iam

 if (use_dustgrowth) then
    do i=1,npart
       iam = iamtype(iphase(i))
       if (iam==idust .or. (use_dustfrac .and. iam==igas)) then
          dustprop(1,i) = grainsize(1)
          dustprop(2,i) = graindens(1)
       else
          dustprop(:,i) = 0.
       endif
       dustgasprop(:,i) = 0.
       VrelVf(i)        = 0.
    enddo
 endif

end subroutine initialise_dustprop

!--------------------------------------------------------------------------
!
! Print angular momentum information
!
!--------------------------------------------------------------------------
subroutine print_angular_momentum(npart,xyzh,vxyzu)
 use setbinary, only:get_mean_angmom_vector
 integer, intent(in) :: npart
 real,    intent(in) :: xyzh(:,:)
 real,    intent(in) :: vxyzu(:,:)

!!!real :: ldisc(maxdiscs),lcentral(maxdiscs)
 real :: ldisc(3),lcentral(3)

 ldisc = get_mean_angmom_vector(npart,xyzh,vxyzu)
 print "(a,'(',3(es10.2,1x),')')",' Disc specific angular momentum = ',ldisc
 if (nptmass > 1) then
    lcentral = get_mean_angmom_vector(nptmass,xyzmh_ptmass,vxyz_ptmass)
    print "(a,'(',3(es10.2,1x),')')",' Binary specific angular momentum = ',lcentral
    ! make unit vectors
    lcentral = lcentral/sqrt(dot_product(lcentral,lcentral))
    ldisc    = ldisc/sqrt(dot_product(ldisc,ldisc))
    print "(a,f6.1,a)",' Angle between disc and binary = ',acos(dot_product(lcentral,ldisc))*180./pi,' deg'
 endif

end subroutine print_angular_momentum

!--------------------------------------------------------------------------
!
! Print dust information
!
!--------------------------------------------------------------------------
subroutine print_dust()

 character(len=20) :: duststring(maxdusttypes)
 integer           :: i,j
 real              :: Sigma
 real              :: Sigmadust
 real              :: Stokes(maxdusttypes)
 real              :: R_midpoint


 if (use_dust) then

    print "(/,a)",' --------------------- added dust ---------------------'

    if (use_dustgrowth) then
       print "(a,g10.3,a)", ' initial grain size: ',grainsize(1)*udist,' cm'
    else
       duststring = 'grain size'
       call make_tags_unique(ndusttypes,duststring)
       do i=1,ndusttypes
          print*,adjustr(duststring(i))//' : ',grainsize(i)*udist,' cm'
       enddo
       duststring = 'grain density'
       call make_tags_unique(ndusttypes,duststring)
       do i=1,ndusttypes
          print*,adjustr(duststring(i))//' : ',graindens(i)*umass/udist**3,' g/cm^3'
       enddo
    endif

    do i=1,maxdiscs
       if (iuse_disc(i)) then
          R_midpoint = (R_in(i) + R_out(i))/2
          Sigma = sig_norm(i) * &
                  scaled_sigma(R_midpoint,sigmaprofilegas(i),pindex(i),R_ref(i),R_in(i),R_out(i),R_c(i))
          Sigmadust = 0.
          do j=1,ndusttypes
             Sigmadust = Sigmadust + sig_normdust(i,j) * &
                         scaled_sigma(R_midpoint,sigmaprofiledust(i,j),pindex_dust(i,j),&
                                      R_ref(i),R_indust(i,j),R_outdust(i,j),R_c_dust(i,j))
          enddo
          Stokes = 0.5*pi*graindens*grainsize/(Sigma+Sigmadust)
          duststring = 'approx. Stokes'
          call make_tags_unique(ndusttypes,duststring)
          if (ndiscs > 1) then
             print "(/,a,i2,a)",' ---------------------   disc',i,'   ---------------------'
          endif
          do j=1,ndusttypes
             print*,'',adjustr(duststring(j))//' : ',Stokes(j)
          enddo
       endif
    enddo
    print "(1x,54('-'),/)"

 else
    print "(/,a,/)",' There is no dust here!'
 endif

end subroutine print_dust

!--------------------------------------------------------------------------
!
! Set up planets
!
!--------------------------------------------------------------------------
subroutine set_planets(npart,massoftype,xyzh)
 use vectorutils, only:rotatevec
 integer, intent(in) :: npart
 real,    intent(in) :: massoftype(:)
 real,    intent(in) :: xyzh(:,:)

 integer :: i,j,itype
 real    :: dist_bt_sinks
 real    :: phi,vphi,sinphi,cosphi,omega,r2,disc_m_within_r
 real    :: Hill(maxplanets)
 real    :: u(3)

 period_planet_longest = 0.
 if (nplanets > 0) then
    print "(a,i2,a)",' --------- added ',nplanets,' planets ------------'
    do i=1,nplanets

       nptmass = nptmass + 1
       phi = 0.
       phi = phi*pi/180.
       cosphi = cos(phi)
       sinphi = sin(phi)
       disc_m_within_r = 0.

       !--disc mass correction
       do j=1,npart
          r2 = xyzh(1,j)**2 + xyzh(2,j)**2 + xyzh(3,j)**2
          if (r2 < rplanet(i)**2) then
             itype = iamtype(iphase(j))
             disc_m_within_r = disc_m_within_r + massoftype(itype)
          endif
       enddo

       !--inner planet mass correction
       if (nplanets>1) then
          do j=1,nplanets
             if (rplanet(j)<rplanet(i)) disc_m_within_r = disc_m_within_r + mplanet(j)*jupiterm/umass
          enddo
       endif

       !--set sink particles
       Hill(i) = (mplanet(i)*jupiterm/umass/(3.*mcentral))**(1./3.) * rplanet(i)
       if (nsinks == 2) then
          dist_bt_sinks = sqrt(dot_product(xyzmh_ptmass(1:3,1),xyzmh_ptmass(1:3,2)))
          if (rplanet(i) > dist_bt_sinks) Hill(i) = (mplanet(i)*jupiterm/umass/(3.*m1))**(1./3.) * rplanet(i)
       endif
       xyzmh_ptmass(1:3,nptmass)    = (/rplanet(i)*cosphi,rplanet(i)*sinphi,0./)
       xyzmh_ptmass(4,nptmass)      = mplanet(i)*jupiterm/umass
       xyzmh_ptmass(ihacc,nptmass)  = accrplanet(i)*Hill(i)
       xyzmh_ptmass(ihsoft,nptmass) = accrplanet(i)*Hill(i)
       vphi                         = sqrt((mcentral + disc_m_within_r)/rplanet(i))
       if (nsinks == 2 .and. rplanet(i) < dist_bt_sinks) vphi = sqrt((m1 + disc_m_within_r)/rplanet(i))
       vxyz_ptmass(1:3,nptmass)     = (/-vphi*sinphi,vphi*cosphi,0./)
       if (nsinks == 2 .and. rplanet(i) < dist_bt_sinks) then
          vxyz_ptmass(1:3,nptmass) = vxyz_ptmass(1:3,nptmass) + vxyz_ptmass(1:3,1)
          xyzmh_ptmass(1:3,nptmass) = xyzmh_ptmass(1:3,nptmass) + xyzmh_ptmass(1:3,1)
       endif

       !--incline positions and velocities
       inclplan(i) = inclplan(i)*pi/180.
       u = (/-sin(phi),cos(phi),0./)
       call rotatevec(xyzmh_ptmass(1:3,nptmass),u,-inclplan(i))
       call rotatevec(vxyz_ptmass(1:3,nptmass), u,-inclplan(i))

       !--print planet information
       omega = vphi/rplanet(i)
       print "(a,i2,a)",             ' >>> planet ',i,' <<<'
       print "(a,g10.3,a)",          ' orbital radius: ',rplanet(i)*udist/au,' AU'
       print "(a,g10.3,a,2pf7.3,a)", '          M(<R): ',(disc_m_within_r + mcentral)*umass/solarm, &
                                     ' MSun, disc mass correction is ',disc_m_within_r/mcentral,'%'
       print "(a,g10.3,a)",          '    planet mass: ',mplanet(i),' MJup'
       print "(a,g10.3,a)",          '    planet mass: ',mplanet(i)*jupiterm/earthm,' MEarth'
       print "(a,g10.3,a)",          '    planet mass: ',mplanet(i)*jupiterm/solarm,' MSun'
       print "(a,2(g10.3,a))",       ' orbital period: ',2.*pi*rplanet(i)/vphi*utime/years,' years or ', &
                                                 2*pi*rplanet(i)/vphi,' in code units'
       print "(a,g10.3,a)",          '    Hill radius: ',Hill(i),' AU'
       print "(a,g10.3,a,i3,a)",     '   accr. radius: ',xyzmh_ptmass(ihacc,nptmass),' AU or ', &
                                                 int(100*xyzmh_ptmass(ihacc,nptmass)/Hill(i)), ' % of Hill radius'
       print "(a,g10.3,a)",          '     resonances:'
       print "(a,g10.3,a)",   '    3:1 : ',(sqrt(mcentral)/(3.*omega))**(2./3.)*udist/au,' AU'
       print "(a,g10.3,a)",   '    4:1 : ',(sqrt(mcentral)/(4.*omega))**(2./3.)*udist/au,' AU'
       print "(a,g10.3,a)",   '    5:1 : ',(sqrt(mcentral)/(5.*omega))**(2./3.)*udist/au,' AU'
       print "(a,g10.3,a)",   '    9:1 : ',(sqrt(mcentral)/(9.*omega))**(2./3.)*udist/au,' AU'

       !--check planet accretion radii
       if (accrplanet(i) < 0.05) then
          call warning('setup_disc','accretion radius of planet < 1/20 Hill radius: unnecessarily small')
       elseif (accrplanet(i) > 0.5) then
          call warning('setup_disc','accretion radius of planet > Hill radius: too large')
       elseif (accrplanet(i)*Hill(i) > accr1) then
          call warning('setup_disc','accretion radius of planet > accretion radius of primary star: this is unphysical')
       endif
       print *, ''

       !--determine longest period
       period_planet_longest = max(period_planet_longest, 2.*pi/omega)

    enddo
    print "(1x,45('-'))"
    print *, ''
 endif

end subroutine set_planets

!--------------------------------------------------------------------------
!
!  Reset centre of mass to origin
!
!--------------------------------------------------------------------------
subroutine set_centreofmass(npart,xyzh,vxyzu)
 use centreofmass, only:reset_centreofmass
 integer, intent(in)    :: npart
 real,    intent(inout) :: xyzh(:,:)
 real,    intent(inout) :: vxyzu(:,:)

 integer :: npart_recentre

 if (iexternalforce == iext_corot_binary) then
    npart_recentre = npart - npart_planet_atm
 else
    npart_recentre = npart
 endif
 call reset_centreofmass(npart_recentre,xyzh,vxyzu,nptmass,xyzmh_ptmass,vxyz_ptmass)

end subroutine set_centreofmass

!--------------------------------------------------------------------------
!
!  Set tmax and dtmax for infile
!
!--------------------------------------------------------------------------
subroutine set_tmax_dtmax()
 use setflyby, only:get_T_flyby
 use timestep, only:tmax,dtmax

 real :: period, period1, period2

 period2 = 0.
 if (icentral==1 .and. nsinks==2 .and. ibinary==0) then
    !--binary orbital period
    period = sqrt(4.*pi**2*binary_a**3/mcentral)
 elseif (icentral==1 .and. nsinks==3 .and. ibinary==0) then
    !--wide binary orbital period
    period = sqrt(4.*pi**2*binary_a**3/mcentral)
    !--tight binary orbital period
    period2 = sqrt(4.*pi**2*binary2_a**3/m2)
 elseif (icentral==1 .and. nsinks==4 .and. ibinary==0) then
    !--wide binary orbital period
    period = sqrt(4.*pi**2*binary_a**3/mcentral)
    !--tight binary 1 orbital period
    period1 = sqrt(4.*pi**2*binary1_a**3/m1)
    !--tight binary 2 orbital period
    period2 = sqrt(4.*pi**2*binary2_a**3/m2)
 elseif (icentral==1 .and. nsinks==2 .and. ibinary==1) then
    !--time of flyby
    period = get_T_flyby(m1,m2,flyby_a,flyby_d)
 elseif (nplanets > 0) then
    !--outer planet orbital period
    period = period_planet_longest
 elseif (iwarp(onlydisc)) then
    !--warp period
    period = sqrt(4.*pi**2*R_warp(onlydisc)**3/mcentral)
 else
    !--outer disc orbital period
    period = sqrt(4.*pi**2*R_out(onlydisc)**3/mcentral)
 endif

 if (period > 0. .and. nsinks<3) then
    if (deltat > 0.) dtmax = deltat*period
    if (norbits >= 0) tmax = norbits*period
 elseif (period > 0. .and. nsinks==3) then
    if (deltat < 0. .and. period2 > 0.) then
       dtmax = -deltat*period2
    elseif (deltat > 0.) then
       dtmax = deltat*period
    endif
 elseif (nsinks==4) then
    dtmax = deltat*period
    if (norbits < 0 .and. period2 > 0.) then
       tmax = -norbits*period2
    elseif (norbits >= 0) then
       tmax = norbits*period
    endif
 endif


end subroutine set_tmax_dtmax

!--------------------------------------------------------------------------
!
!  Prompt user for desired setup options
!
!--------------------------------------------------------------------------
subroutine setup_interactive()
 use prompting,        only:prompt
 use set_dust_options, only:set_dust_interactively
 use sethierarchical, only:set_hierarchical_interactively,set_hierarchical_default_options, get_hier_level_mass

 integer :: i
 real    :: disc_mfac(maxdiscs)

 !--central object(s)
 print "(a)",'==========================='
 print "(a)",'+++  CENTRAL OBJECT(S)  +++'
 print "(a)",'==========================='
 call prompt('Do you want to use sink particles or an external potential?'// &
             new_line('A')//' 0=potential'//new_line('A')//' 1=sinks'// &
             new_line('A'),icentral,0,1)
 select case (icentral)
 case (0)
    !--external potential
    call prompt('Which potential?'//new_line('A')// &
               ' 1=central point mass'//new_line('A')// &
               ' 2=binary potential'//new_line('A')// &
               ' 3=spinning black hole'//new_line('A'),ipotential,1,3)
    select case (ipotential)
    case (1)
       !--point mass
       iexternalforce = iext_star
       m1       = 1.
       accr1    = 1.
    case (2)
       !--fixed binary
       call prompt('Do you want model a surface on one mass (i.e. planet)?',surface_force)
       if (surface_force) then
          iexternalforce = iext_corot_binary
          !--binary
          m1       = 0.001 ! Planet
          m2       = 1.    ! Central star
          accr1    = 0.    ! Surface force, so we don't need an accretion radius
          accr2    = 0.1

          call prompt('Enter orbital radius of the planet (e.g. 5.2au)',dist_unit)
          call prompt('Enter average core density for the planet (g/cm^3)',rho_core_cgs,0.)
          call prompt('Enter inner atmosphere radius in planet radii',Ratm_in,1.,10.)
          call prompt('Enter outer atmosphere radius in planet radii',Ratm_out,Ratm_in,10.)
          call prompt('Enter atmosphere type (1:r**(-3); 2:r**(-1./(gamma-1.)))',atm_type,1,2)
          call prompt('Enter fraction of particles to be used in planet atmosphere',Natmfrac,0.,1.)
          call prompt('Do you want to ramp up the planet mass slowly?',ramp)
       else
          iexternalforce = iext_binary
          m1       = 1.
          m2       = 1.
          accr1    = 1.
          accr2    = 1.
       endif
    case (3)
       !--spinning black hole (Lense-Thirring)
       iexternalforce = iext_lensethirring
       call prompt('Include Einstein precession?',einst_prec)
       if (einst_prec) iexternalforce = iext_einsteinprec
       m1          = 1.
       accr1       = 30.
       bhspin      = 1.
       bhspinangle = 0.
    end select
 case (1)
    !--sink particle(s)
    call prompt('How many sinks?',nsinks,1,5)
    select case (nsinks)
    case (1)
       !--single star
       m1       = 1.
       accr1    = 1.
    case (2)
       !--binary
       call prompt('Do you want the binary orbit to be bound (elliptic) or'// &
                  ' unbound (parabolic/hyperbolic) [flyby]?'//new_line('A')// &
                  ' 0=bound'//new_line('A')//' 1=unbound'//new_line('A'),ibinary,0,1)
       select case (ibinary)
       case (0)
          !--bound
          m1       = 1.
          m2       = 0.2
          binary_a = 10.
          binary_e = 0.
          binary_i = 0.
          binary_O = 0.
          binary_w = 270.
          binary_f = 180.
          accr1    = 1.
          accr2    = 0.5
       case (1)
          !--unbound (flyby)
          m1       = 1.
          m2       = 1.
          accr1    = 1.
          accr2    = 1.
          flyby_a  = 200.
          flyby_d  = 10.
          flyby_O  = 0.
          flyby_i  = 0.
       end select

    case (5)
       print "(/,a)",'================================'
       print "(a)",  '+++   HIERARCHICAL SYSTEM    +++'
       print "(a)",  '================================'
       
       ibinary = 0

       call set_hierarchical_interactively(hier,sink_num, sink_labels, hl_labels, hl_num)
       call set_hierarchical_default_options(hier, sink_num, sink_labels, hl_labels, hl_num, &
                                             mass, accr, a, e, inc, O, w, f)
              
    case (3)
       !-- hierarchical triple --!
       print "(/,a)",'================================'
       print "(a)",  '+++   HIERARCHICAL TRIPLE    +++'
       print "(a)",  '================================'
       ibinary = 0

       !-- Wide binary
       m1       = 1.
       m2       = 0.2
       binary_a = 10.
       binary_e = 0.
       binary_i = 0.
       binary_O = 0.
       binary_w = 270.
       binary_f = 180.
       accr1    = 1.

       !-- Tight binary
       subst    = 12
       q2       = 1
       m2a      = m2/(q2+1)
       m2b      = m2*q2/(q2+1)
       binary2_a = 1.
       binary2_e = 0.
       binary2_i = 0.
       binary2_O = 0.
       binary2_w = 270.
       binary2_f = 180.
       accr2a    = 0.1
       accr2b    = 0.1
    case(4)
       !-- hierarchical quadruple --!
       print "(/,a)",'================================'
       print "(a)",  '+++   HIERARCHICAL QUADRUPLE    +++'
       print "(a)",  '================================'
       ibinary = 0

       !-- Wide binary
       m1       = 1.
       m2       = 0.2
       binary_a = 10.
       binary_e = 0.
       binary_i = 0.
       binary_O = 0.
       binary_w = 270.
       binary_f = 180.
       accr1    = 1.

       !-- Tight binary 1
       subst1    = 11
       q1        = 1
       m1a       = m1/(q1+1)
       m1b       = m1*q1/(q1+1)
       binary1_a = 1.
       binary1_e = 0.
       binary1_i = 0.
       binary1_O = 0.
       binary1_w = 270.
       binary1_f = 180.
       accr1a    = 0.1
       accr1b    = 0.1

       !-- Tight binary 2
       subst2    = 12
       q2       = 1
       m2a      = m2/(q2+1)
       m2b      = m2*q2/(q2+1)
       binary2_a = 1.
       binary2_e = 0.
       binary2_i = 0.
       binary2_O = 0.
       binary2_w = 270.
       binary2_f = 180.
       accr2a    = 0.1
       accr2b    = 0.1


    end select
 end select

 !--multiple disc options
 print "(/,a)",'================='
 print "(a)",  '+++  DISC(S)  +++'
 print "(a)",  '================='
 if ((icentral==1) .and. (nsinks>=2)) then
    !--multiple discs possible
    if (ibinary==0 .and. nsinks==2) then
       !--bound binary: circum-binary, -primary, -secondary
       iuse_disc(1) = .true.
       iuse_disc(2) = .false.
       iuse_disc(3) = .false.
       call prompt('Do you want a circumbinary disc?',iuse_disc(1))
       call prompt('Do you want a circumprimary disc?',iuse_disc(2))
       call prompt('Do you want a circumsecondary disc?',iuse_disc(3))
    elseif (ibinary==1) then
       !--unbound binary (flyby): circum-primary, -secondary
       iuse_disc(1) = .false.
       iuse_disc(2) = .true.
       iuse_disc(3) = .false.
       call prompt('Do you want a circumprimary disc?',iuse_disc(2))
       call prompt('Do you want a circumsecondary disc?',iuse_disc(3))
<<<<<<< HEAD
       elseif (nsinks==3) then
         !--bound binary: circum-triple
         iuse_disc(1) = .false.
         iuse_disc(2) = .false.
         iuse_disc(3) = .false.
         iuse_disc(4) = .true.
         call prompt('Do you want a circum-triple disc?',iuse_disc(4))
         if (.not.iuse_disc(4)) then
            call prompt('Do you want a circumbinary disc around the first hierarchical level secondary?',iuse_disc(1))
         else
            print "(/,a)",'Setting circum-triple disc.'
         endif
       elseif (nsinks==4) then
         !--2 bound binaries: circumbinary
         iuse_disc(1) = .true.
         iuse_disc(2) = .false.
         iuse_disc(3) = .false.
         iuse_disc(4) = .false.
         print "(/,a)",'Setting circumbinary disc around the first hierarchical level secondary.'
      elseif (nsinks==5) then
         !--2 bound binaries: circumbinary
         iuse_disc(:) = .false.
         
         do i=1,sink_num
            call prompt('Do you want a disc orbiting '//trim(sink_labels(i))//' star?',iuse_disc(i))
         end do

         do i=1,hl_num
            call prompt('Do you want a disc orbiting '//trim(hl_labels(i))//' hierarchical level?',iuse_disc(i+sink_num))
         end do
         
=======
    elseif (nsinks==3) then
       !--bound binary: circum-triple
       iuse_disc(1) = .false.
       iuse_disc(2) = .false.
       iuse_disc(3) = .false.
       iuse_disc(4) = .true.
       call prompt('Do you want a circum-triple disc?',iuse_disc(4))
       if (.not.iuse_disc(4)) then
          call prompt('Do you want a circumbinary disc around the first hierarchical level secondary?',iuse_disc(1))
       else
          print "(/,a)",'Setting circum-triple disc.'
>>>>>>> 9f853acc
       endif
    elseif (nsinks==4) then
       !--2 bound binaries: circumbinary
       iuse_disc(1) = .true.
       iuse_disc(2) = .false.
       iuse_disc(3) = .false.
       iuse_disc(4) = .false.
       print "(/,a)",'Setting circumbinary disc around the first hierarchical level secondary.'
    endif
    if (.not.any(iuse_disc)) iuse_disc(1) = .true.
    !--number of discs
    ndiscs = count(iuse_disc)
    if (ndiscs > 1) then
       use_global_iso = .false.
    endif
 endif

 !--gas disc
 R_in  = accr1
 R_ref = R_in
 R_c   = R_out
 disc_mfac = 1.
 if (ndiscs > 1) qindex = 0.
 if (maxalpha==0) alphaSS = 0.005
 if (surface_force) then
    R_in  = 0.1
    R_out = 3.
    R_ref = 1.
 endif
 if ((icentral==1 .and. nsinks>=2) .and. (ibinary==0)) then
    !--don't smooth circumbinary, by default
    ismoothgas(1) = .false.
    !--set appropriate disc radii for bound binary
    R_in(1:4)      = (/2.5*binary_a, accr1, accr2, 2.5*binary_a /)
    R_out(1:4)     = (/5.*R_in(1), 5.*accr1, 5.*accr2, 5.*R_in(1) /)
    R_ref     = R_in
    R_c       = R_out
    disc_mfac(1:4) = (/1., 0.1, 0.01, 1./)
    if (ndiscs > 1) then
       !--set H/R so temperature is globally constant
       call prompt('Do you want a globally isothermal disc (if not Farris et al. 2014)?',use_global_iso)
       !--------------------------------------------------------------------------
       ! N.B. The initializations of multiple discs is not done using the
       ! implementation of the eos a radial profile centred on CM, primary and
       ! secondary is used. The value of H_R used in setpart to set cs0 is the
       ! one of the circumbinary if cb disc is present, otherwise it uses the
       ! circumprimary. The values of H_R used for the other discs are set using
       ! the equations below, however changing them here is not enough. They need
       ! to be changed also in the the setpart function.
       !--------------------------------------------------------------------------
       if (.not. use_global_iso) then
          call prompt('Enter q_index',qindex(1))
          qindex=qindex(1)
          if (nsinks<5) then
             if (iuse_disc(1)) then
                call prompt('Enter H/R of circumbinary at R_ref',H_R(1))
                H_R(2) = (R_ref(2)/R_ref(1)*(m1+m2)/m1)**(0.5-qindex(1)) * H_R(1)
                H_R(3) = (R_ref(3)/R_ref(1)*(m1+m2)/m2)**(0.5-qindex(1)) * H_R(1)
             else
                if (iuse_disc(2)) then
                   call prompt('Enter H/R of circumprimary at R_ref',H_R(2))
                   H_R(1) = (R_ref(1)/R_ref(2)*m1/(m1+m2))**(0.5-qindex(2)) * H_R(2)
                   H_R(3) = (R_ref(3)/R_ref(2)*m2/m1)**(0.5-qindex(2)) * H_R(2)
                else
                   call prompt('Enter H/R of circumsecondary at R_ref',H_R(3))
                   H_R(1) = sqrt(R_ref(1)/R_ref(3)*m2/(m1+m2))**(0.5-qindex(3)) * H_R(3)
                   H_R(2) = sqrt(R_ref(2)/R_ref(3)*m2/m1)**(0.5-qindex(3)) * H_R(3)
                endif
             endif
             !H_R(2) = nint(H_R(2)*10000.)/10000.
             !H_R(3) = nint(H_R(3)*10000.)/10000.
          else
             higher_disc_index = findloc(iuse_disc, .true., 1)
             call get_hier_disc_label(higher_disc_index, sink_num, sink_labels, hl_labels, disclabel)
             call prompt('Enter H/R of circum-'//trim(disclabel)//' at R_ref',H_R(higher_disc_index))

             higher_mass = get_hier_level_mass(trim(disclabel), mass, sink_num, sink_labels) 
             do i=1,maxdiscs
                if (iuse_disc(i) .and. i /= higher_disc_index) then
                   call get_hier_disc_label(i, sink_num, sink_labels, hl_labels, disclabel)
                   current_mass = get_hier_level_mass(trim(disclabel), mass, sink_num, sink_labels) 
                   H_R(i) = (R_ref(i)/R_ref(higher_disc_index) * &
                        higher_mass/current_mass)**(0.5-qindex(higher_disc_index)) * &
                        H_R(higher_disc_index)
                end if
             end do                   
          end if
          do i=1, maxdiscs
             if (iuse_disc(i)) then
                H_R(i) = nint(H_R(i)*10000.)/10000.
             end if
          end do
       else
          if (iuse_disc(1)) then
             H_R(2) = sqrt(R_ref(2)/R_ref(1)*(m1+m2)/m1) * H_R(1)
             H_R(3) = sqrt(R_ref(3)/R_ref(1)*(m1+m2)/m2) * H_R(1)
             qindex(2) = qindex(1)
             qindex(3) = qindex(1)
             call warning('setup_disc','using circumbinary (H/R)_ref to set global temperature')
          elseif (iuse_disc(2)) then
             H_R(3) = sqrt(R_ref(3)/R_ref(2)*m1/m2) * H_R(2)
             qindex(3) = qindex(2)
             call warning('setup_disc','using circumprimary (H/R)_ref to set global temperature')
          endif
          H_R(2) = nint(H_R(2)*10000.)/10000.
          H_R(3) = nint(H_R(3)*10000.)/10000.
       endif
    endif
 endif
 do i=1,maxdiscs
    if (iuse_disc(i)) then
       if (ndiscs > 1) print "(/,a)",' >>>  circum'//trim(disctype(i))//' disc  <<<'
       call prompt('How do you want to set the gas disc mass?'//new_line('A')// &
                  ' 0=total disc mass'//new_line('A')// &
                  ' 1=mass within annulus'//new_line('A')// &
                  ' 2=surface density normalisation'//new_line('A')// &
                  ' 3=surface density at reference radius'//new_line('A')// &
                  ' 4=minimum Toomre Q'//new_line('A'),isetgas(i),0,4)
       call prompt('Do you want to exponentially taper the outer gas disc profile?',itapergas(i))
       call prompt('Do you want to warp the disc?',iwarp(i))
       select case (isetgas(i))
       case (0)
          disc_m(i)    = 0.05   * disc_mfac(i)
       case (1)
          annulus_m(i) = 0.05   * disc_mfac(i)
          R_inann(i)   = R_in(i)
          R_outann(i)  = R_out(i)
       case (2)
          sig_norm(i)  = 1.E-02 * disc_mfac(i)
       case (3)
          sig_ref(i)   = 1.E-02 * disc_mfac(i)
       case (4)
          Q_min(i)     = 1.0
       end select
       if (iwarp(i)) then
          R_warp = 0.5*(R_in + R_out)
          H_warp = 20.
          incl   = 30.
       endif
    endif
 enddo

 !--dust disc
 if (use_dust) then
    print "(/,a)",'=============='
    print "(a)",  '+++  DUST  +++'
    print "(a)",  '=============='
    !--dust distribution
    call set_dust_interactively()
    !--dust discs
    do i=1,maxdusttypes
       R_indust(:,i)    = R_in
       R_outdust(:,i)   = R_out
       qindex_dust(:,i) = qindex
       H_R_dust(:,i)    = H_R
       ismoothdust(:,i) = ismoothgas
       R_c_dust(:,i)    = R_c
    enddo
    !--dust growth
    if (use_dustgrowth .and. dust_method == 2) then
       print "(/,a)",'================================'
       print "(a)",  '+++  GROWTH & FRAGMENTATION  +++'
       print "(a)",  '================================'
       call prompt('Enter fragmentation model (0=off,1=on,2=Kobayashi)',ifrag,-1,2)
       if (ifrag > 0) then
          call prompt('Enter minimum allowed grain size in cm',gsizemincgs)
          call prompt('Do you want a snow line ? (0=no,1=position based,2=temperature based)',isnow,0,2)
          if (isnow == 0) then
             call prompt('Enter uniform vfrag in m/s',vfragSI,1.)
          else
             if (isnow == 1) call prompt('How far from the star in AU ?',rsnow,0.)
             if (isnow == 2) call prompt('Enter snow line condensation temperature in K',Tsnow,0.)
             call prompt('Enter inward vfragin in m/s',vfraginSI,1.)
             call prompt('Enter outward vfragout in m/s',vfragoutSI,1.)
          endif
       endif
    endif
 endif

 !--resolution
 if (use_dust .and. .not.use_dustfrac) then
    np_dust = np/ndusttypesinp/5
    !elseif (use_dust .and. use_hybrid) then
    !np_dust = np/ndustlargeinp/5
 else
    np_dust = 0
 endif

 !--planets
 print "(/,a)",'================='
 print "(a)",  '+++  PLANETS  +++'
 print "(a)",  '================='
 call prompt('How many planets?',nplanets,0,maxplanets)

 !--simulation time
 print "(/,a)",'================'
 print "(a)",  '+++  OUTPUT  +++'
 print "(a)",  '================'
 if (nplanets > 0) then
    call prompt('Enter time between dumps as fraction of outer planet period',deltat,0.)
    call prompt('Enter number of orbits to simulate',norbits,0)
 elseif (icentral==1 .and. nsinks==2 .and. ibinary==0) then
    call prompt('Enter time between dumps as fraction of binary period',deltat,0.)
    call prompt('Enter number of orbits to simulate',norbits,0)
 elseif (icentral==1 .and. nsinks>=3 .and. ibinary==0) then
    call prompt('Enter time between dumps as fraction of binary period'//new_line('A')// &
         '(enter a negative number to refer to the shorter period)',deltat)
    call prompt('Enter number of orbits to simulate'//new_line('A')// &
         '(enter a negative number to refer to the shorter period)',norbits)
 elseif (icentral==1 .and. nsinks==2 .and. ibinary==1) then
    deltat  = 0.01
    norbits = 1
    call prompt('Enter time between dumps as fraction of flyby time',deltat,0.)
 elseif (any(iwarp)) then
    call prompt('Enter time between dumps as fraction of orbital time at warp',deltat,0.)
    call prompt('Enter number of orbits to simulate',norbits,0)
 else
    call prompt('Enter time between dumps as fraction of outer disc orbital time',deltat,0.)
    call prompt('Enter number of orbits to simulate',norbits,0)
 endif

end subroutine setup_interactive

!--------------------------------------------------------------------------
!
! Write setup file
!
!--------------------------------------------------------------------------
subroutine write_setupfile(filename)
 use eos,              only:istrat,alpha_z,beta_z,qfacdisc2
 use infile_utils,     only:write_inopt
 use set_dust_options, only:write_dust_setup_options
 use sethierarchical, only:write_hierarchical_setupfile
 character(len=*), intent(in) :: filename

 integer, parameter :: iunit = 20
 logical            :: done_alpha
 integer            :: i,j,n_possible_discs
 character(len=20)  :: duststring(maxdusttypes)
 character(len=20)  :: taper_string
 character(len=20)  :: smooth_string
 character(len=40)  :: tmpstr

 done_alpha = .false.
 n_possible_discs = 1
 if ((icentral==1) .and. (nsinks>=2)) n_possible_discs = 3

 print "(/,a)",' writing setup options file '//trim(filename)
 open(unit=iunit,file=filename,status='replace',form='formatted')
 write(iunit,"(a)") '# input file for disc setup routine'
 !--resolution
 write(iunit,"(/,a)") '# resolution'
 call write_inopt(np,'np','number of gas particles',iunit)
 if (use_dust .and. (.not.use_dustfrac .or. use_hybrid)) then
    duststring = 'np_dust'
    call make_tags_unique(ndustlargeinp,duststring)
    do i=1,ndustlargeinp
       call write_inopt(np_dust(i),trim(duststring(i)),'number of large dust particles',iunit)
    enddo
 endif
 !--units
 write(iunit,"(/,a)") '# units'
 call write_inopt(dist_unit,'dist_unit','distance unit (e.g. au,pc,kpc,0.1pc)',iunit)
 call write_inopt(mass_unit,'mass_unit','mass unit (e.g. solarm,jupiterm,earthm)',iunit)
 !--central objects(s)/potential
 write(iunit,"(/,a)") '# central object(s)/potential'
 call write_inopt(icentral,'icentral', &
    'use sink particles or external potential (0=potential,1=sinks)',iunit)
 select case (icentral)
 case (0)
    !--external potential
    call write_inopt(ipotential,'ipotential','potential (1=central point mass,'// &
                     '2=binary potential,3=spinning black hole)',iunit)
    select case (ipotential)
    case (1)
       !--point mass
       call write_inopt(m1,'m1','star mass',iunit)
       call write_inopt(accr1,'accr1','star accretion radius',iunit)
    case (2)
       !--fixed binary
       call write_inopt(m1,'m1','primary mass',iunit)
       call write_inopt(m2,'m2','secondary mass',iunit)
       call write_inopt(accr1,'accr1','primary accretion radius',iunit)
       call write_inopt(accr2,'accr2','secondary accretion radius',iunit)

       !--options of planet surface/atmosphere
       write(iunit,"(/,a)") '# options for planet surface/atmosphere'
       call write_inopt(surface_force,'surface_force','model m1 as planet with surface',iunit)
       if (surface_force) then
          call write_inopt(rho_core_cgs,'rho_core','planet core density (cgs units)',iunit)
          call write_inopt(Ratm_in,'Ratm_in','inner atmosphere radius (planet radii)',iunit)
          call write_inopt(Ratm_out,'Ratm_out','outer atmosphere radius (planet radii)',iunit)
          call write_inopt(atm_type,'atm_type','atmosphere type (1:r**(-3); 2:r**(-1./(gamma-1.)))',iunit)
          call write_inopt(Natmfrac,'Natm/Npart','fraction of particles for planet atmosphere',iunit)
          call write_inopt(ramp,'ramp','Do you want to ramp up the planet mass slowly?',iunit)
          if (.not.ramp .and. Natmfrac == 0.) then
             print*,'Warning! Not ramping the mass or initialising an atmosphere will'// &
                     'likely cause explosive collisions between particles'
          elseif (ramp .and. Natmfrac /= 0.) then
             print*,'Warning! The atmosphere will be lost while ramping up the planet mass...'
             print*,'         ...try using one or the other'
          endif
       endif
    case (3)
       !--spinning black hole: Lense-Thirring (+ Einstein precession)
       call write_inopt(einst_prec,'einst_prec','include Einstein precession',iunit)
       call write_inopt(m1,'m1','black hole mass',iunit)
       call write_inopt(accr1,'accr1','black hole accretion radius',iunit)
       call write_inopt(bhspin,'bhspin','black hole spin',iunit)
       call write_inopt(bhspinangle,'bhspinangle','black hole spin angle (deg)',iunit)
    end select
 case (1)
    !--sink particle(s)
    call write_inopt(nsinks,'nsinks','number of sinks',iunit)
    select case (nsinks)
    case (1)
       !--single star
       write(iunit,"(/,a)") '# options for central star'
       call write_inopt(m1,'m1','star mass',iunit)
       call write_inopt(accr1,'accr1','star accretion radius',iunit)
    case (2)
       !--binary
       call write_inopt(ibinary,'ibinary','binary orbit (0=bound,1=unbound [flyby])',iunit)
       select case (ibinary)
       case (0)
          !--bound
          write(iunit,"(/,a)") '# options for binary'
          call write_inopt(m1,'m1','primary mass',iunit)
          call write_inopt(m2,'m2','secondary mass',iunit)
          call write_inopt(binary_a,'binary_a','binary semi-major axis',iunit)
          call write_inopt(binary_e,'binary_e','binary eccentricity',iunit)
          call write_inopt(binary_i,'binary_i','i, inclination (deg)',iunit)
          call write_inopt(binary_O,'binary_O','Omega, PA of ascending node (deg)',iunit)
          call write_inopt(binary_w,'binary_w','w, argument of periapsis (deg)',iunit)
          call write_inopt(binary_f,'binary_f','f, initial true anomaly (deg,180=apastron)',iunit)
          call write_inopt(accr1,'accr1','primary accretion radius',iunit)
          call write_inopt(accr2,'accr2','secondary accretion radius',iunit)
       case (1)
          !--unbound (flyby)
          !--central star
          write(iunit,"(/,a)") '# options for central star'
          call write_inopt(m1,'m1','central star mass',iunit)
          call write_inopt(accr1,'accr1','central star accretion radius',iunit)
          !--perturber
          write(iunit,"(/,a)") '# options for perturber'
          call write_inopt(m2,'m2','perturber mass',iunit)
          call write_inopt(accr2,'accr2','perturber accretion radius',iunit)
          call write_inopt(flyby_a,'flyby_a','distance of minimum approach',iunit)
          call write_inopt(flyby_d,'flyby_d','initial distance (units of dist. min. approach)',iunit)
          call write_inopt(flyby_O,'flyby_O','position angle of ascending node (deg)',iunit)
          call write_inopt(flyby_i,'flyby_i','inclination (deg)',iunit)
       end select

    case (5)

       call write_hierarchical_setupfile(hier, iunit, sink_num, sink_labels, hl_labels, hl_num, &
                                         mass, accr, a, e, inc, O, w, f)

    

    case (3)
       !-- hierarchical triple
       write(iunit,"(/,a)") '# options for hierarchical triple'

       !-- masses
       call write_inopt(m1,'m1','first hierarchical level primary mass',iunit)
       call write_inopt(m2,'m2','first hierarchical level secondary mass',iunit)
       call write_inopt(q2,'q2','tight binary mass ratio',iunit)
       call write_inopt(subst,'subst','star to substitute',iunit)

       !-- wide binary parameters
       call write_inopt(binary_a,'binary_a','wide binary semi-major axis',iunit)
       call write_inopt(binary_e,'binary_e','wide binary eccentricity',iunit)
       call write_inopt(binary_i,'binary_i','wide binary i, inclination (deg)',iunit)
       call write_inopt(binary_O,'binary_O','wide binary Omega, PA of ascending node (deg)',iunit)
       call write_inopt(binary_w,'binary_w','wide binary w, argument of periapsis (deg)',iunit)
       call write_inopt(binary_f,'binary_f','wide binary f, initial true anomaly (deg,180=apastron)',iunit)

       !-- tight parameters
       call write_inopt(binary2_a,'binary2_a','tight binary semi-major axis',iunit)
       call write_inopt(binary2_e,'binary2_e','tight binary eccentricity',iunit)
       call write_inopt(binary2_i,'binary2_i','tight binary i, inclination (deg)',iunit)
       call write_inopt(binary2_O,'binary2_O','tight binary Omega, PA of ascending node (deg)',iunit)
       call write_inopt(binary2_w,'binary2_w','tight binary w, argument of periapsis (deg)',iunit)
       call write_inopt(binary2_f,'binary2_f','tight binary f, initial true anomaly (deg,180=apastron)',iunit)

       !-- accretion radii
       call write_inopt(accr1,'accr1','single star accretion radius',iunit)
       call write_inopt(accr2a,'accr2a','tight binary primary accretion radius',iunit)
       call write_inopt(accr2b,'accr2b','tight binary secondary accretion radius',iunit)
    case(4)
       !-- hierarchical quadruple
       write(iunit,"(/,a)") '# options for hierarchical quadruple'

       !-- masses
       call write_inopt(m1,'m1','first hierarchical level primary mass',iunit)
       call write_inopt(m2,'m2','first hierarchical level secondary mass',iunit)
       call write_inopt(q1,'q1','tight binary 1 mass ratio',iunit)
       call write_inopt(q2,'q2','tight binary 2 mass ratio',iunit)
       call write_inopt(subst1,'subst1','first star to substitute',iunit)
       call write_inopt(subst2,'subst2','second star to substitute',iunit)

       !-- wide binary parameters
       call write_inopt(binary_a,'binary_a','wide binary semi-major axis',iunit)
       call write_inopt(binary_e,'binary_e','wide binary eccentricity',iunit)
       call write_inopt(binary_i,'binary_i','wide binary i, inclination (deg)',iunit)
       call write_inopt(binary_O,'binary_O','wide binary Omega, PA of ascending node (deg)',iunit)
       call write_inopt(binary_w,'binary_w','wide binary w, argument of periapsis (deg)',iunit)
       call write_inopt(binary_f,'binary_f','wide binary f, initial true anomaly (deg,180=apastron)',iunit)

       !-- tight binary 1 parameters
       call write_inopt(binary1_a,'binary1_a','tight binary 1 semi-major axis',iunit)
       call write_inopt(binary1_e,'binary1_e','tight binary 1 eccentricity',iunit)
       call write_inopt(binary1_i,'binary1_i','tight binary 1 i, inclination (deg)',iunit)
       call write_inopt(binary1_O,'binary1_O','tight binary 1 Omega, PA of ascending node (deg)',iunit)
       call write_inopt(binary1_w,'binary1_w','tight binary 1 w, argument of periapsis (deg)',iunit)
       call write_inopt(binary1_f,'binary1_f','tight binary 1 f, initial true anomaly (deg,180=apastron)',iunit)

       !-- tight binary 2 parameters
       call write_inopt(binary2_a,'binary2_a','tight binary 2 semi-major axis',iunit)
       call write_inopt(binary2_e,'binary2_e','tight binary 2 eccentricity',iunit)
       call write_inopt(binary2_i,'binary2_i','tight binary 2 i, inclination (deg)',iunit)
       call write_inopt(binary2_O,'binary2_O','tight binary 2 Omega, PA of ascending node (deg)',iunit)
       call write_inopt(binary2_w,'binary2_w','tight binary 2 w, argument of periapsis (deg)',iunit)
       call write_inopt(binary2_f,'binary2_f','tight binary 2 f, initial true anomaly (deg,180=apastron)',iunit)

       !-- accretion radii
       call write_inopt(accr1a,'accr1a','single star accretion radius',iunit)
       call write_inopt(accr1b,'accr1b','single star accretion radius',iunit)
       call write_inopt(accr2a,'accr2a','tight binary primary accretion radius',iunit)
       call write_inopt(accr2b,'accr2b','tight binary secondary accretion radius',iunit)


    end select
 end select
 !--multiple disc options
 if (n_possible_discs > 1) then
    if (nsinks == 2) then
       write(iunit,"(/,a)") '# options for multiple discs'
       do i=1,3!maxdiscs-1
          call write_inopt(iuse_disc(i),'use_'//trim(disctype(i))//'disc','setup circum' &
               //trim(disctype(i))//' disc',iunit)
       enddo
       call write_inopt(use_global_iso,'use_global_iso',&
            'globally isothermal or Farris et al. (2014)',iunit)
    elseif (nsinks == 3) then
       write(iunit,"(/,a)") '# options for multiple discs'
       call write_inopt(iuse_disc(1),'use_'//trim(disctype(1))//'disc','setup circum' &
            //trim(disctype(1))//' disc',iunit)
       call write_inopt(iuse_disc(4),'use_'//trim(disctype(4))//'disc','setup circum' &
            //trim(disctype(4))//' disc',iunit)
       call write_inopt(use_global_iso,'use_global_iso',&
           'globally isothermal or Farris et al. (2014)',iunit)
    elseif (nsinks == 4) then
       write(iunit,"(/,a)") '# options for multiple discs'
       call write_inopt(iuse_disc(1),'use_'//trim(disctype(1))//'disc','setup circum' &
            //trim(disctype(1))//' disc',iunit)
<<<<<<< HEAD
      call write_inopt(use_global_iso,'use_global_iso',&
           'globally isothermal or Farris et al. (2014)',iunit)
   elseif (nsinks == 5) then
      write(iunit,"(/,a)") '# options for multiple discs - working on!'
      
      do i=1,sink_num
         call write_inopt(iuse_disc(i),'use_'//trim(sink_labels(i))//'disc','setup circum-' &
            //trim(sink_labels(i))//' disc',iunit)
      end do
      
      do i=1,hl_num
         call write_inopt(iuse_disc(i+sink_num),'use_'//trim(hl_labels(i))//'disc','setup circum-' &
            //trim(hl_labels(i))//' disc',iunit)
      end do

      call write_inopt(use_global_iso,'use_global_iso',&
           'globally isothermal or Farris et al. (2014)',iunit)
   endif
=======
       call write_inopt(use_global_iso,'use_global_iso',&
            'globally isothermal or Farris et al. (2014)',iunit)
    endif
>>>>>>> 9f853acc
 endif
 !--individual disc(s)
 do i=1,maxdiscs
    if (iuse_disc(i)) then
       if (n_possible_discs > 1) then
          disclabel = disctype(i)
          if (nsinks > 4) then
             call get_hier_disc_label(i, sink_num, sink_labels, hl_labels, disclabel)
          end if
       else
          disclabel = ''
       endif
       !--gas disc
       if (n_possible_discs > 1) then
          write(iunit,"(/,a)") '# options for circum-'//trim(disclabel)//' gas disc'
       else
          write(iunit,"(/,a)") '# options for gas accretion disc'
       endif
       call write_inopt(isetgas(i),'isetgas'//trim(disclabel),'how to set gas density profile' // &
          ' (0=total disc mass,1=mass within annulus,2=surface density normalisation,' // &
          '3=surface density at reference radius,4=minimum Toomre Q)',iunit)
       call write_inopt(itapergas(i),'itapergas'//trim(disclabel), &
          'exponentially taper the outer disc profile',iunit)
       if (itapergas(i)) call write_inopt(itapersetgas(i),'itapersetgas'//trim(disclabel), &
          'how to set taper (0=exp[-(R/R_c)^(2-p)], 1=[1-exp(R-R_out)]',iunit)
       call write_inopt(ismoothgas(i),'ismoothgas'//trim(disclabel),'smooth inner disc',iunit)
       call write_inopt(iwarp(i),'iwarp'//trim(disclabel),'warp disc',iunit)
       call write_inopt(R_in(i),'R_in'//trim(disclabel),'inner radius',iunit)
       call write_inopt(R_ref(i),'R_ref'//trim(disclabel),'reference radius',iunit)
       call write_inopt(R_out(i),'R_out'//trim(disclabel),'outer radius',iunit)
       if (itapergas(i) .and. itapersetgas(i)==0) call write_inopt(R_c(i),'R_c'//trim(disclabel), &
          'characteristic radius of the exponential taper',iunit)
       select case (isetgas(i))
       case (0)
          call write_inopt(disc_m(i),'disc_m'//trim(disclabel),'disc mass',iunit)
       case (1)
          call write_inopt(annulus_m(i),'annulus_m'//trim(disclabel),'mass within annulus',iunit)
          call write_inopt(R_inann(i),'R_inann'//trim(disclabel),'inner annulus radius',iunit)
          call write_inopt(R_outann(i),'R_outann'//trim(disclabel),'outer annulus radius',iunit)
       case (2)
          taper_string = ''
          smooth_string = ''
          if (itapergas(i)) then
             if (itapersetgas(i)==0) then
                taper_string = 'exp[-(R/R_c)^(2-p)]'
             elseif (itapersetgas(i)==1) then
                taper_string = '[1-exp(R-R_out)]'
             endif
          endif
          if (ismoothgas(i)) then
             smooth_string = '(1-sqrt(R_in/R))'
          endif
          call write_inopt(sig_norm(i),'sig_norm'//trim(disclabel), &
             'sigma = sig_norm (R/R_ref)^-p '//trim(taper_string)//' '//trim(smooth_string),iunit)
       case (3)
          call write_inopt(sig_ref(i),'sig_ref'//trim(disclabel),'sigma at reference radius',iunit)
       case (4)
          call write_inopt(Q_min(i),'Q_min'//trim(disclabel),'minimum Toomre Q',iunit)
       end select
       call write_inopt(pindex(i),'pindex'//trim(disclabel),'power law index of surface density sig=sig0*r^-p',iunit)
       call write_inopt(qindex(i),'qindex'//trim(disclabel),'power law index of sound speed cs=cs0*r^-q',iunit)
       call write_inopt(posangl(i),'posangl'//trim(disclabel),'position angle (deg)',iunit)
       call write_inopt(incl(i),'incl'//trim(disclabel),'inclination (deg)',iunit)
       if (discstrat == 0) call write_inopt(H_R(i),'H_R'//trim(disclabel),'H/R at R=R_ref',iunit)
       if (iwarp(i)) then
          call write_inopt(R_warp(i),'R_warp'//trim(disclabel),'warp radius',iunit)
          call write_inopt(H_warp(i),'H_warp'//trim(disclabel),'warp smoothing length',iunit)
       endif
       if (.not.done_alpha) then
          if (maxalpha==0) call write_inopt(alphaSS,'alphaSS','desired alphaSS',iunit)
          done_alpha = .true.
       endif
       !--dust disc
       if (use_dust .and. (isetdust == 1 .or. isetdust == 2)) then
          duststring = 'dust'
          call make_tags_unique(ndusttypesinp,duststring)
          do j=1,ndusttypesinp
             if (n_possible_discs > 1) then
                write(iunit,"(/,a)") '# options for circum'//trim(disclabel)//' '//trim(duststring(j))//' disc'
             else
                write(iunit,"(/,a)") '# options for '//trim(duststring(j))//' accretion disc'
             endif
             tmpstr = trim(duststring(j))//trim(disclabel)
             call write_inopt(itaperdust(i,j),'itaper'//trim(tmpstr), &
                'exponentially taper the outer disc profile',iunit)
             if (itaperdust(i,j)) call write_inopt(itapersetdust(i,j),'itapersetdust'//trim(tmpstr), &
                'how to set taper (0=exp[-(R/R_c)^(2-p)], 1=[1-exp(R-R_out)]',iunit)
             call write_inopt(ismoothdust(i,j),'ismooth'//trim(tmpstr),'smooth inner disc',iunit)
             call write_inopt(R_indust(i,j),'R_in'//trim(tmpstr),'inner radius',iunit)
             call write_inopt(R_outdust(i,j),'R_out'//trim(tmpstr),'outer radius',iunit)
             if (itaperdust(i,j) .and. itapersetdust(i,j)==0) then
                call write_inopt(R_c_dust(i,j),'R_c_'//trim(tmpstr), &
                'characteristic radius of the exponential taper',iunit)
             endif
             call write_inopt(pindex_dust(i,j),'pindex_'//trim(tmpstr),'p index',iunit)
             call write_inopt(qindex_dust(i,j),'qindex_'//trim(tmpstr),'q index',iunit)
             call write_inopt(H_R_dust(i,j),'H_R_'//trim(tmpstr),'H/R at R=R_ref',iunit)
          enddo
       endif
    endif
 enddo
 !--dust & growth options
 if (use_dust) then
    call write_dust_setup_options(iunit)
 endif
 !--planets
 write(iunit,"(/,a)") '# set planets'
 call write_inopt(nplanets,'nplanets','number of planets',iunit)
 if (nplanets > 0) then
    do i=1,nplanets
       write(iunit,"(/,a)") '# planet:'//trim(planets(i))
       call write_inopt(mplanet(i),'mplanet'//trim(planets(i)),'planet mass (in Jupiter mass)',iunit)
       call write_inopt(rplanet(i),'rplanet'//trim(planets(i)),'planet distance from star',iunit)
       call write_inopt(inclplan(i),'inclplanet'//trim(planets(i)),'planet orbital inclination (deg)',iunit)
       call write_inopt(accrplanet(i),'accrplanet'//trim(planets(i)),'planet accretion radius (in Hill radius)',iunit)
    enddo
 endif
 ! stratification
 write(iunit,"(/,a)") '# thermal stratification'
 call write_inopt(discstrat,'discstrat','stratify disc? (0=no,1=yes)',iunit)
 if (discstrat==1) then
    call write_inopt(istrat,'istrat','temperature prescription (0=MAPS, 1=Dartois)',iunit)
    call write_inopt(z0_ref,'z0', 'z scaling factor',iunit)
    call write_inopt(alpha_z,'alpha_z', 'height of transition in tanh vertical temperature profile',iunit)
    call write_inopt(beta_z,'beta_z', 'variation in transition height over radius',iunit)
    call write_inopt(temp_mid0,'temp_mid0', 'midplane temperature scaling factor',iunit)
    call write_inopt(temp_atm0,'temp_atm0', 'atmosphere temperature scaling factor',iunit)
    call write_inopt(qfacdisc2,'qatm', 'sound speed power law index of atmosphere',iunit)

 endif
 !--timestepping
 write(iunit,"(/,a)") '# timestepping'
 if (nplanets > 0) then
    call write_inopt(norbits,'norbits','maximum number of outer planet orbits',iunit)
 elseif (icentral==1 .and. nsinks>=2 .and. ibinary==0) then
    call write_inopt(norbits,'norbits','maximum number of binary orbits',iunit)
 else
    call write_inopt(norbits,'norbits','maximum number of orbits at outer disc',iunit)
 endif
 call write_inopt(deltat,'deltat','output interval as fraction of orbital period',iunit)

 !--mcfost
 if (compiled_with_mcfost) then
    write(iunit,"(/,a)") '# mcfost'
    call write_inopt(use_mcfost,'use_mcfost','use the mcfost library',iunit)
    call write_inopt(use_mcfost_stellar_parameters,'use_mcfost_stars',&
        'Fix the stellar parameters to mcfost values or update using sink mass',iunit)
 endif

 if (do_radiation) call write_inopt(iradkappa,'radkappa','constant radiation opacity kappa',iunit)

 close(iunit)

end subroutine write_setupfile

!--------------------------------------------------------------------------
!
! Read setup file
!
!--------------------------------------------------------------------------
subroutine read_setupfile(filename,ierr)
 use eos,              only:istrat,alpha_z,beta_z,qfacdisc2
 use dust,             only:ilimitdustflux
 use infile_utils,     only:open_db_from_file,inopts,read_inopt,close_db
 use set_dust_options, only:read_dust_setup_options,ilimitdustfluxinp
 use sethierarchical, only:read_hierarchical_setupfile
 character(len=*), intent(in)  :: filename
 integer,          intent(out) :: ierr

 type(inopts), allocatable :: db(:)
 integer,      parameter   :: iunit = 21
 integer                   :: nerr,i,j
 character(len=20)         :: duststring(maxdusttypes)
 character(len=40)         :: tmpstr

 print "(a)",' reading setup options from '//trim(filename)

 call open_db_from_file(db,filename,iunit,ierr)

 nerr = 0

 !--units
 call read_inopt(mass_unit,'mass_unit',db,errcount=nerr)
 call read_inopt(dist_unit,'dist_unit',db,errcount=nerr)
 !--central objects(s)/potential
 call read_inopt(icentral,'icentral',db,min=0,max=1,errcount=nerr)
 select case (icentral)
 case (0)
    !--external potential
    call read_inopt(ipotential,'ipotential',db,min=1,max=3,errcount=nerr)
    select case (ipotential)
    case (1)
       !--point mass
       iexternalforce = iext_star
       call read_inopt(m1,'m1',db,min=0.,errcount=nerr)
       call read_inopt(accr1,'accr1',db,min=0.,errcount=nerr)
    case (2)
       !--fixed binary
       iexternalforce = iext_binary
       call read_inopt(m1,'m1',db,min=0.,errcount=nerr)
       call read_inopt(m2,'m2',db,min=0.,errcount=nerr)
       call read_inopt(accr1,'accr1',db,min=0.,errcount=nerr)
       call read_inopt(accr2,'accr2',db,min=0.,errcount=nerr)

       !--options of planet surface/atmosphere
       call read_inopt(surface_force,'surface_force',db,errcount=nerr)
       if (surface_force) then
          iexternalforce = iext_corot_binary
          call read_inopt(rho_core_cgs,'rho_core',db,min=0.,errcount=nerr)
          call read_inopt(Ratm_in,'Ratm_in',db,min=1.,errcount=nerr)
          call read_inopt(Ratm_out,'Ratm_out',db,min=1.,max=10.,errcount=nerr)
          call read_inopt(atm_type,'atm_type',db,min=1,max=2,errcount=nerr)
          call read_inopt(Natmfrac,'Natm/Npart',db,min=0.,max=1.,errcount=nerr)
          call read_inopt(ramp,'ramp',db,errcount=nerr)
       endif
    case (3)
       !--spinning black hole (Lense-Thirring)
       iexternalforce = iext_lensethirring
       call read_inopt(einst_prec,'einst_prec',db,errcount=nerr)
       if (einst_prec) iexternalforce = iext_einsteinprec
       call read_inopt(m1,'m1',db,min=0.,errcount=nerr)
       call read_inopt(accr1,'accr1',db,min=0.,errcount=nerr)
       call read_inopt(bhspin,'bhspin',db,min=0.,errcount=nerr)
       call read_inopt(bhspinangle,'bhspinangle',db,min=0.,errcount=nerr)
    end select
 case (1)
    iexternalforce = 0
    !--sink particles
    call read_inopt(nsinks,'nsinks',db,min=1,max=5,errcount=nerr)
    select case (nsinks)
    case (1)
       !--single star
       call read_inopt(m1,'m1',db,min=0.,errcount=nerr)
       call read_inopt(accr1,'accr1',db,min=0.,errcount=nerr)
    case (2)
       !--binary
       call read_inopt(ibinary,'ibinary',db,min=0,max=1,errcount=nerr)
       select case (ibinary)
       case (0)
          !--bound
          call read_inopt(m1,'m1',db,min=0.,errcount=nerr)
          call read_inopt(m2,'m2',db,min=0.,errcount=nerr)
          call read_inopt(binary_a,'binary_a',db,errcount=nerr)
          call read_inopt(binary_e,'binary_e',db,min=0.,errcount=nerr)
          call read_inopt(binary_i,'binary_i',db,errcount=nerr)
          call read_inopt(binary_O,'binary_O',db,errcount=nerr)
          call read_inopt(binary_w,'binary_w',db,errcount=nerr)
          call read_inopt(binary_f,'binary_f',db,errcount=nerr)
          call read_inopt(accr1,'accr1',db,min=0.,errcount=nerr)
          call read_inopt(accr2,'accr2',db,min=0.,errcount=nerr)
       case (1)
          !--unbound (flyby)
          !--central star
          call read_inopt(m1,'m1',db,min=0.,errcount=nerr)
          call read_inopt(accr1,'accr1',db,min=0.,errcount=nerr)
          !--perturber
          call read_inopt(m2,'m2',db,min=0.,errcount=nerr)
          call read_inopt(accr2,'accr2',db,min=0.,errcount=nerr)
          call read_inopt(flyby_a,'flyby_a',db,min=0.,errcount=nerr)
          call read_inopt(flyby_d,'flyby_d',db,min=0.,errcount=nerr)
          call read_inopt(flyby_O,'flyby_O',db,min=0.,errcount=nerr)
          call read_inopt(flyby_i,'flyby_i',db,min=0.,errcount=nerr)
       end select
    case (5)

       call read_hierarchical_setupfile(hier, db, nerr, sink_num, sink_labels, hl_labels, hl_num, &
                                        mass, accr, a, e, inc, O, w, f)

    
    case (3)
       !-- hierarchical triple

       !-- masses
       call read_inopt(m1,'m1',db,min=0.,errcount=nerr)
       call read_inopt(m2,'m2',db,min=0.,errcount=nerr)
       call read_inopt(q2,'q2',db,min=0.,max=1.,errcount=nerr)
       call read_inopt(subst,'subst',db,errcount=nerr)

       !-- wide binary parameters
       call read_inopt(binary_a,'binary_a',db,errcount=nerr)
       call read_inopt(binary_e,'binary_e',db,errcount=nerr)
       call read_inopt(binary_i,'binary_i',db,errcount=nerr)
       call read_inopt(binary_O,'binary_O',db,errcount=nerr)
       call read_inopt(binary_w,'binary_w',db,errcount=nerr)
       call read_inopt(binary_f,'binary_f',db,errcount=nerr)

       !-- tight parameters
       call read_inopt(binary2_a,'binary2_a',db,errcount=nerr)
       call read_inopt(binary2_e,'binary2_e',db,errcount=nerr)
       call read_inopt(binary2_i,'binary2_i',db,errcount=nerr)
       call read_inopt(binary2_O,'binary2_O',db,errcount=nerr)
       call read_inopt(binary2_w,'binary2_w',db,errcount=nerr)
       call read_inopt(binary2_f,'binary2_f',db,errcount=nerr)

       !-- accretion radii
       call read_inopt(accr1,'accr1',db,errcount=nerr)
       call read_inopt(accr2a,'accr2a',db,errcount=nerr)
       call read_inopt(accr2b,'accr2b',db,errcount=nerr)
    case(4)
       !-- hierarchical quadruple

       !-- masses
       call read_inopt(m1,'m1',db,min=0.,errcount=nerr)
       call read_inopt(m2,'m2',db,min=0.,errcount=nerr)
       call read_inopt(q1,'q1',db,min=0.,max=1.,errcount=nerr)
       call read_inopt(q2,'q2',db,min=0.,max=1.,errcount=nerr)
       call read_inopt(subst1,'subst1',db,errcount=nerr)
       call read_inopt(subst2,'subst2',db,errcount=nerr)

       !-- wide binary parameters
       call read_inopt(binary_a,'binary_a',db,errcount=nerr)
       call read_inopt(binary_e,'binary_e',db,errcount=nerr)
       call read_inopt(binary_i,'binary_i',db,errcount=nerr)
       call read_inopt(binary_O,'binary_O',db,errcount=nerr)
       call read_inopt(binary_w,'binary_w',db,errcount=nerr)
       call read_inopt(binary_f,'binary_f',db,errcount=nerr)

       !-- tight binary 1 parameters
       call read_inopt(binary1_a,'binary1_a',db,errcount=nerr)
       call read_inopt(binary1_e,'binary1_e',db,errcount=nerr)
       call read_inopt(binary1_i,'binary1_i',db,errcount=nerr)
       call read_inopt(binary1_O,'binary1_O',db,errcount=nerr)
       call read_inopt(binary1_w,'binary1_w',db,errcount=nerr)
       call read_inopt(binary1_f,'binary1_f',db,errcount=nerr)

       !-- tight binary 2 parameters
       call read_inopt(binary2_a,'binary2_a',db,errcount=nerr)
       call read_inopt(binary2_e,'binary2_e',db,errcount=nerr)
       call read_inopt(binary2_i,'binary2_i',db,errcount=nerr)
       call read_inopt(binary2_O,'binary2_O',db,errcount=nerr)
       call read_inopt(binary2_w,'binary2_w',db,errcount=nerr)
       call read_inopt(binary2_f,'binary2_f',db,errcount=nerr)

       !-- accretion radii
       call read_inopt(accr1a,'accr1a',db,errcount=nerr)
       call read_inopt(accr1b,'accr1b',db,errcount=nerr)
       call read_inopt(accr2a,'accr2a',db,errcount=nerr)
       call read_inopt(accr2b,'accr2b',db,errcount=nerr)

    end select
 end select

 call read_inopt(discstrat,'discstrat',db,errcount=nerr)
 if (discstrat==1) then
    call read_inopt(istrat,'istrat',db,errcount=nerr)
    call read_inopt(z0_ref,'z0',db,errcount=nerr)
    call read_inopt(alpha_z,'alpha_z',db,errcount=nerr)
    call read_inopt(beta_z,'beta_z',db,errcount=nerr)
    call read_inopt(temp_mid0,'temp_mid0',db,errcount=nerr)
    call read_inopt(temp_atm0,'temp_atm0',db,errcount=nerr)
    call read_inopt(qfacdisc2,'qatm',db,errcount=nerr)
 endif

 !--dust
 if (use_dust) then
    call read_dust_setup_options(db,nerr)
    !--dust method
    select case(dust_method)
    case(1)
       use_dustfrac = .true.
       ilimitdustflux = ilimitdustfluxinp
       ndustsmall = ndusttypesinp
    case(2)
       use_dustfrac = .false.
       ndustlarge = ndusttypesinp
    case(3)
       use_dustfrac   = .true.
       use_hybrid     = .true.
       ndustlarge     = ndustlargeinp
       ndustsmall     = ndustsmallinp
       ilimitdustflux = ilimitdustfluxinp
    end select
    ndusttypes = ndusttypesinp
 endif

 !--resolution
 call read_inopt(np,'np',db,min=0,errcount=nerr)
 if (use_dust .and. (.not.use_dustfrac .or. use_hybrid)) then
    duststring = 'np_dust'
    call make_tags_unique(ndustlargeinp,duststring)
    do i=1,ndustlargeinp
       call read_inopt(np_dust(i),duststring(i),db,min=0,errcount=nerr)
    enddo
 endif

 !--multiple discs
 iuse_disc = .false.
 if ((icentral==1) .and. (nsinks>=2)) then
    if (nsinks==2) then
       if (ibinary==0) then
          call read_inopt(iuse_disc(1),'use_binarydisc',db,errcount=nerr)
       endif
       call read_inopt(iuse_disc(2),'use_primarydisc',db,errcount=nerr)
       call read_inopt(iuse_disc(3),'use_secondarydisc',db,errcount=nerr)
    elseif (nsinks == 3) then
       call read_inopt(iuse_disc(4),'use_tripledisc',db,errcount=nerr)
       call read_inopt(iuse_disc(1),'use_binarydisc',db,errcount=nerr)
    elseif (nsinks == 4) then
       call read_inopt(iuse_disc(1),'use_binarydisc',db,errcount=nerr)
    elseif (nsinks == 5) then
       do i=1,sink_num
          call read_inopt(iuse_disc(i),'use_'//trim(sink_labels(i))//'disc',db,errcount=nerr)
       end do
       
       do i=1,hl_num
          call read_inopt(iuse_disc(i+sink_num),'use_'//trim(hl_labels(i))//'disc',db,errcount=nerr)
       end do
    endif
 else
    iuse_disc(1) = .true.
 endif
 ndiscs = count(iuse_disc)
 if (ndiscs > 1) then
    call read_inopt(use_global_iso,'use_global_iso',db,errcount=nerr)
 endif

 do i=1,maxdiscs
    if (iuse_disc(i)) then
       if (nsinks >= 2) then
          disclabel = disctype(i)
          if (nsinks > 4) then
             call get_hier_disc_label(i, sink_num, sink_labels, hl_labels, disclabel)
          end if
       else
          disclabel = ''
       endif
       !--gas disc
       call read_inopt(R_in(i),'R_in'//trim(disclabel),db,min=0.,errcount=nerr)
       call read_inopt(R_out(i),'R_out'//trim(disclabel),db,min=R_in(i),errcount=nerr)
       call read_inopt(R_ref(i),'R_ref'//trim(disclabel),db,min=R_in(i),errcount=nerr)
       call read_inopt(itapergas(i),'itapergas'//trim(disclabel),db,errcount=nerr)
       if (itapergas(i)) call read_inopt(itapersetgas(i),'itapersetgas'//trim(disclabel),db,errcount=nerr)
       call read_inopt(ismoothgas(i),'ismoothgas'//trim(disclabel),db,errcount=nerr)
       call read_inopt(isetgas(i),'isetgas'//trim(disclabel),db,min=0,max=4,errcount=nerr)
       if (itapergas(i)) then
          if (itapersetgas(i)==0) then
             call read_inopt(R_c(i),'R_c'//trim(disclabel),db,min=0.,errcount=nerr)
          endif
       endif
       select case (isetgas(i))
       case (0)
          call read_inopt(disc_m(i),'disc_m'//trim(disclabel),db,min=0.,errcount=nerr)
       case (1)
          call read_inopt(annulus_m(i),'annulus_m'//trim(disclabel),db,min=0.,errcount=nerr)
          call read_inopt(R_inann(i),'R_inann'//trim(disclabel),db,min=R_in(i),errcount=nerr)
          call read_inopt(R_outann(i),'R_outann'//trim(disclabel),db,min=R_in(i),errcount=nerr)
       case (2)
          call read_inopt(sig_norm(i),'sig_norm'//trim(disclabel),db,min=0.,errcount=nerr)
       case (3)
          call read_inopt(sig_ref(i),'sig_ref'//trim(disclabel),db,min=0.,errcount=nerr)
       case (4)
          call read_inopt(Q_min(i),'Q_min'//trim(disclabel),db,min=0.,errcount=nerr)
       end select
       call read_inopt(pindex(i),'pindex'//trim(disclabel),db,errcount=nerr)
       call read_inopt(qindex(i),'qindex'//trim(disclabel),db,errcount=nerr)
       call read_inopt(posangl(i),'posangl'//trim(disclabel),db,min=0.,max=360.,errcount=nerr)
       call read_inopt(incl(i),'incl'//trim(disclabel),db,min=0.,max=180.,errcount=nerr)
       if (discstrat == 0) call read_inopt(H_R(i),'H_R'//trim(disclabel),db,min=0.,errcount=nerr)
       call read_inopt(iwarp(i),'iwarp'//trim(disclabel),db,errcount=nerr)
       if (iwarp(i)) then
          call read_inopt(R_warp(i),'R_warp'//trim(disclabel),db,min=0.,errcount=nerr)
          call read_inopt(H_warp(i),'H_warp'//trim(disclabel),db,min=0.,errcount=nerr)
       endif
       !--dust disc
       if (use_dust) then
          call read_inopt(isetdust,'isetdust',db,errcount=nerr)
          duststring = 'dust'
          call make_tags_unique(ndusttypes,duststring)
          do j=1,ndusttypes
             select case (isetdust)
             case (0)
                R_indust(i,j)    = R_in(i)
                R_outdust(i,j)   = R_out(i)
                pindex_dust(i,j) = pindex(i)
                qindex_dust(i,j) = qindex(i)
                H_R_dust(i,j)    = H_R(i)
                itaperdust(i,j)  = itapergas(i)
                ismoothdust(i,j) = ismoothgas(i)
                R_c_dust(i,j)    = R_c(i)
             case (1,2)
                tmpstr = trim(duststring(j))//trim(disclabel)
                call read_inopt(R_indust(i,j),'R_in'//trim(tmpstr),db,min=R_in(i),err=ierr,errcount=nerr)
                if (ierr /= 0) R_indust(i,j) = R_in(i)

                call read_inopt(R_outdust(i,j),'R_out'//trim(tmpstr),db,min=R_indust(i,j),max=R_out(i),err=ierr,errcount=nerr)
                if (ierr /= 0) R_outdust(i,j) = R_out(i)
                call read_inopt(pindex_dust(i,j),'pindex_'//trim(tmpstr),db,err=ierr,errcount=nerr)
                if (ierr /= 0) pindex_dust(i,j) = pindex(i)
                call read_inopt(itaperdust(i,j),'itaper'//trim(tmpstr),db,err=ierr,errcount=nerr)
                if (itaperdust(i,j)) call read_inopt(itapersetdust(i,j),'itapersetdust'//trim(tmpstr),db,errcount=nerr)
                call read_inopt(ismoothdust(i,j),'ismooth'//trim(tmpstr),db,err=ierr,errcount=nerr)
                if (itaperdust(i,j)) then
                   if (itapersetdust(i,j)==0) then
                      call read_inopt(R_c_dust(i,j),'R_c_'//trim(tmpstr),db,min=0.,err=ierr,errcount=nerr)
                   endif
                   if (ierr /= 0) R_c_dust(i,j) = R_c(i)
                endif
                call read_inopt(qindex_dust(i,j),'qindex_'//trim(tmpstr),db,min=qindex(i),err=ierr,errcount=nerr)
                if (ierr /= 0) qindex_dust(i,j) = qindex(i)
                call read_inopt(H_R_dust(i,j),'H_R_'//trim(tmpstr),db,min=0.,max=H_R(i),err=ierr,errcount=nerr)
                if (ierr /= 0) H_R_dust(i,j) = H_R(i)
             end select
          enddo
       endif
    endif
 enddo
 if (maxalpha==0) call read_inopt(alphaSS,'alphaSS',db,min=0.,errcount=nerr)
 !--planets
 call read_inopt(nplanets,'nplanets',db,min=0,max=maxplanets,errcount=nerr)
 do i=1,nplanets
    call read_inopt(mplanet(i),'mplanet'//trim(planets(i)),db,min=0.,errcount=nerr)
    call read_inopt(rplanet(i),'rplanet'//trim(planets(i)),db,min=0.,errcount=nerr)
    call read_inopt(inclplan(i),'inclplanet'//trim(planets(i)),db,min=0.,max=180.,errcount=nerr)
    call read_inopt(accrplanet(i),'accrplanet'//trim(planets(i)),db,min=0.,errcount=nerr)
 enddo
 !--timestepping
 !  following two are optional: not an error if not present
 call read_inopt(norbits,'norbits',db,err=ierr)
 call read_inopt(deltat,'deltat',db,err=ierr)

 !--mcfost
 if (compiled_with_mcfost) then
    call read_inopt(use_mcfost,'use_mcfost',db,err=ierr)
    if (ierr /= 0) use_mcfost = .false. ! no mcfost by default
    call read_inopt(use_mcfost_stellar_parameters,'use_mcfost_stars',db,err=ierr)
    if (ierr /= 0) use_mcfost_stellar_parameters = .false. ! update stellar parameters by default
 endif

 if (do_radiation) call read_inopt(iradkappa,'radkappa',db,err=ierr)

 call close_db(db)
 ierr = nerr
 if (nerr > 0) then
    print "(1x,i2,a)",nerr,' error(s) during read of setup file: re-writing...'
 endif

end subroutine read_setupfile

!--------------------------------------------------------------------------
!
! Set dustfrac
!
!--------------------------------------------------------------------------
subroutine set_dustfrac(disc_index,ipart_start,ipart_end,xyzh,xorigini)
 integer, intent(in) :: disc_index
 integer, intent(in) :: ipart_start
 integer, intent(in) :: ipart_end
 real,    intent(in) :: xyzh(:,:)
 real,    intent(in) :: xorigini(3)

 integer :: i,j
 real    :: R,z
 real    :: dust_to_gasi(maxdusttypes)
 real    :: dust_to_gas_disc
 real    :: Hg,Hd
 real    :: sigma_gas,sigma_gas_sum
 real    :: sigma_dust,sigma_dust_sum
 real, parameter :: tol = 1.e-10

 dust_to_gasi   = 0.
 sigma_gas_sum  = 0.
 sigma_dust_sum = 0.
 do i=ipart_start,ipart_end

    R = sqrt(dot_product(xyzh(1:2,i)-xorigini(1:2),xyzh(1:2,i)-xorigini(1:2)))
    z = xyzh(3,i) - xorigini(3)

    Hg = get_H(H_R(disc_index)*R_ref(disc_index),qindex(disc_index),R/R_ref(disc_index))
    sigma_gas = sig_norm(disc_index) * scaled_sigma(R,&
                                                    sigmaprofilegas(disc_index),&
                                                    pindex(disc_index),&
                                                    R_ref(disc_index),&
                                                    R_in(disc_index),&
                                                    R_out(disc_index),&
                                                    R_c(disc_index))
    !--Sum the gas masses
    if ((sigma_gas < huge(sigma_gas)) .and. (sigma_gas == sigma_gas)) then
       sigma_gas_sum = sigma_gas_sum + sigma_gas
    endif

    do j=1,ndustsmall
       if (isetdust > 0 .and. (R<R_indust(disc_index,j) .or. R>R_outdust(disc_index,j))) then
          dust_to_gasi(j) = tiny(dust_to_gasi(j))
          sigma_dust = 0.
       else
          Hd = get_H(H_R_dust(disc_index,j)*R_ref(disc_index),qindex_dust(disc_index,j),R/R_ref(disc_index))
          sigma_dust = sig_normdust(disc_index,j) * scaled_sigma(R,&
                                           sigmaprofiledust(disc_index,j),&
                                           pindex_dust(disc_index,j),&
                                           R_ref(disc_index),&
                                           R_indust(disc_index,j),&
                                           R_outdust(disc_index,j),&
                                           R_c_dust(disc_index,j))

          dust_to_gasi(j) = (sigma_dust/sigma_gas) * (Hg/Hd) * exp(-0.5d0*((z/Hd)**2.-(z/Hg)**2.))
       endif
       !--Sum the dust masses
       if ((sigma_dust < huge(sigma_dust)) .and. (sigma_dust == sigma_dust)) then
          sigma_dust_sum = sigma_dust_sum + sigma_dust
       endif
    enddo
    !--Calculate the final dustfrac that will be output to the dump file
    !  Note: dust density and dust fraction have the same dependence on grain size
    !  ===>  dustfrac(:) = sum(dustfrac)*rhodust(:)/sum(rhodust)
    dustfrac(1:ndustsmall,i) = (sum(dust_to_gasi)/(1.+sum(dust_to_gasi)))*dustbinfrac(1:ndustsmall)
 enddo
 !--Check if the total dust-to-gas ratio is equal to the requested ratio in the setup file
 dust_to_gas_disc = sigma_dust_sum/sigma_gas_sum
 if (abs(dust_to_gas_disc-dust_to_gas)/dust_to_gas > tol) then
    write(*,"(a,es15.8)") ' Requested dust-to-gas ratio is ',dust_to_gas
    write(*,"(a,es15.8)") '    Actual dust-to-gas ratio is ',dust_to_gas_disc
    call fatal('setup_disc','dust-to-gas ratio is not correct')
 endif

end subroutine set_dustfrac
!--------------------------------------------------------------------------
!
! Scale height as a function of radius
!
!--------------------------------------------------------------------------
real function get_H(h0,qindex,r)
 real, intent(in) :: h0
 real, intent(in) :: qindex
 real, intent(in) :: r

 get_H = h0*(r**(-qindex+1.5))

end function get_H
!--------------------------------------------------------------------------
!
! Spherical density profile as a function of radius
!
!--------------------------------------------------------------------------
real function atm_dens(r)
 use eos, only:gamma
 real, intent(in) :: r

 select case(atm_type)
 case(1)
    atm_dens = r**(-3)
 case(2)
    atm_dens = r**(-1./(gamma - 1.))
 case default
    !atm_dens = exp(-(r-r_planet)/scaleheight)
    stop 'atmosphere not yet implemented...stopping!'
 end select

end function atm_dens

!--------------------------------------------------------------------------
!
! Return the sound speed given the radius
!
!--------------------------------------------------------------------------
pure real function cs_func(cs0,r,q_index)
 real, intent(in) :: cs0
 real, intent(in) :: r
 real, intent(in) :: q_index

 cs_func = cs0*r**(-q_index)

end function cs_func

!--------------------------------------------------------------------------
!
! Convert to a corotating frame around one of the binary masses
!
!--------------------------------------------------------------------------
subroutine make_corotate(xyzh,vxyzu,a0,Mstar,npart,npart_disc)
 use extern_corotate, only:omega_corotate
 real,    intent(in)    :: xyzh(:,:)
 real,    intent(inout) :: vxyzu(:,:)
 real,    intent(in)    :: a0
 real,    intent(in)    :: Mstar
 integer, intent(in)    :: npart
 integer, intent(in)    :: npart_disc

 integer :: i
 real    :: phipart,r
 real    :: v_0(3),vmag,omega0

 !
 !--Change to corotating frame
 !
 ! Calculate velocity at planet
 vmag   = sqrt(Mstar/a0)
 omega0 = sqrt(Mstar/a0**3)

 ! v_phi = v_y at y=0
 ! Obtain the true v_phi at any point (r,phi) via rotation in z axis

 v_0 = (/0.0,vmag,0.0/)

 print *, 'Transforming to corotating frame: angular velocity ', omega0

 do i=1,npart_disc
    r          = sqrt(xyzh(1,i)**2 + xyzh(2,i)**2)
    phipart    = atan2(xyzh(2,i),xyzh(1,i))
    vxyzu(1,i) = vxyzu(1,i) - r*(-omega0)*sin(phipart)
    vxyzu(2,i) = vxyzu(2,i) + r*(-omega0)*cos(phipart)
 enddo
 vxyzu(1:3,npart_disc+1:npart) = 0.

 omega_corotate = omega0

end subroutine make_corotate


subroutine temp_to_HR(temp,H_R,radius,M,cs)
 use units,  only:get_kbmh_code
 use eos,    only:gmw
 real,    intent(in)    :: temp,radius,M
 real,    intent(out)   :: H_R,cs
 real                   :: omega

 cs = sqrt(temp*get_kbmh_code()/gmw)
 omega = sqrt(M/radius**3)
 H_R = cs/(omega*radius)


end subroutine temp_to_HR

subroutine get_hier_disc_label(i, sink_num, sink_labels, hl_labels, disclabel)
  character(len=10), intent(out)  :: disclabel
  character(len=10), intent(in)    :: sink_labels(:), hl_labels(:)
  integer, intent(in) :: i, sink_num
  
  if (i <= sink_num) then
     disclabel = trim(sink_labels(i))
  else
     disclabel = trim(hl_labels(i-sink_num))
  end if
  
end subroutine get_hier_disc_label


end module setup<|MERGE_RESOLUTION|>--- conflicted
+++ resolved
@@ -2077,39 +2077,6 @@
        iuse_disc(3) = .false.
        call prompt('Do you want a circumprimary disc?',iuse_disc(2))
        call prompt('Do you want a circumsecondary disc?',iuse_disc(3))
-<<<<<<< HEAD
-       elseif (nsinks==3) then
-         !--bound binary: circum-triple
-         iuse_disc(1) = .false.
-         iuse_disc(2) = .false.
-         iuse_disc(3) = .false.
-         iuse_disc(4) = .true.
-         call prompt('Do you want a circum-triple disc?',iuse_disc(4))
-         if (.not.iuse_disc(4)) then
-            call prompt('Do you want a circumbinary disc around the first hierarchical level secondary?',iuse_disc(1))
-         else
-            print "(/,a)",'Setting circum-triple disc.'
-         endif
-       elseif (nsinks==4) then
-         !--2 bound binaries: circumbinary
-         iuse_disc(1) = .true.
-         iuse_disc(2) = .false.
-         iuse_disc(3) = .false.
-         iuse_disc(4) = .false.
-         print "(/,a)",'Setting circumbinary disc around the first hierarchical level secondary.'
-      elseif (nsinks==5) then
-         !--2 bound binaries: circumbinary
-         iuse_disc(:) = .false.
-         
-         do i=1,sink_num
-            call prompt('Do you want a disc orbiting '//trim(sink_labels(i))//' star?',iuse_disc(i))
-         end do
-
-         do i=1,hl_num
-            call prompt('Do you want a disc orbiting '//trim(hl_labels(i))//' hierarchical level?',iuse_disc(i+sink_num))
-         end do
-         
-=======
     elseif (nsinks==3) then
        !--bound binary: circum-triple
        iuse_disc(1) = .false.
@@ -2121,7 +2088,6 @@
           call prompt('Do you want a circumbinary disc around the first hierarchical level secondary?',iuse_disc(1))
        else
           print "(/,a)",'Setting circum-triple disc.'
->>>>>>> 9f853acc
        endif
     elseif (nsinks==4) then
        !--2 bound binaries: circumbinary
@@ -2130,6 +2096,18 @@
        iuse_disc(3) = .false.
        iuse_disc(4) = .false.
        print "(/,a)",'Setting circumbinary disc around the first hierarchical level secondary.'
+    elseif (nsinks==5) then
+       !--2 bound binaries: circumbinary
+       iuse_disc(:) = .false.
+       
+       do i=1,sink_num
+          call prompt('Do you want a disc orbiting '//trim(sink_labels(i))//' star?',iuse_disc(i))
+       end do
+       
+       do i=1,hl_num
+          call prompt('Do you want a disc orbiting '//trim(hl_labels(i))//' hierarchical level?',iuse_disc(i+sink_num))
+       end do
+       
     endif
     if (.not.any(iuse_disc)) iuse_disc(1) = .true.
     !--number of discs
@@ -2138,7 +2116,7 @@
        use_global_iso = .false.
     endif
  endif
-
+ 
  !--gas disc
  R_in  = accr1
  R_ref = R_in
@@ -2565,23 +2543,16 @@
           call write_inopt(iuse_disc(i),'use_'//trim(disctype(i))//'disc','setup circum' &
                //trim(disctype(i))//' disc',iunit)
        enddo
-       call write_inopt(use_global_iso,'use_global_iso',&
-            'globally isothermal or Farris et al. (2014)',iunit)
     elseif (nsinks == 3) then
        write(iunit,"(/,a)") '# options for multiple discs'
        call write_inopt(iuse_disc(1),'use_'//trim(disctype(1))//'disc','setup circum' &
             //trim(disctype(1))//' disc',iunit)
        call write_inopt(iuse_disc(4),'use_'//trim(disctype(4))//'disc','setup circum' &
             //trim(disctype(4))//' disc',iunit)
-       call write_inopt(use_global_iso,'use_global_iso',&
-           'globally isothermal or Farris et al. (2014)',iunit)
     elseif (nsinks == 4) then
        write(iunit,"(/,a)") '# options for multiple discs'
        call write_inopt(iuse_disc(1),'use_'//trim(disctype(1))//'disc','setup circum' &
             //trim(disctype(1))//' disc',iunit)
-<<<<<<< HEAD
-      call write_inopt(use_global_iso,'use_global_iso',&
-           'globally isothermal or Farris et al. (2014)',iunit)
    elseif (nsinks == 5) then
       write(iunit,"(/,a)") '# options for multiple discs - working on!'
       
@@ -2594,15 +2565,10 @@
          call write_inopt(iuse_disc(i+sink_num),'use_'//trim(hl_labels(i))//'disc','setup circum-' &
             //trim(hl_labels(i))//' disc',iunit)
       end do
-
-      call write_inopt(use_global_iso,'use_global_iso',&
-           'globally isothermal or Farris et al. (2014)',iunit)
    endif
-=======
-       call write_inopt(use_global_iso,'use_global_iso',&
-            'globally isothermal or Farris et al. (2014)',iunit)
-    endif
->>>>>>> 9f853acc
+   call write_inopt(use_global_iso,'use_global_iso',&
+        'globally isothermal or Farris et al. (2014)',iunit)
+
  endif
  !--individual disc(s)
  do i=1,maxdiscs
