!--------------------------------------------------------------------------!
! The Phantom Smoothed Particle Hydrodynamics code, by Daniel Price et al. !
! Copyright (c) 2007-2020 The Authors (see AUTHORS)                        !
! See LICENCE file for usage and distribution conditions                   !
! http://phantomsph.bitbucket.io/                                          !
!--------------------------------------------------------------------------!
module setfixedentropycore
!
! This module softens the core of a MESA stellar profile with a constant
!   entropy profile, given a softening length and core mass, in preparation
!   for adding a sink particle core.
!
! :References:
!
! :Owner: Mike Lau
!
! :Runtime parameters: None
!
! :Dependencies: eos, kernel, physcon, table_utils
!
 implicit none
 integer :: ientropy

contains

!-----------------------------------------------------------------------
!+
!  Main subroutine that calculates the constant entropy softened profile
!+
!-----------------------------------------------------------------------
subroutine set_fixedS_softened_core(mcore,hsoft,hphi,rho,r,pres,m,ene,temp,ierr)
 use eos,         only:calc_temp_and_ene,ieos
 use physcon,     only:pi,gg,solarm,solarr,kb_on_mh
 use table_utils, only:interpolator,flip_array
 use io,          only:fatal
 real, intent(inout)        :: r(:),rho(:),m(:),pres(:),ene(:),temp(:),mcore
 real, allocatable          :: r_alloc(:),rho_alloc(:),pres_alloc(:)
 real, intent(in)           :: hsoft,hphi
 integer, intent(out)       :: ierr
 real                       :: mc,msoft,h,hphi_cm,eneguess
 logical                    :: isort_decreasing,iexclude_core_mass
 integer                    :: i,hidx,iSerr

 ! Output data to be sorted from stellar surface to interior?
 isort_decreasing = .false.     ! Needs to be true if to be read by Phantom
 ! Exclude core mass in output mass coordinate?
 iexclude_core_mass = .false.   ! Needs to be true if to be read by Phantom

 h       = hsoft * solarr      ! Convert to cm
 hphi_cm = hphi  * solarr      ! Convert to cm
 mc      = mcore * solarm      ! Convert to g
 call interpolator(r,h,hidx)   ! Find index in r closest to h
 msoft = m(hidx) - mc

 select case(ieos)
 case(2)
   ientropy = 1
 case(12)
   ientropy = 2
 case(10)
   ientropy = 2
 case default
   call fatal('setfixedentropycore','ieos not one of 2 (adiabatic), 12 (ideal plus rad.), or 10 (MESA)')
 end select

 ! Make allocatable copies, see instructions of calc_rho_and_pres
 allocate(r_alloc(0:hidx+1))
 r_alloc(0) = 0.
 r_alloc(1:hidx+1) = r(1:hidx+1)
 allocate(rho_alloc(0:hidx))
 rho_alloc(hidx) = rho(hidx)
 allocate(pres_alloc(0:hidx+1))
 pres_alloc(hidx:hidx+1) = pres(hidx:hidx+1)
 call calc_rho_and_pres(r_alloc,mc,m(hidx),rho_alloc,pres_alloc,iSerr)
 if (iSerr == 1) then
    call fatal('setfixedentropycore','Choice of fixed entropy exceeds outer entropy. Try choosing a smaller core mass.')
 endif
 mcore = mc / solarm
 write(*,'(1x,a,f12.5,a)') 'Obtained core mass of ',mcore,' Msun'
<<<<<<< HEAD
 write(*,'(1x,a,f12.5,a)') 'Amount of softened mass is ',m(hidx) - mcore,' Msun'
=======
 write(*,'(1x,a,f12.5,a)') 'Softened mass is ',m(hidx)/solarm-mcore,' Msun'
>>>>>>> 6958a764
 rho(1:hidx)  = rho_alloc(1:hidx)
 pres(1:hidx) = pres_alloc(1:hidx)

 call calc_mass_from_rho(r(1:hidx),rho(1:hidx),m(1:hidx))
 m(1:hidx) = m(1:hidx) + mc

 call calc_temp_and_ene(rho(1),pres(1),ene(1),temp(1),ierr)
 if (ierr /= 0) call fatal('setfixedentropycore','EoS not one of: adiabatic, ideal gas plus radiation, MESA in set_softened_core')
 do i = 2,size(rho)-1
    eneguess = ene(i-1)
    call calc_temp_and_ene(rho(i),pres(i),ene(i),temp(i),ierr,eneguess)
 enddo
 ene(size(rho))  = 0. ! Zero surface internal energy
 temp(size(rho)) = 0. ! Zero surface temperature

 ! Reverse arrays so that data is sorted from stellar surface to stellar centre.
 if (isort_decreasing) then
    call flip_array(m)
    call flip_array(pres)
    call flip_array(temp)
    call flip_array(r)
    call flip_array(rho)
    call flip_array(ene)
 endif

 if (iexclude_core_mass) then
    m = m - mc
 endif

end subroutine set_fixedS_softened_core


!-----------------------------------------------------------------------
!+
!  Returns softened core profile with fixed entropy
!+
!-----------------------------------------------------------------------
subroutine calc_rho_and_pres(r,mcore,mh,rho,pres,ierr)
 use eos, only:entropy
 real, allocatable, dimension(:), intent(in)    :: r
 real, intent(in)                               :: mh
 real, intent(inout)                            :: mcore
 real, allocatable, dimension(:), intent(inout) :: rho,pres
 integer, intent(out)                           :: ierr
 integer                                        :: Nmax
 real                                           :: Sc,mass,mold,msoft,fac,Sedge

! INSTRUCTIONS

! Input variables should be given in the following format:

! r(0:Nmax+1): Array of radial grid to be softened, satisfying r(0)=0 and r(Nmax)=hsoft
! mcore:       Core particle mass, need to provide initial guess
! mh:          Mass coordinate at hsoft, m(r=h)
! rho(0:Nmax): Give rho(Nmax)=(rho at hsoft) as input. Outputs density profile.
! p(0:Nmax+1): Give p(Nmax:Nmax+1)=(p at r(Nmax:Nmax+1)) as input. Outputs pressure profile.

! ierr: Is set to 1 when the fixed entropy value exceeds the outer entropy.
!       Should choose a smaller core mass if this happens.

 ierr  = 0
 msoft = mh - mcore
 Nmax  = size(rho)-1 ! Index corresponding to r = h
 Sedge = entropy(rho(Nmax),pres(Nmax),ientropy)

 ! Start shooting method
 fac  = 0.05
 mass = msoft
 Sc   = Sedge

 do
    mold = mass
    call one_shot(Sc,r,mcore,msoft,rho,pres,mass) ! returned mass is m(r=0)
    if (mass < 0.) then
       mcore = mcore * (1. - fac)
       msoft = mh - mcore
    elseif (mass/msoft < 1d-10) then
       exit ! Happy when m(r=0) is sufficiently close to zero
    else
       mcore = mcore * (1. + fac)
       msoft = mh - mcore
    endif
    if (mold * mass < 0.) fac = fac * 0.5
    if (mold == mass) then
       write(*,'(a,f12.5)') 'Warning: Setting fixed entropy for m(r=0)/msoft = ',mass/msoft
       exit
    endif
 enddo

 if (Sedge < Sc) ierr = 1
 return

end subroutine calc_rho_and_pres


!-----------------------------------------------------------------------
!+
!  Calculate a hydrostatic structure for a given entropy
!+
!-----------------------------------------------------------------------
subroutine one_shot(Sc,r,mcore,msoft,rho,pres,mass)
 use physcon, only: gg,pi
 real, intent(in)                               :: Sc,mcore,msoft
 real, allocatable, dimension(:), intent(in)    :: r
 real, allocatable, dimension(:), intent(inout) :: rho,pres
 real, intent(out)                              :: mass
 integer                                        :: i,Nmax
 real                                           :: hsoft
 real, allocatable, dimension(:)                :: dr,dvol

 Nmax = size(rho)-1
 allocate(dr(1:Nmax+1),dvol(1:Nmax+1))

 do i = 1,Nmax+1
    dr(i) = r(i)-r(i-1)
    dvol(i) = 4.*pi/3. * (r(i)**3 - r(i-1)**3)
 enddo

 hsoft = r(Nmax)
 mass  = msoft

 do i = Nmax, 1, -1
    pres(i-1) = ( dr(i) * dr(i+1) * sum(dr(i:i+1)) &
                * rho(i) * gg * (mass/r(i)**2 + mcore * gcore(r(i),hsoft)) &
                + dr(i)**2 * pres(i+1) &
                + ( dr(i+1)**2 - dr(i)**2) * pres(i) ) / dr(i+1)**2
    call get_rho_from_p_s(pres(i-1),Sc,rho(i-1))
    mass = mass - 0.5*(rho(i)+rho(i-1)) * dvol(i)
    if (mass < 0.) return ! m(r) < 0 encountered, exit and increase Sc
 enddo

 return

end subroutine one_shot

!-----------------------------------------------------------------------
!+
!  Calculate density given pressure and entropy using Newton-Raphson
!  method
!+
!-----------------------------------------------------------------------
subroutine get_rho_from_p_s(pres,S,rho)
 use eos, only:entropy
 real, intent(in)  :: pres,S
 real, intent(out) :: rho
 real              :: corr,dSdrho,S_plus_dS,rho_plus_drho
 real, parameter   :: eoserr=1d-9,dfac=1d-12

 rho = 1d-8 ! Initial guess
 corr = huge(corr)

 do while (abs(corr) > eoserr*rho)
    ! First calculate dS/drho
    rho_plus_drho = rho * (1. + dfac)
    S_plus_dS = entropy(rho_plus_drho, pres, ientropy)
    dSdrho = (S_plus_dS - entropy(rho,pres,ientropy)) / (rho_plus_drho - rho)
    corr = ( entropy(rho,pres,ientropy) - S ) / dSdrho
    rho = rho - corr
 enddo

 return

end subroutine get_rho_from_p_s


!-----------------------------------------------------------------------
!+
!  Acceleration from softened potential of stellar core
!+
!-----------------------------------------------------------------------
function gcore(r,hsoft)
 use kernel, only:kernel_softening
 real, intent(in) :: r,hsoft
 real             :: gcore,dum
 real             :: hphi,q

 hphi = 0.5 * hsoft
 q = r / hphi
 call kernel_softening(q**2,q,dum,gcore)
 gcore = gcore / hphi**2 ! Note: gcore is not multiplied by G or mcore yet.

end function gcore


subroutine calc_mass_from_rho(r,rho,m)
 use physcon, only:pi
 real, intent(in)    :: r(:),rho(:)
 real, intent(inout) :: m(:)
 real                :: densi
 integer             :: i

 m(1) = 0
 do i = 1,size(r)-1
    densi = 0.5*(rho(i) + rho(i+1))
    m(i+1) = m(i) + 4./3. * pi * (r(i+1)**3 - r(i)**3) * densi
 enddo

end subroutine calc_mass_from_rho

end module setfixedentropycore<|MERGE_RESOLUTION|>--- conflicted
+++ resolved
@@ -77,11 +77,7 @@
  endif
  mcore = mc / solarm
  write(*,'(1x,a,f12.5,a)') 'Obtained core mass of ',mcore,' Msun'
-<<<<<<< HEAD
- write(*,'(1x,a,f12.5,a)') 'Amount of softened mass is ',m(hidx) - mcore,' Msun'
-=======
  write(*,'(1x,a,f12.5,a)') 'Softened mass is ',m(hidx)/solarm-mcore,' Msun'
->>>>>>> 6958a764
  rho(1:hidx)  = rho_alloc(1:hidx)
  pres(1:hidx) = pres_alloc(1:hidx)
 
