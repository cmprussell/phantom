--- conflicted
+++ resolved
@@ -44,11 +44,7 @@
  use mpiutils,       only:bcast_mpi
  use part,           only:labeltype,set_particle_type,igas,dustfrac
  use physcon,        only:pi,au,solarm
-<<<<<<< HEAD
- use dim,            only:maxvxyzu,use_dust,use_dustfrac,maxp,ndusttypes
-=======
- use dim,            only:maxvxyzu,use_dust,maxp
->>>>>>> 3d5c8013
+ use dim,            only:maxvxyzu,use_dust,maxp,ndusttypes
  use prompting,      only:prompt
  use externalforces, only:mass1,Rdisc,iext_discgravity
  use options,        only:iexternalforce,use_dustfrac
