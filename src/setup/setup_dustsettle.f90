--- conflicted
+++ resolved
@@ -10,47 +10,18 @@
 !
 ! :References: Price & Laibe (2015), MNRAS 451, 5332
 !
-<<<<<<< HEAD
 ! :Owner: Daniel Price
-=======
-!  OWNER: James Wurster
->>>>>>> 13263bae
 !
 ! :Runtime parameters: None
 !
-<<<<<<< HEAD
 ! :Dependencies: boundary, dim, domain, dust, externalforces, io, mpiutils,
 !   options, part, physcon, prompting, set_dust, setup_params, table_utils,
 !   timestep, unifdis, units
 !
-=======
-!  RUNTIME PARAMETERS:
-!    HonR              -- ratio of H/R
-!    Rdisc             -- radius at which the calculations will be made [au]
-!    Rmax              -- Complete N revolutions at what radius? [au]
-!    dust_to_gas_ratio -- dust-to-gas ratio
-!    graindenscgs      -- grain density [g/cm^3]
-!    grainsizecgs      -- grain size in [cm]
-!    ndusttypes        -- number of grain sizes
-!    norbit            -- Number of orbits at Rmax
-!    npartx            -- requested number of particles in x-direction
-!    rhozero           -- midplane density (> 0 for code units; < 0 for cgs)
-!    sindex            -- power-law index, e.g. MRN
-!    smaxcgs           -- maximum grain size [cm]
-!    smincgs           -- minimum grain size [cm]
-!    stellar_mass      -- mass of the central star [Msun]
-!
-!  DEPENDENCIES: boundary, dim, domain, dust, externalforces, infile_utils,
-!    io, mpiutils, options, part, physcon, prompting, set_dust,
-!    setup_params, table_utils, timestep, unifdis, units
-!+
-!--------------------------------------------------------------------------
-module setup
  use part,           only:ndusttypes,ndustsmall
  use dust,           only:grainsizecgs,graindenscgs
  use setup_params,   only:rhozero
  use externalforces, only:mass1
->>>>>>> 13263bae
  implicit none
  public  :: setpart
 
