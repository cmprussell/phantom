--- conflicted
+++ resolved
@@ -48,15 +48,10 @@
  logical, public :: use_dustfrac, use_hybrid
 
 ! mcfost
-<<<<<<< HEAD
- logical, public :: use_mcfost, use_Voronoi_limits_file, use_mcfost_stellar_parameters, mcfost_computes_Lacc,&
-                    mcfost_dust_sublimation
-=======
  logical, public :: use_mcfost, use_Voronoi_limits_file, use_mcfost_stellar_parameters, mcfost_computes_Lacc
- logical, public :: mcfost_uses_PdV
+ logical, public :: mcfost_uses_PdV, mcfost_dust_sublimation
  integer, public :: ISM
  real(kind=4), public :: mcfost_keep_part
->>>>>>> 5df3563a
  character(len=80), public :: Voronoi_limits_file
 
  ! radiation
@@ -152,15 +147,11 @@
  ! mcfost
  use_mcfost = .false.
  use_mcfost_stellar_parameters = .false.
-<<<<<<< HEAD
- mcfost_computes_Lacc = .true.
- mcfost_dust_sublimation = .true.
-=======
  mcfost_computes_Lacc = .false.
+ mcfost_dust_sublimation = .false.
  mcfost_uses_PdV = .true.
  mcfost_keep_part = 0.999
  ISM = 0
->>>>>>> 5df3563a
 
  ! radiation
  if (do_radiation) then
