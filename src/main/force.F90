--- conflicted
+++ resolved
@@ -23,18 +23,11 @@
 !
 !  RUNTIME PARAMETERS: None
 !
-<<<<<<< HEAD
-!  DEPENDENCIES: boundary, dim, dust, eos, eos_shen, fastmath, io,
-!    io_summary, kdtree, kernel, linklist, mpiderivs, mpiforce, mpiutils,
-!    nicil, options, part, physcon, ptmass, stack, timestep, timestep_ind,
-!    timestep_sts, units, viscosity
-=======
 !  DEPENDENCIES: boundary, chem, cooling, dim, dust, eos, eos_shen,
 !    fastmath, growth, io, io_summary, kdtree, kernel, linklist,
 !    metric_tools, mpiderivs, mpiforce, mpiutils, nicil, options, part,
 !    physcon, ptmass, stack, timestep, timestep_ind, timestep_sts, units,
 !    utils_gr, viscosity
->>>>>>> 7957f4e1
 !+
 !--------------------------------------------------------------------------
 module forces
@@ -159,15 +152,9 @@
  use io,           only:iprint,fatal,iverbose,id,master,real4,warning,error,nprocs
  use linklist,     only:ncells,get_neighbour_list,get_hmaxcell,get_cell_location
  use options,      only:iresistive_heating
-<<<<<<< HEAD
- use part,         only:rhoh,dhdrho,rhoanddhdrho,alphaind,ll,get_partinfo,iactive,gradh,&
-                        hrho,iphase,maxphase,igas,iboundary,maxgradh,dvdx, &
-                        eta_nimhd,deltav,poten
-=======
  use part,         only:rhoh,dhdrho,rhoanddhdrho,alphaind,nabundances,ll,iactive,gradh,&
                         hrho,iphase,maxphase,igas,maxgradh,dvdx, &
                         eta_nimhd,deltav,poten,iamtype,is_accretable
->>>>>>> 7957f4e1
  use timestep,     only:dtcourant,dtforce,bignumber,dtdiff
  use io_summary,   only:summary_variable, &
                         iosumdtf,iosumdtd,iosumdtv,iosumdtc,iosumdto,iosumdth,iosumdta, &
@@ -1334,21 +1321,17 @@
              !
              !--calculate j terms (which were precalculated outside loop for i)
              !
-<<<<<<< HEAD
 #ifdef KROME
              call get_P(rhoj,rho1j,xj,yj,zj,pmassj,enj,tempj,Bxj,Byj,Bzj,dustfracj, &
                         ponrhoj,pro2j,prj,spsoundj,vwavej, &
                         sxxj,sxyj,sxzj,syyj,syzj,szzj,visctermisoj,visctermanisoj, &
                         realviscosity,divvj,bulkvisc,dvdxj,stressmax,gammaj)
 #else
-             call get_P(rhoj,rho1j,xj,yj,zj,pmassj,enj,tempj,Bxj,Byj,Bzj,dustfracj, &
-=======
              call get_P(rhoj,rho1j,xj,yj,zj, &
 #ifdef GR
                         densj, &
 #endif
                         pmassj,enj,tempj,Bxj,Byj,Bzj,dustfracj, &
->>>>>>> 7957f4e1
                         ponrhoj,pro2j,prj,spsoundj,vwavej, &
                         sxxj,sxyj,sxzj,syyj,syzj,szzj,visctermisoj,visctermanisoj, &
                         realviscosity,divvj,bulkvisc,dvdxj,stressmax)
@@ -1856,14 +1839,11 @@
  logical, intent(in)    :: realviscosity
  real,    intent(in)    :: divvi,bulkvisc,stressmax
  real,    intent(in)    :: dvdx(9)
-<<<<<<< HEAD
  real,    intent(inout)   , optional :: gammai
-=======
 #ifdef GR
  real,    intent(in)  :: densi
  real :: p_on_densgas
 #endif
->>>>>>> 7957f4e1
 
  real :: Bro2i,Brhoxi,Brhoyi,Brhozi,rhogasi,gasfrac
  real :: stressiso,term,graddivvcoeff,del2vcoeff,strain(6)
@@ -2017,17 +1997,11 @@
 #endif
  real         :: Bxi,Byi,Bzi,Bi,B2i,Bi1
  real         :: vwavei,alphai
-<<<<<<< HEAD
 #ifdef KROME
  real         :: gammai
 #endif
- integer      :: i,j,iamtypei,ip
-=======
-
  integer      :: i,j,iamtypei,ip,ii,ia,ib,ic
  real         :: densi
-
->>>>>>> 7957f4e1
 #ifdef DUST
  integer :: iregime
 #endif
@@ -2426,17 +2400,10 @@
 #ifdef FINVSQRT
  use fastmath,       only:finvsqrt
 #endif
-<<<<<<< HEAD
- use dim,            only:mhd,mhd_nonideal,lightcurve,use_dust,maxdvdx,use_dustgrowth,use_krome
+ use dim,            only:mhd,mhd_nonideal,lightcurve,use_dust,maxdvdx,use_dustgrowth,gr,use_krome
  use eos,            only:use_entropy,gamma,ieos
  use options,        only:ishock_heating,icooling,psidecayfac,overcleanfac,alpha,ipdv_heating,use_dustfrac,damp
  use part,           only:h2chemistry,rhoanddhdrho,iboundary,igas,maxphase,maxvxyzu, &
-=======
- use dim,            only:mhd,mhd_nonideal,lightcurve,use_dust,maxdvdx,use_dustgrowth,gr
- use eos,            only:use_entropy,gamma,ieos
- use options,        only:alpha,icooling,ipdv_heating,ishock_heating,psidecayfac,overcleanfac,use_dustfrac,damp
- use part,           only:h2chemistry,rhoanddhdrho,abundance,igas,maxphase,maxvxyzu,nabundances, &
->>>>>>> 7957f4e1
                           massoftype,get_partinfo,tstop,strain_from_dvdx
 #ifdef IND_TIMESTEPS
  use part,           only:ibin
@@ -2455,15 +2422,13 @@
 #ifdef LIGHTCURVE
  use part,           only:luminosity
 #endif
-<<<<<<< HEAD
 #ifdef KROME
  use part,           only:gamma_chem
-=======
+#endif
 #ifdef GR
  use metric_tools,   only:unpack_metric
  use utils_gr,       only:get_u0
  use io,             only:error
->>>>>>> 7957f4e1
 #endif
 #ifdef DUSTGROWTH
  use growth,         only:wbymass
@@ -2716,18 +2681,13 @@
                            + straini(4)**2 + straini(6)**2)
           endif
           fxyz4 = 0.
-<<<<<<< HEAD
-          if (use_entropy) then ! here eni is the entropy
-             if (ishock_heating > 0) then
-#ifdef KROME
-                fxyz4 = fxyz4 + (gamma_chem(i) - 1.)*rhoi**(1.-gamma_chem(i))*fsum(idudtdissi)
-#else
-=======
           if (use_entropy .or. gr) then ! here eni is the entropy
              if (gr .and. ishock_heating > 0) then
                 fxyz4 = fxyz4 + (gamma - 1.)*densi**(1.-gamma)*u0i*fsum(idudtdissi)
              elseif (ishock_heating > 0) then
->>>>>>> 7957f4e1
+#ifdef KROME
+                fxyz4 = fxyz4 + (gamma_chem(i) - 1.)*rhoi**(1.-gamma_chem(i))*fsum(idudtdissi)
+#else
                 fxyz4 = fxyz4 + (gamma - 1.)*rhoi**(1.-gamma)*fsum(idudtdissi)
 #endif
              endif
