--- conflicted
+++ resolved
@@ -55,7 +55,6 @@
        iBevolyi = 10, &
        iBevolzi = 11, &
        ipsi = 12, &
-<<<<<<< HEAD
        igradhi1    = 13, &
        igradhi2    = 14, &
        ialphai     = 15, &
@@ -88,48 +87,13 @@
        icurlByi    = 42, &
        icurlBzi    = 43, &
        !--dust arrays initial index
-       idustfraci  = 44, &
-       itstop      = 45 + (ndusttypes-1), &
+       igrainsizei = 44, &
+       igraindensi = 45   
+       idustfraci  = 46, &
+       itstop      = 47 + (ndusttypes-1), &
        !--dust arrays final index
        idustfraciend = itstop-1, &
        itstopend     = maxxpartveciforce
-=======
-       idustfraci = 13, &
-       itstop     = 14, &
-       igradhi1    = 15, &
-       igradhi2    = 16, &
-       ialphai     = 17, &
-       ialphaBi    = 18, &
-       ivwavei     = 19, &
-       irhoi       = 20, &
-       irhogasi    = 21, &
-       ispsoundi   = 22, &
-       isxxi       = 23, &
-       isxyi       = 24, &
-       isxzi       = 25, &
-       isyyi       = 26, &
-       isyzi       = 27, &
-       iszzi       = 28, &
-       ivisctermisoi   = 29, &
-       ivisctermanisoi = 30, &
-       ipri        = 31, &
-       ipro2i      = 32, &
-       ietaohmi    = 33, &
-       ietahalli   = 34, &
-       ietaambii   = 35, &
-       ijcbcbxi    = 36, &
-       ijcbcbyi    = 37, &
-       ijcbcbzi    = 38, &
-       ijcbxi      = 39, &
-       ijcbyi      = 40, &
-       ijcbzi      = 41, &
-       iponrhoi    = 42, &
-       icurlBxi    = 43, &
-       icurlByi    = 44, &
-       icurlBzi    = 45, &
-	   igrainsizei = 46, &
-	   igraindensi = 47
->>>>>>> 63392884
 
  !--indexing for fsum array
  integer, parameter :: &
@@ -226,15 +190,10 @@
  integer,      intent(in)    :: icall,npart
  real,         intent(in)    :: xyzh(:,:)
  real,         intent(inout) :: vxyzu(:,:)
-<<<<<<< HEAD
- real,         intent(in)    :: dustfrac(:,:)
+ real,         intent(in)    :: dustfrac(:,:),dustprop(:,:)
  real,         intent(inout) :: temperature(:)
  real,         intent(out)   :: fxyzu(:,:), ddustfrac(:,:)
-=======
- real,         intent(in)    :: dustfrac(:),dustprop(:,:)
- real,         intent(inout) :: temperature(:)
- real,         intent(out)   :: fxyzu(:,:), ddustfrac(:),ddustprop(:,:)
->>>>>>> 63392884
+ real,         intent(out)   :: fxyzu(:,:), ddustfrac(:,:),ddustprop(:,:)
  real,         intent(in)    :: Bevol(:,:)
  real,         intent(out)   :: dBevol(:,:)
  real(kind=4), intent(inout) :: divcurlv(:,:)
@@ -837,11 +796,7 @@
  use dim,		  only:use_dust,use_dustgrowth
  use dust,		  only:grainsize,graindens
 #ifdef DUST
-<<<<<<< HEAD
  use dust,        only:get_ts,grainsize,graindens,idrag,icut_backreaction,ilimitdustflux
-=======
- use dust,        only:get_ts,idrag,icut_backreaction
->>>>>>> 63392884
  use kernel,      only:wkern_drag,cnormk_drag
 #ifdef DUSTGROWTH
  use part,		  only:dustprop
@@ -955,11 +910,8 @@
  curlBi(2)     = xpartveci(icurlByi)
  curlBi(3)     = xpartveci(icurlBzi)
  if (use_dustgrowth) then
-	 grainsizei = xpartveci(igrainsizei)
-	 graindensi = xpartveci(igraindensi)
- elseif (use_dust) then
-	 grainsizei = grainsize
-	 graindensi = graindens
+     grainsizei = xpartveci(igrainsizei)
+     graindensi = xpartveci(igraindensi)
  endif
 
  fsum(:) = 0.
@@ -1483,7 +1435,6 @@
           endif
 #ifdef DUST
           if (use_dustfrac) then
-<<<<<<< HEAD
              do l = 1,ndusttypes
                    ! get stopping time - for one fluid dust we do not know deltav, but it is small by definition
                    call get_ts(idrag,grainsize(l),graindens,rhogasj,rhoj*dustfracjsum,spsoundj,0.,tsj(l),iregime)
@@ -1549,35 +1500,6 @@
                    fsum(ideltavzi+(l-1)) = fsum(ideltavzi+(l-1)) + term*runiz
                 endif
              enddo
-=======
-             if (dustfraci > 0. .or. dustfracj > 0.) then
-                ! get stopping time - for one fluid dust we do not know deltav, but it is small by definition`
-				call get_ts(idrag,grainsize,graindens,rhoj*(1. - dustfracj),rhoj*dustfracj,spsoundj,0.,tsj,iregime)
-                ! define averages of diffusion coefficient and kernels
-                Dav      = tsi*(1.-dustfraci)+tsj*(1.-dustfracj) !dustfraci*tsi + dustfracj*tsj
-                grkernav = 0.5*(grkerni + grkernj)
-
-                ! these are equations (43) and (45) from Price & Laibe (2015)
-                ! but note there is a sign error in the term in eqn (45) in the paper
-                !dustfracterm  = pmassj*rho1j*Dav*(pri - prj)*grkernav*rij1
-                !dustfracterms = pmassj*sqrtrhodustfracj*rho1j*(tsi*rho1i+tsj*rho1j)*(pri - prj)*grkernav*rij1
-                dustfracterms = pmassj*sqrtrhodustfracj*rho1j*Dav*(pri - prj)*grkernav*rij1
-
-                !vsigeps = 0.5*(spsoundi + spsoundj) !abs(projv)
-                !depsdissterm = pmassj*sqrtrhodustfracj*rho1j*grkernav*vsigeps !(auterm*grkerni + autermj*grkernj)*vsigeps
-                !dustfracterms = dustfracterms - depsdissterm*(dustfraci - dustfracj)
-                fsum(iddustfraci) = fsum(iddustfraci) - dustfracterms
-                !fsum(iddustfraci) = fsum(iddustfraci) - dustfracterm
-                if (maxvxyzu >= 4) fsum(idudtdusti) = fsum(idudtdusti) - sqrtrhodustfraci*dustfracterms*denij
-             endif
-             ! Equation 270 in Phantom paper
-             if (dustfraci < 1.) then
-                term = tsi/(1. - dustfraci)*pmassj*(pro2i*grkerni + pro2j*grkernj)
-                fsum(ideltavxi) = fsum(ideltavxi) + term*runix
-                fsum(ideltavyi) = fsum(ideltavyi) + term*runiy
-                fsum(ideltavzi) = fsum(ideltavzi) + term*runiz
-             endif
->>>>>>> 63392884
           endif
 #endif
 
@@ -1601,17 +1523,13 @@
                 else
                    wdrag = wkern_drag(q2j,qj)*hj21*hj1*cnormk_drag
                 endif
-<<<<<<< HEAD
-                do l = 1,ndusttypes
-                   call get_ts(idrag,grainsize(l),graindens,rhoi,rhoj,spsoundi,dv2,tsij(l),iregime)
-                enddo
-=======
-				if (use_dustgrowth) then
-				   call get_ts(idrag,dustprop(1,j),dustprop(2,j),rhoi,rhoj,spsoundi,dv2,tsij,iregime)
-			    else
-				   call get_ts(idrag,grainsize,graindens,rhoi,rhoj,spsoundi,dv2,tsij,iregime)
-			    endif
->>>>>>> 63392884
+                if (use_dustgrowth) then
+                   call get_ts(idrag,dustprop(1,j),dustprop(2,j),rhoi,rhoj,spsoundi,dv2,tsij,iregime)
+                else
+                   do l = 1,ndusttypes
+                      call get_ts(idrag,grainsize(l),graindens,rhoi,rhoj,spsoundi,dv2,tsij(l),iregime)
+                   enddo
+                endif
                 ndrag = ndrag + 1
                 if (iregime > 2)  nstokes = nstokes + 1
                 if (iregime == 2) nsuper = nsuper + 1
@@ -1632,17 +1550,15 @@
                 else
                    wdrag = wkern_drag(q2j,qj)*hj21*hj1*cnormk_drag
                 endif
-<<<<<<< HEAD
-                do l = 1,ndusttypes
-                   call get_ts(idrag,grainsize(l),graindens,rhoj,rhoi,spsoundj,dv2,tsij(l),iregime)
-                enddo
+                if (use_dustgrowth) then
+                   call get_ts(idrag,grainsizei,graindensi,rhoj,rhoi,spsoundj,dv2,tsij,iregime)
+                else
+                   do l = 1,ndusttypes
+                      call get_ts(idrag,grainsize(l),graindens,rhoj,rhoi,spsoundj,dv2,tsij(l),iregime)
+                   enddo
+                endif
                 dragterm = sum(3.*pmassj/((rhoi + rhoj)*tsij(:))*projv*wdrag)
                 ts_min = min(ts_min,minval(tsij(:)))
-=======
-                call get_ts(idrag,grainsizei,graindensi,rhoj,rhoi,spsoundj,dv2,tsij,iregime)
-                dragterm = 3.*pmassj/((rhoi + rhoj)*tsij)*projv*wdrag
-                ts_min = min(ts_min,tsij)
->>>>>>> 63392884
                 ndrag = ndrag + 1
                 if (iregime > 2)  nstokes = nstokes + 1
                 if (iregime == 2) nsuper = nsuper + 1
@@ -1858,11 +1774,7 @@
  real(kind=4),       intent(in)    :: divcurlB(:,:)
  real(kind=4),       intent(in)    :: straintensor(:,:)
  real,               intent(in)    :: Bevol(:,:)
-<<<<<<< HEAD
- real,               intent(in)    :: dustfrac(:,:)
-=======
- real,               intent(in)    :: dustfrac(:),dustprop(:,:)
->>>>>>> 63392884
+ real,               intent(in)    :: dustfrac(:,:),dustprop(:,:)
  real,               intent(in)    :: eta_nimhd(:,:)
  real,               intent(inout) :: temperature(:)
  real(kind=4),       intent(in)    :: alphaind(:,:)
