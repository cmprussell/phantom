--- conflicted
+++ resolved
@@ -21,11 +21,7 @@
 !     Tuckerman, Berne & Martyna (1992), J. Chem. Phys. 97, 1990-2001
 !     Rantala + (2020) (2023),Chin (2007a)
 !
-<<<<<<< HEAD
-! :Owner: Yann BERNARD
-=======
 ! :Owner: Yann Bernard
->>>>>>> acc832d8
 !
 ! :Runtime parameters: None
 !
