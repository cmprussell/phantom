!--------------------------------------------------------------------------!
! The Phantom Smoothed Particle Hydrodynamics code, by Daniel Price et al. !
! Copyright (c) 2007-2024 The Authors (see AUTHORS)                        !
! See LICENCE file for usage and distribution conditions                   !
! http://phantomsph.github.io/                                             !
!--------------------------------------------------------------------------!
module substepping
!
! Computes sub-steps in the RESPA algorithm
!
!   Multiple option of sub stepping can be choosed depending on
!   the physics and the precision needed
!
!   Only Hydro : substep_sph
!   Hydro + GR : substep_sph_gr substep_gr
!   2nd order with all fast physics implemented  : substep (use_fourthorder = false)
!   4th order without vdep forces and oblateness : substep (not yet implemented)
!
! :References:
!     Verlet (1967), Phys. Rev. 159, 98-103
!     Tuckerman, Berne & Martyna (1992), J. Chem. Phys. 97, 1990-2001
!     Rantala + (2020) (2023),Chin (2007a)
!
! :Owner: Yann Bernard
!
! :Runtime parameters: None
!
! :Dependencies: chem, cons2primsolver, cooling, cooling_ism, damping, dim,
!   dust_formation, eos, extern_gr, externalforces, io, io_summary,
!   krome_interface, metric_tools, mpiutils, options, part, ptmass,
!   ptmass_radiation, subgroup, timestep, timestep_sts
!
 implicit none


 public :: substep_gr
 public :: substep_sph
 public :: substep_sph_gr
 public :: substep
 public :: get_force

 private

contains

subroutine substep_sph_gr(dt,npart,xyzh,vxyzu,dens,pxyzu,metrics)
 use part,            only:isdead_or_accreted,igas,massoftype,rhoh,eos_vars,igasP,&
                              ien_type,eos_vars,igamma,itemp
 use cons2primsolver, only:conservative2primitive
 use eos,             only:ieos
 use io,              only:warning
 use metric_tools,    only:pack_metric
 use timestep,        only:xtol
 real,    intent(in)    :: dt
 integer, intent(in)    :: npart
 real,    intent(inout) :: xyzh(:,:),dens(:),metrics(:,:,:,:)
 real,    intent(in)    :: pxyzu(:,:)
 real,    intent(out)   :: vxyzu(:,:)
 integer, parameter :: nitermax = 50
 integer :: i,niter,ierr
 real    :: xpred(1:3),vold(1:3),diff
 logical :: converged
 real    :: rhoi,pri,tempi,gammai

 !$omp parallel do default(none) &
 !$omp shared(npart,xyzh,vxyzu,dens,dt,xtol) &
 !$omp shared(pxyzu,metrics,ieos,massoftype,ien_type,eos_vars) &
 !$omp private(i,niter,diff,xpred,vold,converged,ierr) &
 !$omp private(pri,rhoi,tempi,gammai)
 do i=1,npart
    if (.not.isdead_or_accreted(xyzh(4,i))) then

       !-- unpack and compute values for initial guess in cons2prim
       pri    = eos_vars(igasP,i)
       tempi  = eos_vars(itemp,i)
       gammai = eos_vars(igamma,i)
       rhoi   = rhoh(xyzh(4,i),massoftype(igas))

       call conservative2primitive(xyzh(1:3,i),metrics(:,:,:,i),vxyzu(1:3,i),dens(i),vxyzu(4,i),&
                                      pri,tempi,gammai,rhoi,pxyzu(1:3,i),pxyzu(4,i),ierr,ien_type)
       if (ierr > 0) call warning('cons2primsolver [in substep_sph_gr (a)]','enthalpy did not converge',i=i)
       !
       ! main position update
       !
       xpred = xyzh(1:3,i) + dt*vxyzu(1:3,i)
       vold  = vxyzu(1:3,i)
       converged = .false.
       niter = 0
       do while (.not. converged .and. niter<=nitermax)
          niter = niter + 1
          call conservative2primitive(xyzh(1:3,i),metrics(:,:,:,i),vxyzu(1:3,i),dens(i),vxyzu(4,i),&
                                         pri,tempi,gammai,rhoi,pxyzu(1:3,i),pxyzu(4,i),ierr,ien_type)
          if (ierr > 0) call warning('cons2primsolver [in substep_sph_gr (b)]','enthalpy did not converge',i=i)
          xyzh(1:3,i) = xpred + 0.5*dt*(vxyzu(1:3,i)-vold)
          diff = maxval(abs(xyzh(1:3,i)-xpred)/xpred)
          if (diff < xtol) converged = .true.
          ! UPDATE METRIC HERE
          call pack_metric(xyzh(1:3,i),metrics(:,:,:,i))
       enddo
       if (niter > nitermax) call warning('substep_sph_gr','Reached max number of x iterations. x_err ',val=diff)

       ! repack values
       eos_vars(igasP,i)  = pri
       eos_vars(itemp,i)  = tempi
       eos_vars(igamma,i) = gammai
    endif
 enddo
 !$omp end parallel do

end subroutine substep_sph_gr

subroutine substep_gr(npart,ntypes,dtsph,dtextforce,xyzh,vxyzu,pxyzu,dens,metrics,metricderivs,fext,time)
 use dim,            only:maxptmass,maxp,maxvxyzu
 use io,             only:iverbose,id,master,iprint,warning,fatal
 use externalforces, only:externalforce,accrete_particles,update_externalforce
 use options,        only:iexternalforce
 use part,           only:maxphase,isdead_or_accreted,iamboundary,igas,iphase,iamtype,&
                             massoftype,rhoh,ien_type,eos_vars,igamma,itemp,igasP
 use io_summary,     only:summary_variable,iosumextr,iosumextt,summary_accrete
 use timestep,       only:bignumber,C_force,xtol,ptol
 use eos,            only:equationofstate,ieos
 use cons2primsolver,only:conservative2primitive
 use extern_gr,      only:get_grforce
 use metric_tools,   only:pack_metric,pack_metricderivs
 use damping,        only:calc_damp,apply_damp,idamp
 integer, intent(in)    :: npart,ntypes
 real,    intent(in)    :: dtsph,time
 real,    intent(inout) :: dtextforce
 real,    intent(inout) :: xyzh(:,:),vxyzu(:,:),fext(:,:),pxyzu(:,:),dens(:),metrics(:,:,:,:),metricderivs(:,:,:,:)
 integer :: i,itype,nsubsteps,naccreted,its,ierr,nlive
 real    :: timei,t_end_step,hdt,pmassi
 real    :: dt,dtf,dtextforcenew,dtextforce_min
 real    :: pri,spsoundi,pondensi,tempi,gammai
 real, save :: pprev(3),xyz_prev(3),fstar(3),vxyz_star(3),xyz(3),pxyz(3),vxyz(3),fexti(3)
 !$omp threadprivate(pprev,xyz_prev,fstar,vxyz_star,xyz,pxyz,vxyz,fexti)
 real    :: x_err,pmom_err,accretedmass,damp_fac
 ! real, save :: dmdt = 0.
 logical :: last_step,done,converged,accreted
 integer, parameter :: itsmax = 50
 integer :: pitsmax,xitsmax
 real    :: perrmax,xerrmax
 real :: rhoi,hi,eni,uui,densi

 pitsmax = 0
 xitsmax = 0
 perrmax = 0.
 xerrmax = 0.

 !
 ! determine whether or not to use substepping
 !
 if (dtextforce < dtsph) then
    dt = dtextforce
    last_step = .false.
 else
    dt = dtsph
    last_step = .true.
 endif

 timei = time
 itype          = igas
 pmassi         = massoftype(igas)
 t_end_step     = timei + dtsph
 nsubsteps      = 0
 dtextforce_min = huge(dt)
 done           = .false.
 substeps: do while (timei <= t_end_step .and. .not.done)
    hdt           = 0.5*dt
    timei         = timei + dt
    nsubsteps     = nsubsteps + 1
    dtextforcenew = bignumber

    call calc_damp(time, damp_fac)

    if (.not.last_step .and. iverbose > 1 .and. id==master) then
       write(iprint,"(a,f14.6)") '> external forces only : t=',timei
    endif
    !---------------------------
    ! predictor during substeps
    !---------------------------
    !
    ! predictor step for external forces, also recompute external forces
    !
    !$omp parallel do default(none) &
    !$omp shared(npart,xyzh,vxyzu,fext,iphase,ntypes,massoftype) &
    !$omp shared(maxphase,maxp,eos_vars) &
    !$omp shared(dt,hdt,xtol,ptol) &
    !$omp shared(ieos,pxyzu,dens,metrics,metricderivs,ien_type) &
    !$omp private(i,its,spsoundi,tempi,rhoi,hi,eni,uui,densi) &
    !$omp private(converged,pmom_err,x_err,pri,ierr,gammai) &
    !$omp firstprivate(pmassi,itype) &
    !$omp reduction(max:xitsmax,pitsmax,perrmax,xerrmax) &
    !$omp reduction(min:dtextforcenew)
    predictor: do i=1,npart
       xyz(1) = xyzh(1,i)
       xyz(2) = xyzh(2,i)
       xyz(3) = xyzh(3,i)
       hi = xyzh(4,i)
       if (.not.isdead_or_accreted(hi)) then
          if (ntypes > 1 .and. maxphase==maxp) then
             itype = iamtype(iphase(i))
             pmassi = massoftype(itype)
          endif

          its       = 0
          converged = .false.
          !
          ! make local copies of array quantities
          !
          pxyz(1:3) = pxyzu(1:3,i)
          eni       = pxyzu(4,i)
          vxyz(1:3) = vxyzu(1:3,i)
          uui       = vxyzu(4,i)
          fexti     = fext(:,i)

          pxyz      = pxyz + hdt*fexti

          !-- unpack thermo variables for the first guess in cons2prim
          densi     = dens(i)
          pri       = eos_vars(igasP,i)
          gammai    = eos_vars(igamma,i)
          tempi     = eos_vars(itemp,i)
          rhoi      = rhoh(hi,massoftype(igas))

          ! Note: grforce needs derivatives of the metric,
          ! which do not change between pmom iterations
          pmom_iterations: do while (its <= itsmax .and. .not. converged)
             its   = its + 1
             pprev = pxyz
             call conservative2primitive(xyz,metrics(:,:,:,i),vxyz,densi,uui,pri,&
                                            tempi,gammai,rhoi,pxyz,eni,ierr,ien_type)
             if (ierr > 0) call warning('cons2primsolver [in substep_gr (a)]','enthalpy did not converge',i=i)
             call get_grforce(xyzh(:,i),metrics(:,:,:,i),metricderivs(:,:,:,i),vxyz,densi,uui,pri,fstar)
             pxyz = pprev + hdt*(fstar - fexti)
             pmom_err = maxval(abs(pxyz - pprev))
             if (pmom_err < ptol) converged = .true.
             fexti = fstar
          enddo pmom_iterations
          if (its > itsmax ) call warning('substep_gr',&
                                    'max # of pmom iterations',var='pmom_err',val=pmom_err)
          pitsmax = max(its,pitsmax)
          perrmax = max(pmom_err,perrmax)

          call conservative2primitive(xyz,metrics(:,:,:,i),vxyz,densi,uui,pri,tempi,&
                                         gammai,rhoi,pxyz,eni,ierr,ien_type)
          if (ierr > 0) call warning('cons2primsolver [in substep_gr (b)]','enthalpy did not converge',i=i)
          xyz = xyz + dt*vxyz
          call pack_metric(xyz,metrics(:,:,:,i))

          its        = 0
          converged  = .false.
          vxyz_star = vxyz
          ! Note: since particle positions change between iterations
          !  the metric and its derivatives need to be updated.
          !  cons2prim does not require derivatives of the metric,
          !  so those can updated once the iterations are complete
          !  in order to reduce the number of computations.
          xyz_iterations: do while (its <= itsmax .and. .not. converged)
             its         = its+1
             xyz_prev    = xyz
             call conservative2primitive(xyz,metrics(:,:,:,i),vxyz_star,densi,uui,&
                                            pri,tempi,gammai,rhoi,pxyz,eni,ierr,ien_type)
             if (ierr > 0) call warning('cons2primsolver [in substep_gr (c)]','enthalpy did not converge',i=i)
             xyz  = xyz_prev + hdt*(vxyz_star - vxyz)
             x_err = maxval(abs(xyz-xyz_prev))
             if (x_err < xtol) converged = .true.
             vxyz = vxyz_star
             ! UPDATE METRIC HERE
             call pack_metric(xyz,metrics(:,:,:,i))
          enddo xyz_iterations
          call pack_metricderivs(xyz,metricderivs(:,:,:,i))
          if (its > itsmax ) call warning('substep_gr','Reached max number of x iterations. x_err ',val=x_err)
          xitsmax = max(its,xitsmax)
          xerrmax = max(x_err,xerrmax)

          ! re-pack arrays back where they belong
          xyzh(1:3,i) = xyz(1:3)
          pxyzu(1:3,i) = pxyz(1:3)
          vxyzu(1:3,i) = vxyz(1:3)
          vxyzu(4,i) = uui
          fext(:,i)  = fexti
          dens(i) = densi
          eos_vars(igasP,i)  = pri
          eos_vars(itemp,i)  = tempi
          eos_vars(igamma,i) = gammai

          ! Skip remainder of update if boundary particle; note that fext==0 for these particles
          if (iamboundary(itype)) cycle predictor
       endif
    enddo predictor
    !$omp end parallel do

    if (iverbose >= 2 .and. id==master) then
       write(iprint,*)                '------ Iterations summary: -------------------------------'
       write(iprint,"(a,i2,a,f14.6)") 'Most pmom iterations = ',pitsmax,' | max error = ',perrmax
       write(iprint,"(a,i2,a,f14.6)") 'Most xyz  iterations = ',xitsmax,' | max error = ',xerrmax
       write(iprint,*)
    endif

    !
    ! corrector step on gas particles (also accrete particles at end of step)
    !
    accretedmass = 0.
    naccreted    = 0
    nlive = 0
    dtextforce_min = bignumber
    !$omp parallel default(none) &
    !$omp shared(npart,xyzh,metrics,metricderivs,vxyzu,fext,iphase,ntypes,massoftype,hdt,timei) &
    !$omp shared(maxphase,maxp) &
    !$omp private(i,accreted) &
    !$omp shared(ieos,dens,pxyzu,iexternalforce,C_force) &
    !$omp private(pri,pondensi,spsoundi,tempi,dtf) &
    !$omp firstprivate(itype,pmassi) &
    !$omp reduction(min:dtextforce_min) &
    !$omp reduction(+:accretedmass,naccreted,nlive) &
    !$omp shared(idamp,damp_fac)
    !$omp do
    accreteloop: do i=1,npart
       if (.not.isdead_or_accreted(xyzh(4,i))) then
          if (ntypes > 1 .and. maxphase==maxp) then
             itype = iamtype(iphase(i))
             pmassi = massoftype(itype)
             !  if (itype==iboundary) cycle accreteloop
          endif

          call equationofstate(ieos,pondensi,spsoundi,dens(i),xyzh(1,i),xyzh(2,i),xyzh(3,i),tempi,vxyzu(4,i))
          pri = pondensi*dens(i)
          call get_grforce(xyzh(:,i),metrics(:,:,:,i),metricderivs(:,:,:,i),vxyzu(1:3,i),dens(i),vxyzu(4,i),pri,fext(1:3,i),dtf)
          dtextforce_min = min(dtextforce_min,C_force*dtf)

          if (idamp > 0) then
             call apply_damp(fext(1,i), fext(2,i), fext(3,i), vxyzu(1:3,i), xyzh(1:3,i), damp_fac)
          endif

          !
          ! correct v to the full step using only the external force
          !
          pxyzu(1:3,i) = pxyzu(1:3,i) + hdt*fext(1:3,i)
          ! Do we need call cons2prim here ??

          if (iexternalforce > 0) then
             call accrete_particles(iexternalforce,xyzh(1,i),xyzh(2,i), &
                                       xyzh(3,i),xyzh(4,i),pmassi,timei,accreted,i)
             if (accreted) then
                accretedmass = accretedmass + pmassi
                naccreted = naccreted + 1
             endif
          endif
          nlive = nlive + 1
       endif
    enddo accreteloop
    !$omp enddo
    !$omp end parallel

    if (npart > 2 .and. nlive < 2) then
       call fatal('step','all particles accreted',var='nlive',ival=nlive)
    endif

    if (iverbose >= 2 .and. id==master .and. naccreted /= 0) write(iprint,"(a,es10.3,a,i4,a)") &
          'Step: at time ',timei,', ',naccreted,' particles were accreted. Mass accreted = ',accretedmass

    dtextforcenew = min(dtextforce_min,dtextforcenew)
    dtextforce    = dtextforcenew

    if (last_step) then
       done = .true.
    else
       dt = dtextforce
       if (timei + dt > t_end_step) then
          dt = t_end_step - timei
          last_step = .true.
       endif
    endif

 enddo substeps

 if (nsubsteps > 1) then
    if (iverbose>=1 .and. id==master) then
       write(iprint,"(a,i6,a,f8.2,a,es10.3,a,es10.3)") &
              ' using ',nsubsteps,' substeps (dthydro/dtextf = ',dtsph/dtextforce_min,'), dt = ',dtextforce_min,' dtsph = ',dtsph
    endif
    call summary_variable('ext',iosumextr ,nsubsteps,dtsph/dtextforce_min)
    call summary_variable('ext',iosumextt ,nsubsteps,dtextforce_min,1.0/dtextforce_min)
 endif

end subroutine substep_gr

 !----------------------------------------------------------------
 !+
 !  This is the equivalent of the routine below when no external
 !  forces, sink particles or cooling are used
 !+
 !----------------------------------------------------------------
subroutine substep_sph(dt,npart,xyzh,vxyzu)
 use part, only:isdead_or_accreted
 real,    intent(in)    :: dt
 integer, intent(in)    :: npart
 real,    intent(inout) :: xyzh(:,:)
 real,    intent(in)    :: vxyzu(:,:)
 integer :: i

 !$omp parallel do default(none) &
 !$omp shared(npart,xyzh,vxyzu,dt) &
 !$omp private(i)
 do i=1,npart
    if (.not.isdead_or_accreted(xyzh(4,i))) then
       !
       ! main position update
       !
       xyzh(1,i) = xyzh(1,i) + dt*vxyzu(1,i)
       xyzh(2,i) = xyzh(2,i) + dt*vxyzu(2,i)
       xyzh(3,i) = xyzh(3,i) + dt*vxyzu(3,i)
    endif
 enddo
 !$omp end parallel do

end subroutine substep_sph

!----------------------------------------------------------------
 !+
 !  Substepping of external and sink particle forces.
 !  Also updates position of all particles even if no external
 !  forces applied. This is the internal loop of the RESPA
 !  algorithm over the "fast" forces.
 !  (Here it can be FSI or Leapfrog)
 !+
 !----------------------------------------------------------------
subroutine substep(npart,ntypes,nptmass,dtsph,dtextforce,time,xyzh,vxyzu,fext, &
                   xyzmh_ptmass,vxyz_ptmass,fxyz_ptmass,dsdt_ptmass,dptmass, &
                   linklist_ptmass,fsink_old,nbinmax,ibin_wake,gtgrad,group_info, &
                   bin_info,nmatrix,n_group,n_ingroup,n_sing,isionised)
 use io,             only:iverbose,id,master,iprint,fatal
 use options,        only:iexternalforce
 use part,           only:fxyz_ptmass_sinksink,ndptmass
 use io_summary,     only:summary_variable,iosumextr,iosumextt
 use externalforces, only:is_velocity_dependent
 use ptmass,         only:use_fourthorder,use_regnbody,ck,dk,ptmass_check_stars,icreate_sinks
 use subgroup,     only:group_identify,evolve_groups
 integer,         intent(in)    :: npart,ntypes,nptmass
 integer,         intent(inout) :: n_group,n_ingroup,n_sing
 integer,         intent(inout) :: group_info(:,:)
 real,            intent(in)    :: dtsph,time
 real,            intent(inout) :: dtextforce
 real,            intent(inout) :: xyzh(:,:),vxyzu(:,:),fext(:,:)
 real,            intent(inout) :: xyzmh_ptmass(:,:),vxyz_ptmass(:,:),fxyz_ptmass(:,:),dsdt_ptmass(:,:)
 real,            intent(inout) :: dptmass(ndptmass,nptmass),fsink_old(:,:),gtgrad(:,:),bin_info(:,:)
 integer(kind=1), intent(in)    :: nbinmax
 integer        , intent(inout) :: linklist_ptmass(:)
 integer(kind=1), intent(inout) :: ibin_wake(:),nmatrix(nptmass,nptmass)
 logical,         intent(in)    :: isionised(:)
 logical :: extf_vdep_flag,done,last_step,accreted
 integer :: force_count,nsubsteps
 real    :: timei,time_par,dt,t_end_step
 real    :: dtextforce_min
!
! determine whether or not to use substepping
!
 if (dtextforce < dtsph) then
    dt = dtextforce
    last_step = .false.
 else
    dt = dtsph
    last_step = .true.
 endif

 timei = time
 time_par = time
 extf_vdep_flag = is_velocity_dependent(iexternalforce)
 t_end_step     = timei + dtsph
 nsubsteps      = 0
 dtextforce_min = huge(dt)
 done           = .false.
 accreted       = .false.

 substeps: do while (timei <= t_end_step .and. .not.done)
    force_count = 0
    timei = timei + dt
    if (abs(dt) < tiny(0.)) call fatal('substepping','dt <= 0 in sink-gas substepping',var='dt',val=dt)
    nsubsteps     = nsubsteps + 1

    if (.not.last_step .and. iverbose > 1 .and. id==master) then
       write(iprint,"(a,f14.6)") '> external/ptmass forces only : t=',timei
    endif
!
! Main integration scheme
!
    call kick(dk(1),dt,npart,nptmass,ntypes,xyzh,vxyzu,xyzmh_ptmass,vxyz_ptmass, &
              fext,fxyz_ptmass,dsdt_ptmass,dptmass)

    if (use_regnbody) then
       call evolve_groups(n_group,nptmass,time_par,time_par+ck(1)*dt,group_info,bin_info, &
                          xyzmh_ptmass,vxyz_ptmass,fxyz_ptmass,gtgrad)

       call drift(ck(1),dt,time_par,npart,nptmass,ntypes,xyzh,xyzmh_ptmass,vxyzu,vxyz_ptmass,n_ingroup,group_info)

       call get_force(nptmass,npart,nsubsteps,ntypes,time_par,dtextforce,xyzh,vxyzu,fext,xyzmh_ptmass, &
                      vxyz_ptmass,fxyz_ptmass,dsdt_ptmass,dt,dk(2),force_count,extf_vdep_flag,linklist_ptmass,&
                      bin_info,group_info=group_info)
    else
       call drift(ck(1),dt,time_par,npart,nptmass,ntypes,xyzh,xyzmh_ptmass,vxyzu,vxyz_ptmass)

       call get_force(nptmass,npart,nsubsteps,ntypes,time_par,dtextforce,xyzh,vxyzu,fext,xyzmh_ptmass, &
                      vxyz_ptmass,fxyz_ptmass,dsdt_ptmass,dt,dk(2),force_count,extf_vdep_flag,linklist_ptmass,&
                      bin_info,isionised=isionised)
    endif

    if (use_fourthorder) then !! FSI 4th order scheme

       ! FSI extrapolation method (Omelyan 2006)
       if (use_regnbody) then
          call get_force(nptmass,npart,nsubsteps,ntypes,time_par,dtextforce,xyzh,vxyzu,fext,xyzmh_ptmass, &
                         vxyz_ptmass,fxyz_ptmass,dsdt_ptmass,dt,dk(2),force_count,extf_vdep_flag,linklist_ptmass, &
                         bin_info,fsink_old,group_info=group_info)

          call kick(dk(2),dt,npart,nptmass,ntypes,xyzh,vxyzu,xyzmh_ptmass,vxyz_ptmass,&
                    fext,fxyz_ptmass,dsdt_ptmass,dptmass)

          call evolve_groups(n_group,nptmass,time_par,time_par+ck(2)*dt,group_info,bin_info, &
                             xyzmh_ptmass,vxyz_ptmass,fxyz_ptmass,gtgrad)

          call drift(ck(2),dt,time_par,npart,nptmass,ntypes,xyzh,xyzmh_ptmass,vxyzu,vxyz_ptmass,n_ingroup,group_info)

          call get_force(nptmass,npart,nsubsteps,ntypes,time_par,dtextforce,xyzh,vxyzu,fext,xyzmh_ptmass, &
                         vxyz_ptmass,fxyz_ptmass,dsdt_ptmass,dt,dk(3),force_count,extf_vdep_flag,linklist_ptmass, &
                         bin_info,group_info=group_info,isionised=isionised)
       else
          call get_force(nptmass,npart,nsubsteps,ntypes,time_par,dtextforce,xyzh,vxyzu,fext,xyzmh_ptmass, &
                         vxyz_ptmass,fxyz_ptmass,dsdt_ptmass,dt,dk(2),force_count,extf_vdep_flag,linklist_ptmass,&
                         bin_info,fsink_old)
          call kick(dk(2),dt,npart,nptmass,ntypes,xyzh,vxyzu,xyzmh_ptmass,vxyz_ptmass,&
                    fext,fxyz_ptmass,dsdt_ptmass,dptmass)

          call drift(ck(2),dt,time_par,npart,nptmass,ntypes,xyzh,xyzmh_ptmass,vxyzu,vxyz_ptmass)

          call get_force(nptmass,npart,nsubsteps,ntypes,time_par,dtextforce,xyzh,vxyzu,fext,xyzmh_ptmass, &
                         vxyz_ptmass,fxyz_ptmass,dsdt_ptmass,dt,dk(3),force_count,extf_vdep_flag,linklist_ptmass,&
                         bin_info,isionised=isionised)
          ! the last kick phase of the scheme will perform the accretion loop after velocity update
       endif

       call kick(dk(3),dt,npart,nptmass,ntypes,xyzh,vxyzu,xyzmh_ptmass,vxyz_ptmass,fext, &
                 fxyz_ptmass,dsdt_ptmass,dptmass,ibin_wake,nbinmax,timei, &
                 fxyz_ptmass_sinksink,accreted)

       if (use_regnbody) then
          call group_identify(nptmass,n_group,n_ingroup,n_sing,xyzmh_ptmass,vxyz_ptmass,group_info,bin_info,nmatrix,&
                              dtext=dtextforce)
          call get_force(nptmass,npart,nsubsteps,ntypes,time_par,dtextforce,xyzh,vxyzu,fext,xyzmh_ptmass, &
                         vxyz_ptmass,fxyz_ptmass,dsdt_ptmass,dt,dk(3),force_count,extf_vdep_flag,linklist_ptmass, &
                         bin_info,group_info=group_info)
       elseif (accreted) then
          call get_force(nptmass,npart,nsubsteps,ntypes,time_par,dtextforce,xyzh,vxyzu,fext,xyzmh_ptmass, &
                         vxyz_ptmass,fxyz_ptmass,dsdt_ptmass,dt,dk(3),force_count,extf_vdep_flag,linklist_ptmass,&
                         bin_info)
       endif
    else  !! standard leapfrog scheme
       ! the last kick phase of the scheme will perform the accretion loop after velocity update
       call kick(dk(2),dt,npart,nptmass,ntypes,xyzh,vxyzu,xyzmh_ptmass,vxyz_ptmass,fext, &
                fxyz_ptmass,dsdt_ptmass,dptmass,ibin_wake,nbinmax,timei, &
                fxyz_ptmass_sinksink,accreted)
       if (accreted) then
          call get_force(nptmass,npart,nsubsteps,ntypes,time_par,dtextforce,xyzh,vxyzu,fext,xyzmh_ptmass, &
                         vxyz_ptmass,fxyz_ptmass,dsdt_ptmass,dt,dk(2),force_count,extf_vdep_flag,linklist_ptmass,&
                         bin_info)
       endif
    endif

    dtextforce_min = min(dtextforce_min,dtextforce)

    if (last_step) then
       done = .true.
    else
       dt = dtextforce
       if (timei + dt > t_end_step) then
          dt = t_end_step - timei
          last_step = .true.
       endif
    endif
 enddo substeps

 if (icreate_sinks == 2) call ptmass_check_stars(xyzmh_ptmass,linklist_ptmass,nptmass,timei)

 if (nsubsteps > 1) then
    if (iverbose >=1 .and. id==master) then
       write(iprint,"(a,i6,3(a,es10.3))") ' using ',nsubsteps,' substeps '//&
             '(dthydro/dtextf =',dtsph/dtextforce_min,'), dt =',dtextforce_min,' dtsph =',dtsph
    endif
    call summary_variable('ext',iosumextr ,nsubsteps,dtsph/dtextforce_min)
    call summary_variable('ext',iosumextt ,nsubsteps,dtextforce_min,1.0/dtextforce_min)
 endif

end subroutine substep

 !----------------------------------------------------------------
 !+
 !  drift routine for the whole system (part and ptmass)
 !+
 !----------------------------------------------------------------

subroutine drift(cki,dt,time_par,npart,nptmass,ntypes,xyzh,xyzmh_ptmass,vxyzu,vxyz_ptmass,n_ingroup,group_info)
 use part, only: isdead_or_accreted,ispinx,ispiny,ispinz,igarg
 use ptmass,   only:ptmass_drift
 use io  ,     only:id,master
 use mpiutils, only:bcast_mpi
 real,              intent(in)    :: dt,cki
 integer,           intent(in)    :: npart,nptmass,ntypes
 real,              intent(inout) :: time_par
 real,              intent(inout) :: xyzh(:,:),vxyzu(:,:)
 real,              intent(inout) :: xyzmh_ptmass(:,:),vxyz_ptmass(:,:)
 integer, optional, intent(in)    :: n_ingroup
 integer, optional, intent(in)    :: group_info(:,:)
 integer :: i
 real    :: ckdt

 ckdt = cki*dt

 ! Drift gas particles

 !$omp parallel do default(none) &
 !$omp shared(npart,xyzh,vxyzu,ckdt) &
 !$omp private(i)
 do i=1,npart
    if (.not.isdead_or_accreted(xyzh(4,i))) then
       xyzh(1,i) = xyzh(1,i) + ckdt*vxyzu(1,i)
       xyzh(2,i) = xyzh(2,i) + ckdt*vxyzu(2,i)
       xyzh(3,i) = xyzh(3,i) + ckdt*vxyzu(3,i)
    endif
 enddo
 !$omp end parallel do

 ! Drift sink particles
 if (nptmass>0) then
    if (id==master) then
       if (present(n_ingroup)) then
          call ptmass_drift(nptmass,ckdt,xyzmh_ptmass,vxyz_ptmass,group_info,n_ingroup)
       else
          call ptmass_drift(nptmass,ckdt,xyzmh_ptmass,vxyz_ptmass)
       endif
    endif
    call bcast_mpi(xyzmh_ptmass(:,1:nptmass))
 endif

 time_par = time_par + ckdt !! update time for external potential in force routine

end subroutine drift

 !----------------------------------------------------------------
 !+
 !  kick routine for the whole system (part and ptmass)
 !+
 !----------------------------------------------------------------

subroutine kick(dki,dt,npart,nptmass,ntypes,xyzh,vxyzu,xyzmh_ptmass,vxyz_ptmass, &
<<<<<<< HEAD
                fext,fxyz_ptmass,dsdt_ptmass,dptmass,ibin_wake,nbinmax,timei,fxyz_ptmass_sinksink,accreted)
 !use part,           only:isdead_or_accreted,massoftype,iamtype,iamboundary,iphase,ispinx,ispiny,ispinz,igas,ndptmass
 !use part,           only:isdead_or_accreted,massoftype,iamtype,iamboundary,iphase,ispinx,ispiny,ispinz,igas,ndptmass,is_accretable
 use part,           only:isdead_or_accreted,massoftype,iamtype,iamboundary,iphase,ispinx,ispiny,ispinz,igas,ndptmass,is_accretable,iwindorig,&
                          rhoh,eos_vars,itemp
 !use part,           only:rhoh,eos_vars,itemp
=======
                fext,fxyz_ptmass,dsdt_ptmass,dptmass,ibin_wake, &
                nbinmax,timei,fxyz_ptmass_sinksink,accreted)
 use part,           only:isdead_or_accreted,massoftype,iamtype,iamboundary,iphase,ispinx,ispiny,ispinz,igas,ndptmass
>>>>>>> 00e8eb04
 use ptmass,         only:f_acc,ptmass_accrete,pt_write_sinkev,update_ptmass,ptmass_kick
 use externalforces, only:accrete_particles
 use options,        only:iexternalforce
 use io  ,           only:id,master,fatal,iprint,iverbose
 use io_summary,     only:summary_accrete,summary_accrete_fail
 use mpiutils,       only:bcast_mpi,reduce_in_place_mpi,reduceall_mpi
 use dim,            only:ind_timesteps,maxp,maxphase
 use timestep_sts,   only:sts_it_n
 real,                      intent(in)    :: dt,dki
 integer,                   intent(in)    :: npart,nptmass,ntypes
 real,                      intent(inout) :: xyzh(:,:)
 real,                      intent(inout) :: vxyzu(:,:),fext(:,:)
 real,                      intent(inout) :: xyzmh_ptmass(:,:),vxyz_ptmass(:,:),fxyz_ptmass(:,:),dsdt_ptmass(:,:)
 real,                      intent(inout) :: dptmass(ndptmass,nptmass)
 real,            optional, intent(inout) :: fxyz_ptmass_sinksink(:,:)
 real,            optional, intent(in)    :: timei
 integer(kind=1), optional, intent(inout) :: ibin_wake(:)
 integer(kind=1), optional, intent(in)    :: nbinmax
 logical        , optional, intent(inout)   :: accreted
 integer(kind=1) :: ibin_wakei
 logical         :: is_accretion
 integer         :: i,itype,nfaili
 integer         :: naccreted,nfail,nlive
 real            :: dkdt,pmassi,fxi,fyi,fzi,accretedmass

 if (present(timei) .and. present(ibin_wake) .and. present(nbinmax)) then
    is_accretion = .true.
 else
    is_accretion = .false.
 endif

 !itype = iphase(igas) !this is an error -- results in all accretion shutting off if the first particle no longer active
 !itype = iamtype(iphase(1)) !this works
 itype = igas !this works, as long as ntypes=1 sims are always gas-particle sims
!WRITE(*,*) 'STARTING kick: ',itype,iphase(igas),igas
 pmassi = massoftype(igas)

 dkdt = dki*dt

 ! Kick sink particles
 if (nptmass>0) then
    if (id==master) then
       call ptmass_kick(nptmass,dkdt,vxyz_ptmass,fxyz_ptmass,xyzmh_ptmass,dsdt_ptmass)
    endif
    call bcast_mpi(vxyz_ptmass(:,1:nptmass))
    call bcast_mpi(xyzmh_ptmass(ispinx,1:nptmass))
    call bcast_mpi(xyzmh_ptmass(ispiny,1:nptmass))
    call bcast_mpi(xyzmh_ptmass(ispinz,1:nptmass))
 endif


 ! Kick gas particles

 if (.not.is_accretion) then
    !$omp parallel do default(none) &
    !$omp shared(maxp,maxphase) &
    !$omp shared(iphase,ntypes) &
    !$omp shared(npart,fext,xyzh,vxyzu,dkdt) &
    !$omp firstprivate(itype) &
    !$omp private(i)
    do i=1,npart
       if (.not.isdead_or_accreted(xyzh(4,i))) then
          if (ntypes > 1 .and. maxphase==maxp) then
             itype = iamtype(iphase(i))
             if (iamboundary(itype)) cycle
          endif
          vxyzu(1,i) = vxyzu(1,i) + dkdt*fext(1,i)
          vxyzu(2,i) = vxyzu(2,i) + dkdt*fext(2,i)
          vxyzu(3,i) = vxyzu(3,i) + dkdt*fext(3,i)
       endif
    enddo
    !$omp end parallel do

 else
    accretedmass = 0.
    nfail        = 0
    naccreted    = 0
    nlive        = 0
    ibin_wakei   = 0
    dptmass(:,1:nptmass) = 0.
    !$omp parallel do default(none) &
    !$omp shared(maxp,maxphase) &
    !$omp shared(npart,xyzh,vxyzu,fext,dkdt,iphase,ntypes,massoftype,timei,nptmass,sts_it_n) &
    !$omp shared(xyzmh_ptmass,vxyz_ptmass,fxyz_ptmass,f_acc) &
    !$omp shared(iexternalforce) &
    !$omp shared(nbinmax,ibin_wake) &
    !$omp shared(iwindorig) &
    !$omp shared(eos_vars) &
    !$omp private(i,accreted,nfaili,fxi,fyi,fzi) &
    !$omp firstprivate(itype,pmassi,ibin_wakei) &
    !$omp reduction(+:accretedmass) &
    !$omp reduction(+:nfail) &
    !$omp reduction(+:naccreted) &
    !$omp reduction(+:nlive) &
    !$omp reduction(+:dptmass)
    accreteloop: do i=1,npart
!IF(itype/=iphase(igas)) THEN
!WRITE(*,*) 'UMM ',i,itype,iphase(igas),igas
!ENDIF
       if (.not.isdead_or_accreted(xyzh(4,i))) then
          if (ntypes > 1 .and. maxphase==maxp) then
WRITE(*,*) 'THIS IS RUNNING A' !should not be executed for galcen sims since ntypes=1
             itype = iamtype(iphase(i))
             pmassi = massoftype(itype)
             if (iamboundary(itype)) cycle accreteloop
!ELSE !these 3 lines work if the incorrect original line of "itype = iphase(igas)" is used above
!itype = iamtype(iphase(i))
!pmassi = massoftype(itype)
          endif
          !
          ! correct v to the full step using only the external force
          !
          vxyzu(1,i) = vxyzu(1,i) + dkdt*fext(1,i)
          vxyzu(2,i) = vxyzu(2,i) + dkdt*fext(2,i)
          vxyzu(3,i) = vxyzu(3,i) + dkdt*fext(3,i)

          if (iexternalforce > 0) then
WRITE(*,*) 'THIS IS RUNNING B' !should not be executed for galcen sims since iexternalforce=0
             call accrete_particles(iexternalforce,xyzh(1,i),xyzh(2,i), &
                                 xyzh(3,i),xyzh(4,i),pmassi,timei,accreted)
             if (accreted) accretedmass = accretedmass + pmassi
          endif
          !
          ! accretion onto sink particles
          ! need position, velocities and accelerations of both gas and sinks to be synchronised,
          ! otherwise will not conserve momentum
          ! Note: requiring sts_it_n since this is supertimestep with the most active particles
          !
          if (nptmass > 0 .and. sts_it_n) then
             fxi = fext(1,i)
             fyi = fext(2,i)
             fzi = fext(3,i)
<<<<<<< HEAD
             if (ind_timesteps) ibin_wakei = ibin_wake(i)
             !if (ind_timesteps) then
             !   ibin_wakei = ibin_wake(i)
             !   itype = iphase(i)
             !endif

!IF(i==30001) THEN
!WRITE(*,*) 'PreAccrete:  ',i,is_accretable(itype),itype,iphase(i),pmassi,xyzh(4,i),xyzmh_ptmass(5,1),f_acc,SQRT(xyzh(1,i)**2+xyzh(2,i)**2+xyzh(3,i)**2)
!ENDIF
!IF(SQRT(xyzh(1,i)**2+xyzh(2,i)**2+xyzh(3,i)**2) < xyzmh_ptmass(5,1)) THEN
!WRITE(*,*) 'BefoAccrete: ',i,is_accretable(itype),itype,iphase(i),pmassi,xyzh(4,i),SQRT(xyzh(1,i)**2+xyzh(2,i)**2+xyzh(3,i)**2),accreted,nfaili,iexternalforce,ntypes,maxphase==maxp,maxphase,maxp
!ENDIF
             !call ptmass_accrete(1,nptmass,xyzh(1,i),xyzh(2,i),xyzh(3,i),xyzh(4,i),&
             call ptmass_accrete(1,      1,xyzh(1,i),xyzh(2,i),xyzh(3,i),xyzh(4,i),&
                              vxyzu(1,i),vxyzu(2,i),vxyzu(3,i),fxi,fyi,fzi,&
                              itype,pmassi,xyzmh_ptmass,vxyz_ptmass,&
                              accreted,dptmass,timei,f_acc,nbinmax,ibin_wakei,nfaili)
!IF(i==30001) THEN
!WRITE(*,*) 'PostAccrete: ',i,is_accretable(itype),itype,iphase(i),pmassi,xyzh(4,i),xyzmh_ptmass(5,1),f_acc,SQRT(xyzh(1,i)**2+xyzh(2,i)**2+xyzh(3,i)**2),accreted,nfaili
!ENDIF
!IF(SQRT(xyzh(1,i)**2+xyzh(2,i)**2+xyzh(3,i)**2) < xyzmh_ptmass(5,1)) THEN !these particles might not yet accrete is f_acc<1.0
!WRITE(*,*) 'DoneAccrete: ',i,is_accretable(itype),itype,iphase(i),pmassi,xyzh(4,i),SQRT(xyzh(1,i)**2+xyzh(2,i)**2+xyzh(3,i)**2),accreted,nfaili,iwindorig(i)
!ENDIF
IF(SQRT(xyzh(1,i)**2+xyzh(2,i)**2+xyzh(3,i)**2) < xyzmh_ptmass(5,1) .AND. (.NOT.accreted)) THEN !these particles might not yet accrete is f_acc<1.0
WRITE(*,*) 'SoonWillAccrete: ',i,timei,&
xyzh(1,i),xyzh(2,i),xyzh(3,i),&
vxyzu(1,i),vxyzu(2,i),vxyzu(3,i),&
ABS(xyzh(4,i)),eos_vars(itemp,i),& !vxyzu(4,i)*TempConversionFactor,&
pmassi,rhoh(ABS(xyzh(4,i)),pmassi),vxyzu(4,i),&
nfaili,iwindorig(i)
ENDIF
=======
             if (ind_timesteps) then
                ibin_wakei = ibin_wake(i)
                itype = iphase(i)
             endif

             call ptmass_accrete(1,nptmass,xyzh(1,i),xyzh(2,i),xyzh(3,i),xyzh(4,i),&
                              vxyzu(1,i),vxyzu(2,i),vxyzu(3,i),fxi,fyi,fzi,&
                              itype,pmassi,xyzmh_ptmass,vxyz_ptmass,accreted, &
                              dptmass,timei,f_acc,nbinmax,ibin_wakei,nfaili)
>>>>>>> 00e8eb04
             if (accreted) then
!WRITE(*,*) 'Yes Accrete: ',i,is_accretable(itype),itype,iphase(i),pmassi,xyzh(4,i),SQRT(xyzh(1,i)**2+xyzh(2,i)**2+xyzh(3,i)**2),accreted,nfaili,iwindorig(i)
!write out the particle index, time, position, velocity, h, T, pmass, rho, u, accretion flag, and particle's wind origin
WRITE(*,*) 'HereIsAnAccrete: ',i,timei,&
xyzh(1,i),xyzh(2,i),xyzh(3,i),&
vxyzu(1,i),vxyzu(2,i),vxyzu(3,i),&
-xyzh(4,i),eos_vars(itemp,i),& !vxyzu(4,i)*TempConversionFactor,&
pmassi,rhoh(-xyzh(4,i),pmassi),vxyzu(4,i),&
nfaili,iwindorig(i)
                naccreted = naccreted + 1
                cycle accreteloop
             else
                if (ind_timesteps) ibin_wake(i) = ibin_wakei
             endif
             if (nfaili > 1) nfail = nfail + 1
          endif
          nlive = nlive + 1
       endif
    enddo accreteloop
    !$omp end parallel do

    if (npart > 2 .and. nlive < 2) then
       call fatal('step','all particles accreted',var='nlive',ival=nlive)
    endif

!
! reduction of sink particle changes across MPI
!
    accreted = .false.
    if (nptmass > 0) then
       call reduce_in_place_mpi('+',dptmass(:,1:nptmass))

       naccreted = int(reduceall_mpi('+',naccreted))
       nfail = int(reduceall_mpi('+',nfail))
       if (naccreted > 0) accreted = .true.

       if (id==master) call update_ptmass(dptmass,xyzmh_ptmass,vxyz_ptmass,fxyz_ptmass,nptmass)

       call bcast_mpi(xyzmh_ptmass(:,1:nptmass))
       call bcast_mpi(vxyz_ptmass(:,1:nptmass))
       call bcast_mpi(fxyz_ptmass(:,1:nptmass))
    endif

    if (iverbose >= 2 .and. id==master .and. naccreted /= 0) write(iprint,"(a,es10.3,a,i4,a,i4,a)") &
    'Step: at time ',timei,', ',naccreted,' particles were accreted amongst ',nptmass,' sink(s).'

    if (nptmass > 0) then
       call summary_accrete_fail(nfail)
       call summary_accrete(nptmass)
       ! only write to .ev during substeps if no gas particles present
       if (npart==0) call pt_write_sinkev(nptmass,timei,xyzmh_ptmass,vxyz_ptmass, &
                                       fxyz_ptmass,fxyz_ptmass_sinksink)
    endif
 endif


!WRITE(*,*) 'ENDING   kick: ',itype,iphase(igas),igas
end subroutine kick

!----------------------------------------------------------------
!+
!  force routine for the whole system. First is computed the
!  sink/sink interaction and extf on sink, then comes forces
!  on gas. sink/gas, extf and dampening. Finally there is an
!  update of abundances and temp depending on cooling method
!  during the last force calculation of the substep.
!+
!----------------------------------------------------------------
subroutine get_force(nptmass,npart,nsubsteps,ntypes,timei,dtextforce,xyzh,vxyzu, &
                     fext,xyzmh_ptmass,vxyz_ptmass,fxyz_ptmass,dsdt_ptmass,dt,dki, &
                     force_count,extf_vdep_flag,linklist_ptmass,bin_info,fsink_old,&
                     group_info,isionised)
 use io,              only:iverbose,master,id,iprint,warning,fatal
 use dim,             only:maxp,maxvxyzu,itau_alloc
 use ptmass,          only:get_accel_sink_gas,get_accel_sink_sink,merge_sinks, &
                           ptmass_vdependent_correction,n_force_order
 use options,         only:iexternalforce
 use part,            only:maxphase,abundance,nabundances,epot_sinksink,eos_vars,&
                           isdead_or_accreted,iamboundary,igas,iphase,iamtype,massoftype,divcurlv, &
                           fxyz_ptmass_sinksink,dsdt_ptmass_sinksink,dust_temp,tau,&
                           nucleation,idK2,idmu,idkappa,idgamma,imu,igamma
 use cooling_ism,     only:dphot0,dphotflag,abundsi,abundo,abunde,abundc,nabn
 use timestep,        only:bignumber,C_force
 use mpiutils,        only:bcast_mpi,reduce_in_place_mpi,reduceall_mpi
 use damping,         only:apply_damp,idamp,calc_damp
 use externalforces,  only:update_externalforce
 use ptmass_radiation,only:get_rad_accel_from_ptmass,isink_radiation
 integer,           intent(in)    :: nptmass,npart,nsubsteps,ntypes
 integer,           intent(inout) :: force_count
 integer,           intent(inout) :: linklist_ptmass(:)
 real,              intent(inout) :: xyzh(:,:),vxyzu(:,:),fext(:,:)
 real,              intent(inout) :: xyzmh_ptmass(:,:),vxyz_ptmass(:,:),fxyz_ptmass(4,nptmass),dsdt_ptmass(3,nptmass)
 real,              intent(inout) :: dtextforce
 real,              intent(in)    :: timei,dki,dt
 logical,           intent(in)    :: extf_vdep_flag
 real,              intent(inout) :: bin_info(:,:)
 real,    optional, intent(inout) :: fsink_old(4,nptmass)
 integer, optional, intent(in)    :: group_info(:,:)
 logical, optional, intent(in)    :: isionised(:)
 integer         :: merge_ij(nptmass)
 integer         :: merge_n
 integer         :: i,itype
 real, save      :: dmdt = 0.
 real            :: dtf,dtextforcenew,dtsinkgas,dtphi2,fonrmax
 real            :: fextx,fexty,fextz,xi,yi,zi,pmassi,damp_fac
 real            :: fonrmaxi,phii,dtphi2i
 real            :: dkdt,extrapfac
 logical         :: extrap,last,wsub

 if (present(fsink_old)) then
    fsink_old = fxyz_ptmass
    extrap  = .true.
 else
    extrap  = .false.
 endif

 if (present(group_info)) then
    wsub = .true.
 else
    wsub = .false.
 endif


 force_count   = force_count + 1
 extrapfac     = (1./24.)*dt**2
 dkdt          = dki*dt
 itype         = igas
 pmassi        = massoftype(igas)
 dtextforcenew = bignumber
 dtsinkgas     = bignumber
 dtphi2        = bignumber
 fonrmax       = 0
 last          = (force_count == n_force_order)

 !
 ! update time-dependent external forces
 !
 call calc_damp(timei, damp_fac)
 call update_externalforce(iexternalforce,timei,dmdt)
 !
 ! Sink-sink interactions (loop over ptmass in get_accel_sink_sink)
 !
 if (nptmass > 0) then
    if (id==master) then
       if (extrap) then
          if (wsub) then
             call get_accel_sink_sink(nptmass,xyzmh_ptmass,fxyz_ptmass,epot_sinksink,&
                                    dtf,iexternalforce,timei,merge_ij,merge_n,dsdt_ptmass, &
                                    extrapfac,fsink_old,group_info,bin_info)
             if (merge_n > 0) then
                call merge_sinks(timei,nptmass,xyzmh_ptmass,vxyz_ptmass,fxyz_ptmass,linklist_ptmass,merge_ij)
                call get_accel_sink_sink(nptmass,xyzmh_ptmass,fxyz_ptmass,epot_sinksink,&
                                       dtf,iexternalforce,timei,merge_ij,merge_n,dsdt_ptmass, &
                                       extrapfac,fsink_old,group_info,bin_info)
             endif
          else
             call get_accel_sink_sink(nptmass,xyzmh_ptmass,fxyz_ptmass,epot_sinksink,&
                                   dtf,iexternalforce,timei,merge_ij,merge_n, &
                                   dsdt_ptmass,extrapfac,fsink_old)
             if (merge_n > 0) then
                call merge_sinks(timei,nptmass,xyzmh_ptmass,vxyz_ptmass,fxyz_ptmass,linklist_ptmass,merge_ij)
                call get_accel_sink_sink(nptmass,xyzmh_ptmass,fxyz_ptmass,epot_sinksink,&
                                      dtf,iexternalforce,timei,merge_ij,merge_n, &
                                      dsdt_ptmass,extrapfac,fsink_old)
             endif
          endif
       else
          if (wsub) then
             call get_accel_sink_sink(nptmass,xyzmh_ptmass,fxyz_ptmass,epot_sinksink,&
                                    dtf,iexternalforce,timei,merge_ij,merge_n,dsdt_ptmass, &
                                    group_info=group_info,bin_info=bin_info)
             if (merge_n > 0) then
                call merge_sinks(timei,nptmass,xyzmh_ptmass,vxyz_ptmass,fxyz_ptmass,linklist_ptmass,merge_ij)
                call get_accel_sink_sink(nptmass,xyzmh_ptmass,fxyz_ptmass,epot_sinksink,&
                                       dtf,iexternalforce,timei,merge_ij,merge_n,dsdt_ptmass, &
                                       group_info=group_info,bin_info=bin_info)
             endif
             if (iverbose >= 2) write(iprint,*) 'dt(sink-sink) = ',C_force*dtf
             fxyz_ptmass_sinksink(:,1:nptmass) = fxyz_ptmass (:,1:nptmass)
             dsdt_ptmass_sinksink(:,1:nptmass) = dsdt_ptmass (:,1:nptmass)
          else
             call get_accel_sink_sink(nptmass,xyzmh_ptmass,fxyz_ptmass,epot_sinksink,&
                               dtf,iexternalforce,timei,merge_ij,merge_n,dsdt_ptmass)
             if (merge_n > 0) then
                call merge_sinks(timei,nptmass,xyzmh_ptmass,vxyz_ptmass,fxyz_ptmass,linklist_ptmass,merge_ij)
                call get_accel_sink_sink(nptmass,xyzmh_ptmass,fxyz_ptmass,epot_sinksink,&
                                  dtf,iexternalforce,timei,merge_ij,merge_n,dsdt_ptmass)
             endif
             if (iverbose >= 2) write(iprint,*) 'dt(sink-sink) = ',C_force*dtf
             fxyz_ptmass_sinksink(:,1:nptmass) = fxyz_ptmass (:,1:nptmass)
             dsdt_ptmass_sinksink(:,1:nptmass) = dsdt_ptmass (:,1:nptmass)
          endif
       endif
    else
       fxyz_ptmass(:,1:nptmass) = 0.
       dsdt_ptmass(:,1:nptmass) = 0.
    endif
    call bcast_mpi(epot_sinksink)
    call bcast_mpi(dtf)
    dtextforcenew = min(dtextforcenew,C_force*dtf)
 endif

 !
 !-- Forces on gas particles (Sink/gas,extf,damp,cooling,rad pressure)
 !

 !$omp parallel default(none) &
 !$omp shared(maxp,maxphase,wsub) &
 !$omp shared(npart,nptmass,xyzh,vxyzu,xyzmh_ptmass,fext) &
 !$omp shared(eos_vars,dust_temp,idamp,damp_fac,abundance,iphase,ntypes,massoftype) &
 !$omp shared(dkdt,dt,timei,iexternalforce,extf_vdep_flag,last) &
 !$omp shared(divcurlv,dphotflag,dphot0,nucleation,extrap) &
 !$omp shared(abundc,abundo,abundsi,abunde,extrapfac,fsink_old) &
 !$omp shared(isink_radiation,itau_alloc,tau,isionised) &
 !$omp private(fextx,fexty,fextz,xi,yi,zi) &
 !$omp private(i,fonrmaxi,dtphi2i,phii,dtf) &
 !$omp firstprivate(pmassi,itype) &
 !$omp reduction(min:dtextforcenew,dtphi2) &
 !$omp reduction(max:fonrmax) &
 !$omp reduction(+:fxyz_ptmass,dsdt_ptmass,bin_info)
 !$omp do
 do i=1,npart
    if (.not.isdead_or_accreted(xyzh(4,i))) then
       if (ntypes > 1 .and. maxphase==maxp) then
          itype  = iamtype(iphase(i))
          pmassi = massoftype(itype)
       endif
       fextx = 0.
       fexty = 0.
       fextz = 0.
       if (extrap) then
          xi = xyzh(1,i) + extrapfac*fext(1,i)
          yi = xyzh(2,i) + extrapfac*fext(2,i)
          zi = xyzh(3,i) + extrapfac*fext(3,i)
       else
          xi = xyzh(1,i)
          yi = xyzh(2,i)
          zi = xyzh(3,i)
       endif
       if (nptmass > 0) then
          if (wsub) then
             if (extrap) then
                call get_accel_sink_gas(nptmass,xi,yi,zi,xyzh(4,i),xyzmh_ptmass,&
                                     fextx,fexty,fextz,phii,pmassi,fxyz_ptmass, &
                                     dsdt_ptmass,fonrmaxi,dtphi2i,extrapfac,fsink_old,&
                                     bin_info=bin_info)
             else
                call get_accel_sink_gas(nptmass,xi,yi,zi,xyzh(4,i),xyzmh_ptmass,&
                  fextx,fexty,fextz,phii,pmassi,fxyz_ptmass,dsdt_ptmass,fonrmaxi,dtphi2i,&
                  bin_info=bin_info)
                fonrmax = max(fonrmax,fonrmaxi)
                dtphi2  = min(dtphi2,dtphi2i)
             endif
          else
             if (extrap) then
                call get_accel_sink_gas(nptmass,xi,yi,zi,xyzh(4,i),xyzmh_ptmass,&
                                    fextx,fexty,fextz,phii,pmassi,fxyz_ptmass, &
                                    dsdt_ptmass,fonrmaxi,dtphi2i,extrapfac,fsink_old)
             else
                call get_accel_sink_gas(nptmass,xi,yi,zi,xyzh(4,i),xyzmh_ptmass,&
                 fextx,fexty,fextz,phii,pmassi,fxyz_ptmass,dsdt_ptmass,fonrmaxi,dtphi2i)
                fonrmax = max(fonrmax,fonrmaxi)
                dtphi2  = min(dtphi2,dtphi2i)
             endif
          endif
       endif

       !
       ! compute and add external forces
       !
       if (iexternalforce > 0) then
          call get_external_force_gas(xi,yi,zi,xyzh(4,i),vxyzu(1,i), &
                             vxyzu(2,i),vxyzu(3,i),timei,i, &
                             dtextforcenew,dtf,dkdt,fextx,fexty,fextz, &
                             extf_vdep_flag,iexternalforce)
       endif
       !
       ! damping
       !
       if (idamp > 0) then
          call apply_damp(fextx, fexty, fextz, vxyzu(1:3,i), (/xi,yi,zi/), damp_fac)
       endif
       !
       ! Radiation pressure force with isink_radiation
       !
       if (nptmass > 0 .and. isink_radiation > 0) then
          if (extrap) then
             if (itau_alloc == 1) then
                call get_rad_accel_from_ptmass(nptmass,npart,i,xi,yi,zi,xyzmh_ptmass,fextx,fexty,fextz, &
                                              tau=tau,fsink_old=fsink_old,extrapfac=extrapfac)
             else
                call get_rad_accel_from_ptmass(nptmass,npart,i,xi,yi,zi,xyzmh_ptmass,fextx,fexty,fextz, &
                                              fsink_old=fsink_old,extrapfac=extrapfac)
             endif
          else
             if (itau_alloc == 1) then
                call get_rad_accel_from_ptmass(nptmass,npart,i,xi,yi,zi,xyzmh_ptmass,fextx,fexty,fextz,tau)
             else
                call get_rad_accel_from_ptmass(nptmass,npart,i,xi,yi,zi,xyzmh_ptmass,fextx,fexty,fextz)
             endif
          endif
       endif

       fext(1,i) = fextx
       fext(2,i) = fexty
       fext(3,i) = fextz
       !
       ! temperature and abundances update (only done during the last force calculation of the substep)
       !
       if (maxvxyzu >= 4 .and. itype==igas .and. last) then
          call cooling_abundances_update(i,pmassi,xyzh,vxyzu,eos_vars,abundance,nucleation,dust_temp, &
                                    divcurlv,abundc,abunde,abundo,abundsi,dt,dphot0,isionised(i))
       endif
    endif
 enddo
 !$omp enddo
 !$omp end parallel


 if (nptmass > 0) then
    call reduce_in_place_mpi('+',fxyz_ptmass(:,1:nptmass))
    call reduce_in_place_mpi('+',dsdt_ptmass(:,1:nptmass))
    if (id==master .and. extf_vdep_flag) then
       call ptmass_vdependent_correction(nptmass,dkdt,vxyz_ptmass,fxyz_ptmass,xyzmh_ptmass,iexternalforce)
    endif
 endif

 if (last) then
    if (nptmass > 0) then
       if (fonrmax > 0.) then
          dtsinkgas = min(dtsinkgas,C_force*1./sqrt(fonrmax),C_force*sqrt(dtphi2))
       endif
       if (iverbose >= 2) write(iprint,*) nsubsteps,'dt(ext/sink-sink) = ',dtextforcenew,', dt(sink-gas) = ',dtsinkgas
       dtextforcenew = min(dtextforcenew,dtsinkgas)
    endif

    dtextforcenew = reduceall_mpi('min',dtextforcenew)
    dtextforce = dtextforcenew
 endif

end subroutine get_force

!-----------------------------------------------------------------------------------
!+
! Update of abundances and internal energy using cooling method (see cooling module)
! NOTE: The chemistry and cooling here is implicitly calculated.  That is,
!       dt is *passed in* to the chemistry & cooling routines so that the
!       output will be at the correct time of time + dt.  Since this is
!       implicit, there is no cooling timestep.  Explicit cooling is
!       calculated in force and requires a cooling timestep.
!+
!------------------------------------------------------------------------------------
subroutine cooling_abundances_update(i,pmassi,xyzh,vxyzu,eos_vars,abundance,nucleation,dust_temp, &
                                     divcurlv,abundc,abunde,abundo,abundsi,dt,dphot0,isionisedi)
 use dim,             only:h2chemistry,do_nucleation,use_krome,update_muGamma,store_dust_temperature
 use part,            only:idK2,idmu,idkappa,idgamma,imu,igamma,nabundances
 use cooling_ism,     only:nabn,dphotflag
 use options,         only:icooling
 use chem,            only:update_abundances,get_dphot
 use dust_formation,  only:evolve_dust,calc_muGamma
 use cooling,         only:energ_cooling,cooling_in_step
 use part,            only:rhoh
#ifdef KROME
 use part,            only: T_gas_cool
 use krome_interface, only: update_krome
 real                       :: ui
#endif
 real,         intent(inout) :: vxyzu(:,:),xyzh(:,:)
 real,         intent(inout) :: eos_vars(:,:),abundance(:,:)
 real,         intent(inout) :: nucleation(:,:),dust_temp(:)
 real(kind=4), intent(in)    :: divcurlv(:,:)
 real,         intent(inout) :: abundc,abunde,abundo,abundsi
 real(kind=8), intent(in)    :: dphot0
 real,         intent(in)    :: dt,pmassi
 logical,      intent(in)    :: isionisedi
 integer,      intent(in)    :: i

 real :: dudtcool,rhoi,dphot,pH,pH_tot
 real :: abundi(nabn)

 dudtcool = 0.
 rhoi = rhoh(xyzh(4,i),pmassi)
 !
 ! CHEMISTRY
 !
 if (h2chemistry) then
    !
    ! Get updated abundances of all species, updates 'chemarrays',
    !
    dphot = get_dphot(dphotflag,dphot0,xyzh(1,i),xyzh(2,i),xyzh(3,i))
    call update_abundances(vxyzu(4,i),rhoi,abundance(:,i),nabundances,&
               dphot,dt,abundi,nabn,eos_vars(imu,i),abundc,abunde,abundo,abundsi)
 endif
#ifdef KROME
 ! evolve chemical composition and determine new internal energy
 ! Krome also computes cooling function but only associated with chemical processes
 ui = vxyzu(4,i)
 call update_krome(dt,xyzh(:,i),ui,rhoi,abundance(:,i),eos_vars(igamma,i),eos_vars(imu,i),T_gas_cool(i))
 dudtcool = (ui-vxyzu(4,i))/dt
#else
 !evolve dust chemistry and compute dust cooling
 if (do_nucleation) then
    call evolve_dust(dt, xyzh(:,i), vxyzu(4,i), nucleation(:,i), dust_temp(i), rhoi)
    eos_vars(imu,i)    = nucleation(idmu,i)
    eos_vars(igamma,i) = nucleation(idgamma,i)
 elseif (update_muGamma) then
    call calc_muGamma(rhoi, dust_temp(i),eos_vars(imu,i),eos_vars(igamma,i), pH, pH_tot)
 endif
 !
 ! COOLING
 !
 if (icooling > 0 .and. cooling_in_step) then
    if (h2chemistry) then
       !
       ! Call cooling routine, requiring total density, some distance measure and
       ! abundances in the 'abund' format
       !
       call energ_cooling(xyzh(1,i),xyzh(2,i),xyzh(3,i),vxyzu(4,i),rhoi,dt,divcurlv(1,i),dudtcool,&
                 dust_temp(i),eos_vars(imu,i), eos_vars(igamma,i),abund_in=abundi)
    elseif (store_dust_temperature) then
       ! cooling with stored dust temperature
       if (do_nucleation) then
          call energ_cooling(xyzh(1,i),xyzh(2,i),xyzh(3,i),vxyzu(4,i),rhoi,dt,divcurlv(1,i),dudtcool,&
                    dust_temp(i),nucleation(idmu,i),nucleation(idgamma,i),nucleation(idK2,i),nucleation(idkappa,i))
       elseif (update_muGamma) then
          call energ_cooling(xyzh(1,i),xyzh(2,i),xyzh(3,i),vxyzu(4,i),rhoi,dt,divcurlv(1,i),dudtcool,&
                    dust_temp(i),eos_vars(imu,i), eos_vars(igamma,i))
       else
          call energ_cooling(xyzh(1,i),xyzh(2,i),xyzh(3,i),vxyzu(4,i),rhoi,dt,divcurlv(1,i),dudtcool,dust_temp(i))
       endif
    else
       ! cooling without stored dust temperature
       call energ_cooling(xyzh(1,i),xyzh(2,i),xyzh(3,i),vxyzu(4,i),rhoi,dt,divcurlv(1,i),dudtcool)
    endif
 endif
#endif
 ! update internal energy
 if (isionisedi) dudtcool = 0.
 if (cooling_in_step .or. use_krome) vxyzu(4,i) = vxyzu(4,i) + dt * dudtcool


end subroutine cooling_abundances_update

 !----------------------------------------------------------------
 !+
 !  routine for external force applied on gas particle
 !+
 !----------------------------------------------------------------

subroutine get_external_force_gas(xi,yi,zi,hi,vxi,vyi,vzi,timei,i,dtextforcenew,dtf,dkdt, &
                                 fextx,fexty,fextz,extf_is_velocity_dependent,iexternalforce)
 use timestep,       only:C_force
 use externalforces, only: externalforce,update_vdependent_extforce
 real,    intent(in) :: xi,yi,zi,hi,vxi,vyi,vzi,timei,dkdt
 real, intent(inout) :: dtextforcenew,dtf,fextx,fexty,fextz
 integer, intent(in) :: iexternalforce,i
 logical, intent(in) :: extf_is_velocity_dependent
 real :: fextxi,fextyi,fextzi,poti
 real :: fextv(3)

 call externalforce(iexternalforce,xi,yi,zi,hi, &
   timei,fextxi,fextyi,fextzi,poti,dtf,i)
 dtextforcenew = min(dtextforcenew,C_force*dtf)

 fextx = fextx + fextxi
 fexty = fexty + fextyi
 fextz = fextz + fextzi
!
!  Velocity-dependent external forces require special handling
!  in leapfrog (corrector is implicit)
!
 if (extf_is_velocity_dependent) then
    fextxi = fextx
    fextyi = fexty
    fextzi = fextz
    call update_vdependent_extforce(iexternalforce,vxi,vyi,vzi, &
                                             fextxi,fextyi,fextzi,fextv,dkdt,xi,yi,zi)
    fextx = fextx + fextv(1)
    fexty = fexty + fextv(2)
    fextz = fextz + fextv(3)
 endif


end subroutine get_external_force_gas


end module substepping<|MERGE_RESOLUTION|>--- conflicted
+++ resolved
@@ -651,18 +651,11 @@
  !----------------------------------------------------------------
 
 subroutine kick(dki,dt,npart,nptmass,ntypes,xyzh,vxyzu,xyzmh_ptmass,vxyz_ptmass, &
-<<<<<<< HEAD
-                fext,fxyz_ptmass,dsdt_ptmass,dptmass,ibin_wake,nbinmax,timei,fxyz_ptmass_sinksink,accreted)
- !use part,           only:isdead_or_accreted,massoftype,iamtype,iamboundary,iphase,ispinx,ispiny,ispinz,igas,ndptmass
- !use part,           only:isdead_or_accreted,massoftype,iamtype,iamboundary,iphase,ispinx,ispiny,ispinz,igas,ndptmass,is_accretable
- use part,           only:isdead_or_accreted,massoftype,iamtype,iamboundary,iphase,ispinx,ispiny,ispinz,igas,ndptmass,is_accretable,iwindorig,&
-                          rhoh,eos_vars,itemp
- !use part,           only:rhoh,eos_vars,itemp
-=======
                 fext,fxyz_ptmass,dsdt_ptmass,dptmass,ibin_wake, &
                 nbinmax,timei,fxyz_ptmass_sinksink,accreted)
- use part,           only:isdead_or_accreted,massoftype,iamtype,iamboundary,iphase,ispinx,ispiny,ispinz,igas,ndptmass
->>>>>>> 00e8eb04
+ !use part,           only:isdead_or_accreted,massoftype,iamtype,iamboundary,iphase,ispinx,ispiny,ispinz,igas,ndptmass
+ use part,           only:isdead_or_accreted,massoftype,iamtype,iamboundary,iphase,ispinx,ispiny,ispinz,igas,ndptmass, &
+                          is_accretable,iwindorig,rhoh,eos_vars,itemp
  use ptmass,         only:f_acc,ptmass_accrete,pt_write_sinkev,update_ptmass,ptmass_kick
  use externalforces, only:accrete_particles
  use options,        only:iexternalforce
@@ -795,10 +788,9 @@
              fxi = fext(1,i)
              fyi = fext(2,i)
              fzi = fext(3,i)
-<<<<<<< HEAD
              if (ind_timesteps) ibin_wakei = ibin_wake(i)
-             !if (ind_timesteps) then
-             !   ibin_wakei = ibin_wake(i)
+             !if (ind_timesteps) then         !this old bit of code made it so that only active particles accrete
+             !   ibin_wakei = ibin_wake(i)    !no longer in use, allowing all particles to accrete
              !   itype = iphase(i)
              !endif
 
@@ -811,8 +803,8 @@
              !call ptmass_accrete(1,nptmass,xyzh(1,i),xyzh(2,i),xyzh(3,i),xyzh(4,i),&
              call ptmass_accrete(1,      1,xyzh(1,i),xyzh(2,i),xyzh(3,i),xyzh(4,i),&
                               vxyzu(1,i),vxyzu(2,i),vxyzu(3,i),fxi,fyi,fzi,&
-                              itype,pmassi,xyzmh_ptmass,vxyz_ptmass,&
-                              accreted,dptmass,timei,f_acc,nbinmax,ibin_wakei,nfaili)
+                              itype,pmassi,xyzmh_ptmass,vxyz_ptmass,accreted, &
+                              dptmass,timei,f_acc,nbinmax,ibin_wakei,nfaili)
 !IF(i==30001) THEN
 !WRITE(*,*) 'PostAccrete: ',i,is_accretable(itype),itype,iphase(i),pmassi,xyzh(4,i),xyzmh_ptmass(5,1),f_acc,SQRT(xyzh(1,i)**2+xyzh(2,i)**2+xyzh(3,i)**2),accreted,nfaili
 !ENDIF
@@ -827,17 +819,6 @@
 pmassi,rhoh(ABS(xyzh(4,i)),pmassi),vxyzu(4,i),&
 nfaili,iwindorig(i)
 ENDIF
-=======
-             if (ind_timesteps) then
-                ibin_wakei = ibin_wake(i)
-                itype = iphase(i)
-             endif
-
-             call ptmass_accrete(1,nptmass,xyzh(1,i),xyzh(2,i),xyzh(3,i),xyzh(4,i),&
-                              vxyzu(1,i),vxyzu(2,i),vxyzu(3,i),fxi,fyi,fzi,&
-                              itype,pmassi,xyzmh_ptmass,vxyz_ptmass,accreted, &
-                              dptmass,timei,f_acc,nbinmax,ibin_wakei,nfaili)
->>>>>>> 00e8eb04
              if (accreted) then
 !WRITE(*,*) 'Yes Accrete: ',i,is_accretable(itype),itype,iphase(i),pmassi,xyzh(4,i),SQRT(xyzh(1,i)**2+xyzh(2,i)**2+xyzh(3,i)**2),accreted,nfaili,iwindorig(i)
 !write out the particle index, time, position, velocity, h, T, pmass, rho, u, accretion flag, and particle's wind origin
