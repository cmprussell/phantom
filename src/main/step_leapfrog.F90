!--------------------------------------------------------------------------!
! The Phantom Smoothed Particle Hydrodynamics code, by Daniel Price et al. !
! Copyright (c) 2007-2024 The Authors (see AUTHORS)                        !
! See LICENCE file for usage and distribution conditions                   !
! http://phantomsph.github.io/                                             !
!--------------------------------------------------------------------------!
module step_lf_global
!
! Computes one (hydro) timestep
!
!   Change this subroutine to change the timestepping algorithm
!
!   This version uses a Velocity Verlet (leapfrog) integrator with
!   substepping (operator splitting) of external/sink particle forces,
!   following the Reversible RESPA algorithm of Tuckerman et al. 1992
!
! :References:
!     Verlet (1967), Phys. Rev. 159, 98-103
!     Tuckerman, Berne & Martyna (1992), J. Chem. Phys. 97, 1990-2001
!
! :Owner: Daniel Price
!
! :Runtime parameters: None
!
! :Dependencies: boundary_dyn, cons2prim, cons2primsolver, cooling,
!   damping, deriv, dim, eos, extern_gr, growth, io, io_summary,
!   metric_tools, mpiutils, options, part, porosity, substepping, timestep,
!   timestep_ind, timestep_sts, timing
!
 use dim,  only:maxp,maxvxyzu,do_radiation,ind_timesteps
 use part, only:vpred,Bpred,dustpred,ppred
 use part, only:radpred
 use timestep_ind, only:maxbins,itdt,ithdt,itdt1,ittwas
 implicit none
 real :: ibin_dts(4,0:maxbins)

contains

!------------------------------------------------------------
!+
!  initialisation routine necessary for individual timesteps
!+
!------------------------------------------------------------
subroutine init_step(npart,time,dtmax)
 use timestep_ind, only:get_dt,nbinmax
 use part,         only:ibin,twas,iphase,iamboundary,iamtype
 integer, intent(in) :: npart
 real,    intent(in) :: time,dtmax
 integer             :: i
 !
 ! first time through, move all particles on shortest timestep
 ! then allow them to gradually adjust levels.
 ! Keep boundary particles on level 0 since forces are never calculated
 ! and to prevent boundaries from limiting the timestep
 !
 if (ind_timesteps) then
    if (time < tiny(time)) then
       !$omp parallel do schedule(static) private(i)
       do i=1,npart
          ibin(i) = nbinmax
          if (iamboundary(iamtype(iphase(i)))) ibin(i) = 0
       enddo
    endif
    !
    ! twas is set so that at start of step we predict
    ! forwards to half of current timestep
    !
    !$omp parallel do schedule(static) private(i)
    do i=1,npart
       twas(i) = time + 0.5*get_dt(dtmax,ibin(i))
    enddo
    !
    ! For each ibin option, calculate dt, dt/2, 1/dt and twas
    !
    do i=0,maxbins
       ibin_dts(itdt,  i) = get_dt(dtmax,int(i,kind=1))
       ibin_dts(ithdt, i) = 0.5*ibin_dts(itdt,i)
       ibin_dts(itdt1, i) = 1.0/ibin_dts(itdt,i)
       ibin_dts(ittwas,i) = time + 0.5*get_dt(dtmax,int(i,kind=1))
    enddo
 endif

end subroutine init_step

!------------------------------------------------------------
!+
!  main timestepping routine
!+
!------------------------------------------------------------
subroutine step(npart,nactive,t,dtsph,dtextforce,dtnew)
 use dim,            only:maxp,ndivcurlv,maxvxyzu,maxptmass,maxalpha,nalpha,h2chemistry,&
                          use_dustgrowth,use_krome,gr,do_radiation
 use io,             only:iprint,fatal,iverbose,id,master,warning
 use options,        only:iexternalforce,use_dustfrac,implicit_radiation
 use part,           only:xyzh,vxyzu,fxyzu,fext,divcurlv,divcurlB,Bevol,dBevol, &
                          rad,drad,radprop,isdead_or_accreted,rhoh,dhdrho,&
                          iphase,iamtype,massoftype,maxphase,igas,idust,mhd,&
                          iamboundary,get_ntypes,npartoftypetot,&
                          dustfrac,dustevol,ddustevol,eos_vars,alphaind,nptmass,&
                          dustprop,ddustprop,dustproppred,pxyzu,dens,metrics,ics,&
                          filfac,filfacpred,mprev,filfacprev
 use options,        only:avdecayconst,alpha,ieos,alphamax
 use deriv,          only:derivs
 use timestep,       only:dterr,bignumber,tolv
 use mpiutils,       only:reduceall_mpi
 use part,           only:nptmass,xyzmh_ptmass,vxyz_ptmass,fxyz_ptmass, &
<<<<<<< HEAD
                          dsdt_ptmass,fsink_old,ibin_wake,dptmass,linklist_ptmass
=======
                          dsdt_ptmass,fsink_old,ibin_wake,dptmass
 use part,           only:n_group,n_ingroup,n_sing,gtgrad,group_info,nmatrix
>>>>>>> a7e5c6ab
 use io_summary,     only:summary_printout,summary_variable,iosumtvi,iowake, &
                          iosumflrp,iosumflrps,iosumflrc
 use boundary_dyn,   only:dynamic_bdy,update_xyzminmax
 use timestep,       only:dtmax,dtmax_ifactor,dtdiff
 use timestep_ind,   only:get_dt,nbinmax,decrease_dtmax,dt_too_small
 use timestep_sts,   only:sts_get_dtau_next,use_sts,ibin_sts,sts_it_n
 use part,           only:ibin,ibin_old,twas,iactive,ibin_wake
 use part,           only:metricderivs
 use metric_tools,   only:imet_minkowski,imetric
 use cons2prim,      only:cons2primall
 use extern_gr,      only:get_grforce_all
 use cooling,        only:ufloor,cooling_in_step
 use timing,         only:increment_timer,get_timings,itimer_extf
 use growth,         only:check_dustprop
 use options,        only:use_porosity
 use porosity,       only:get_filfac
 use damping,        only:idamp
 use cons2primsolver, only:conservative2primitive,primitive2conservative
 use eos,             only:equationofstate
 use substepping,     only:substep,substep_gr, &
                          substep_sph_gr,substep_sph

 integer, intent(inout) :: npart
 integer, intent(in)    :: nactive
 real,    intent(in)    :: t,dtsph
 real,    intent(inout) :: dtextforce
 real,    intent(out)   :: dtnew
 integer            :: i,its,np,ntypes,itype,nwake,nvfloorp,nvfloorps,nvfloorc,ialphaloc
 real               :: timei,erri,errmax,v2i,errmaxmean
 real               :: vxi,vyi,vzi,eni,hdtsph,pmassi
 real               :: alphaloci,source,tdecay1,hi,rhoi,ddenom,spsoundi
 real               :: v2mean,hdti
 real(kind=4)       :: t1,t2,tcpu1,tcpu2
 real               :: pxi,pyi,pzi,p2i,p2mean
 real               :: dtsph_next,dti,time_now
 logical, parameter :: allow_waking = .true.
 integer, parameter :: maxits = 30
 logical            :: converged,store_itype
!
! set initial quantities
!
 timei  = t
 hdtsph = 0.5*dtsph
 dterr  = bignumber
! determine twas for each ibin
 if (ind_timesteps .and. sts_it_n) then
    time_now = timei + dtsph
    do i=0,maxbins
       ibin_dts(ittwas,i) = (int(time_now*ibin_dts(itdt1,i),kind=8) + 0.5)*ibin_dts(itdt,i)
    enddo
 endif

!--------------------------------------
! velocity predictor step, using dtsph
!--------------------------------------
 itype   = igas
 ntypes  = get_ntypes(npartoftypetot)
 pmassi  = massoftype(itype)
 store_itype = (maxphase==maxp .and. ntypes > 1)
 ialphaloc = 2
 nvfloorp  = 0

 !$omp parallel do default(none) &
 !$omp shared(npart,xyzh,vxyzu,fxyzu,iphase,hdtsph,store_itype) &
 !$omp shared(rad,drad,pxyzu) &
 !$omp shared(Bevol,dBevol,dustevol,ddustevol,use_dustfrac) &
 !$omp shared(dustprop,ddustprop,dustproppred,ufloor) &
 !$omp shared(mprev,filfacprev,filfac,use_porosity) &
 !$omp shared(ibin,ibin_old,twas,timei) &
 !$omp firstprivate(itype) &
 !$omp private(i,hdti) &
 !$omp reduction(+:nvfloorp)
 predictor: do i=1,npart
    if (.not.isdead_or_accreted(xyzh(4,i))) then
       if (ind_timesteps) then
          if (iactive(iphase(i))) ibin_old(i) = ibin(i) ! only required for ibin_neigh in force.F90
          !
          !--synchronise all particles to their half timesteps
          !
          hdti = twas(i) - timei
       else
          hdti = hdtsph
       endif
       if (store_itype) itype = iamtype(iphase(i))
       if (iamboundary(itype)) cycle predictor
       !
       ! predict v and u to the half step with "slow" forces
       !
       if (gr) then
          pxyzu(:,i) = pxyzu(:,i) + hdti*fxyzu(:,i)
       else
          vxyzu(:,i) = vxyzu(:,i) + hdti*fxyzu(:,i)
       endif

       !--floor the thermal energy if requested and required
       if (ufloor > 0.) then
          if (vxyzu(4,i) < ufloor) then
             vxyzu(4,i) = ufloor
             nvfloorp   = nvfloorp + 1
          endif
       endif
       if (use_porosity) then
          mprev(i) = dustprop(1,i)
          filfacprev(i) = filfac(i)
       endif
       if (itype==idust .and. use_dustgrowth) then
          dustprop(:,i) = dustprop(:,i) + hdti*ddustprop(:,i)
       endif
       if (itype==igas) then
          if (mhd)          Bevol(:,i) = Bevol(:,i) + hdti*dBevol(:,i)
          if (do_radiation) rad(:,i)   = rad(:,i) + hdti*drad(:,i)
          if (use_dustfrac) then
             dustevol(:,i) = abs(dustevol(:,i) + hdti*ddustevol(:,i))
             if (use_dustgrowth) dustprop(:,i) = dustprop(:,i) + hdti*ddustprop(:,i)
          endif
       endif
    endif
 enddo predictor
 !omp end parallel do
 if (use_dustgrowth) then
    if (use_porosity) then
       call get_filfac(npart,xyzh,mprev,filfac,dustprop,hdti)
    endif
    call check_dustprop(npart,dustprop,filfac,mprev,filfacprev)
 endif


!----------------------------------------------------------------------
! substepping with external and sink particle forces, using dtextforce
! accretion onto sinks/potentials also happens during substepping
!----------------------------------------------------------------------
 call get_timings(t1,tcpu1)
 if (gr) then
    if ((iexternalforce > 0 .and. imetric /= imet_minkowski) .or. idamp > 0) then
       call cons2primall(npart,xyzh,metrics,pxyzu,vxyzu,dens,eos_vars)
       call get_grforce_all(npart,xyzh,metrics,metricderivs,vxyzu,dens,fext,dtextforce)
       call substep_gr(npart,ntypes,dtsph,dtextforce,xyzh,vxyzu,pxyzu,dens,metrics,metricderivs,fext,t)
    else
       call substep_sph_gr(dtsph,npart,xyzh,vxyzu,dens,pxyzu,metrics)
    endif
 else
    if (nptmass > 0 .or. iexternalforce > 0 .or. h2chemistry .or. cooling_in_step .or. idamp > 0) then

       call substep(npart,ntypes,nptmass,dtsph,dtextforce,t,xyzh,vxyzu,&
                    fext,xyzmh_ptmass,vxyz_ptmass,fxyz_ptmass,dsdt_ptmass,&
<<<<<<< HEAD
                    dptmass,linklist_ptmass,fsink_old,nbinmax,ibin_wake)
=======
                    dptmass,fsink_old,nbinmax,ibin_wake,gtgrad,group_info, &
                    nmatrix,n_group,n_ingroup,n_sing)
>>>>>>> a7e5c6ab
    else
       call substep_sph(dtsph,npart,xyzh,vxyzu)
    endif
 endif
 call get_timings(t2,tcpu2)
 call increment_timer(itimer_extf,t2-t1,tcpu2-tcpu1)

 timei = timei + dtsph
 nvfloorps  = 0
!----------------------------------------------------
! interpolation of SPH quantities needed in the SPH
! force evaluations, using dtsph
!----------------------------------------------------
!$omp parallel do default(none) schedule(guided,1) &
!$omp shared(maxp,maxphase,maxalpha) &
!$omp shared(xyzh,vxyzu,vpred,fxyzu,divcurlv,npart,store_itype) &
!$omp shared(pxyzu,ppred) &
!$omp shared(Bevol,dBevol,Bpred,dtsph,massoftype,iphase) &
!$omp shared(dustevol,ddustprop,dustprop,dustproppred,dustfrac,ddustevol,dustpred,use_dustfrac) &
!$omp shared(filfac,filfacpred,use_porosity) &
!$omp shared(alphaind,ieos,alphamax,ialphaloc) &
!$omp shared(eos_vars,ufloor) &
!$omp shared(twas,timei) &
!$omp shared(rad,drad,radpred)&
!$omp private(hi,rhoi,tdecay1,source,ddenom,hdti) &
!$omp private(i,spsoundi,alphaloci) &
!$omp firstprivate(pmassi,itype,avdecayconst,alpha) &
!$omp reduction(+:nvfloorps)
 predict_sph: do i=1,npart
    if (.not.isdead_or_accreted(xyzh(4,i))) then
       if (store_itype) then
          itype = iamtype(iphase(i))
          pmassi = massoftype(itype)
          if (iamboundary(itype)) then
             if (gr) then
                ppred(:,i) = pxyzu(:,i)
             else
                vpred(:,i) = vxyzu(:,i)
             endif
             if (mhd)          Bpred(:,i)  = Bevol (:,i)
             if (use_dustgrowth) dustproppred(:,i) = dustprop(:,i)
             if (use_dustfrac)   dustpred(:,i) = dustevol(:,i)
             if (do_radiation)   radpred(:,i) = rad(:,i)
             cycle predict_sph
          endif
       endif
       !
       ! make prediction for h
       !
       if (ndivcurlv >= 1) then
          xyzh(4,i) = xyzh(4,i) - dtsph*dhdrho(xyzh(4,i),pmassi)*rhoh(xyzh(4,i),pmassi)*divcurlv(1,i)
       endif
       !
       ! make a prediction for v and u to the full step for use in the
       ! force evaluation. These have already been updated to the
       ! half step, so only need a half step (0.5*dtsph) here
       !
       if (ind_timesteps) then
          hdti = timei - twas(i)   ! interpolate to end time
       else
          hdti = 0.5*dtsph
       endif

       if (gr) then
          ppred(:,i) = pxyzu(:,i) + hdti*fxyzu(:,i)
       else
          vpred(:,i) = vxyzu(:,i) + hdti*fxyzu(:,i)
       endif

       !--floor the thermal energy if requested and required
       if (ufloor > 0.) then
          if (vpred(4,i) < ufloor) then
             vpred(4,i) = ufloor
             nvfloorps  = nvfloorps + 1
          endif
       endif
       if (use_porosity) filfacpred(i) = filfac(i)
       if (use_dustgrowth .and. itype==idust) then
          dustproppred(:,i) = dustprop(:,i) + hdti*ddustprop(:,i)
       endif
       if (itype==igas) then
          if (mhd) Bpred(:,i) = Bevol (:,i) + hdti*dBevol(:,i)
          if (use_dustfrac) then
             rhoi          = rhoh(xyzh(4,i),pmassi)
             dustpred(:,i) = dustevol(:,i) + hdti*ddustevol(:,i)
             if (use_dustgrowth) dustproppred(:,i) = dustprop(:,i) + hdti*ddustprop(:,i)
          endif
          if (do_radiation) radpred(:,i) = rad(:,i) + hdti*drad(:,i)
       endif
       !
       ! viscosity switch ONLY (conductivity and resistivity do not use MM97-style switches)
       !
       if (maxalpha==maxp) then
          hi   = xyzh(4,i)
          rhoi = rhoh(hi,pmassi)
          spsoundi = eos_vars(ics,i)
          tdecay1  = avdecayconst*spsoundi/hi
          ddenom   = 1./(1. + dtsph*tdecay1) ! implicit integration for decay term
          if (nalpha >= 2) then
             ! Cullen and Dehnen (2010) switch
             alphaloci = alphaind(ialphaloc,i)
             if (alphaind(1,i) < alphaloci) then
                alphaind(1,i) = real(alphaloci,kind=kind(alphaind))
             else
                alphaind(1,i) = real((alphaind(1,i) + dtsph*alphaloci*tdecay1)*ddenom,kind=kind(alphaind))
             endif
          else
             if (ndivcurlv < 1) call fatal('step','alphaind used but divv not stored')
             ! MM97
             source = max(0.0_4,-divcurlv(1,i))
             alphaind(1,i) = real(min((alphaind(1,i) + dtsph*(source + alpha*tdecay1))*ddenom,alphamax),kind=kind(alphaind))
          endif
       endif
    endif
 enddo predict_sph
 !$omp end parallel do
 if (use_dustgrowth) then
    if (use_porosity) then
       call get_filfac(npart,xyzh,dustprop(1,:),filfacpred,dustproppred,hdti)
    endif
    call check_dustprop(npart,dustproppred(:,:),filfacpred,dustprop(1,:),filfac)
 endif
!
! recalculate all SPH forces, and new timestep
!
 if ((iexternalforce /= 0 .or. nptmass > 0) .and. id==master .and. iverbose >= 2) &
   write(iprint,"(a,f14.6,/)") '> full step            : t=',timei

 if (npart > 0) then
    if (gr) vpred = vxyzu ! Need primitive utherm as a guess in cons2prim
    dt_too_small = .false.

    call derivs(1,npart,nactive,xyzh,vpred,fxyzu,fext,divcurlv,&
                divcurlB,Bpred,dBevol,radpred,drad,radprop,dustproppred,ddustprop,&
                dustpred,ddustevol,filfacpred,dustfrac,eos_vars,timei,dtsph,dtnew,&
                ppred,dens,metrics)

    if (do_radiation .and. implicit_radiation) then
       rad = radpred
       vxyzu(4,1:npart) = vpred(4,1:npart)
    endif

    if (gr) vxyzu = vpred ! May need primitive variables elsewhere?
    if (dt_too_small) then
       ! dt < dtmax/2**nbinmax and exit
       ! Perform this here rather than in get_newbin so that we can get some diagnostic info
       ! This is only used for individual timesteps
       call summary_printout(iprint,nptmass)
       call fatal('step','step too small: bin would exceed maximum')
    endif
 endif
!
! if using super-timestepping, determine what dt will be used on the next loop
!
 if (ind_timesteps) then
    if ( use_sts ) call sts_get_dtau_next(dtsph_next,dtsph,dtmax,dtdiff,nbinmax)
    if (dtmax_ifactor /=0 .and. sts_it_n) then
       call decrease_dtmax(npart,maxbins,timei-dtsph,dtmax_ifactor,dtmax,ibin,ibin_wake,ibin_sts,ibin_dts)
    endif
 endif
!
!-------------------------------------------------------------------------
!  leapfrog corrector step: most of the time we should not need to take
!  any extra iterations, but to be reversible for velocity-dependent
!  forces we must iterate until velocities agree.
!-------------------------------------------------------------------------
 its        = 0
 converged  = .false.
 errmaxmean = 0.0
 nwake      = 0
 nvfloorc   = 0
 iterations: do while (its < maxits .and. .not.converged .and. npart > 0)
    its     = its + 1
    errmax  = 0.
    v2mean  = 0.
    p2mean  = 0.
    np      = 0
    itype   = igas
    pmassi  = massoftype(igas)
    ntypes  = get_ntypes(npartoftypetot)
    store_itype = (maxphase==maxp .and. ntypes > 1)
!$omp parallel default(none) &
!$omp shared(xyzh,vxyzu,vpred,fxyzu,npart,hdtsph,store_itype) &
!$omp shared(pxyzu,ppred) &
!$omp shared(Bevol,dBevol,iphase,its) &
!$omp shared(dustevol,ddustevol,use_dustfrac) &
!$omp shared(dustprop,ddustprop,dustproppred) &
!$omp shared(xyzmh_ptmass,vxyz_ptmass,fxyz_ptmass,nptmass,massoftype) &
!$omp shared(dtsph,ieos,ufloor) &
!$omp shared(ibin,ibin_old,ibin_sts,twas,timei,use_sts,dtsph_next,ibin_wake,sts_it_n) &
!$omp shared(ibin_dts,nbinmax) &
!$omp private(dti,hdti) &
!$omp shared(rad,radpred,drad)&
!$omp private(i,vxi,vyi,vzi) &
!$omp private(pxi,pyi,pzi,p2i) &
!$omp private(erri,v2i,eni) &
!$omp reduction(max:errmax) &
!$omp reduction(+:np,v2mean,p2mean,nwake,nvfloorc) &
!$omp firstprivate(pmassi,itype)
!$omp do
    corrector: do i=1,npart
       if (.not.isdead_or_accreted(xyzh(4,i))) then
          if (store_itype) itype = iamtype(iphase(i))
          if (iamboundary(itype)) cycle corrector
          if (ind_timesteps) then
             !
             !--update active particles
             !
             if (iactive(iphase(i))) then
                ibin_wake(i) = 0       ! cannot wake active particles
                hdti = timei - twas(i) ! = 0.5*get_dt(dtmax,ibin_old(i)) if .not.use_sts & dtmax has not changed & particle was not just woken up
                if (use_sts) then
                   if (ibin(i) < ibin_sts(i)) ibin(i) = min(ibin_sts(i), nbinmax ) ! increase ibin if needed for super timestepping
                   if (.not.sts_it_n .or. (sts_it_n .and. ibin_sts(i) > ibin(i))) then
                      dti = hdti + 0.5*dtsph_next
                   else
                      dti = hdti + ibin_dts(ithdt,ibin(i))
                   endif
                else
                   dti = hdti + ibin_dts(ithdt,ibin(i))
                endif

                if (gr) then
                   pxyzu(:,i) = pxyzu(:,i) + dti*fxyzu(:,i)
                else
                   vxyzu(:,i) = vxyzu(:,i) + dti*fxyzu(:,i)
                endif

                if (use_dustgrowth .and. itype==idust) dustprop(:,i) = dustprop(:,i) + dti*ddustprop(:,i)
                if (itype==igas) then
                   if (mhd)          Bevol(:,i) = Bevol(:,i) + dti*dBevol(:,i)
                   if (do_radiation) rad(:,i)   = rad(:,i)   + dti*drad(:,i)
                   if (use_dustfrac) then
                      dustevol(:,i) = dustevol(:,i) + dti*ddustevol(:,i)
                      if (use_dustgrowth) dustprop(:,i) = dustprop(:,i) + dti*ddustprop(:,i)
                   endif
                endif
                twas(i) = twas(i) + dti
             endif
             !
             !--synchronise all particles
             !
             hdti = timei - twas(i)

             if (gr) then
                pxyzu(:,i) = pxyzu(:,i) + hdti*fxyzu(:,i)
             else
                vxyzu(:,i) = vxyzu(:,i) + hdti*fxyzu(:,i)
             endif

             !--floor the thermal energy if requested and required
             if (ufloor > 0.) then
                if (vxyzu(4,i) < ufloor) then
                   vxyzu(4,i) = ufloor
                   nvfloorc   = nvfloorc + 1
                endif
             endif

             if (itype==idust .and. use_dustgrowth) dustprop(:,i) = dustprop(:,i) + hdti*ddustprop(:,i)
             if (itype==igas) then
                if (mhd)          Bevol(:,i) = Bevol(:,i) + hdti*dBevol(:,i)
                if (do_radiation) rad(:,i)   = rad(:,i)   + hdti*drad(:,i)
                if (use_dustfrac) then
                   dustevol(:,i) = dustevol(:,i) + hdti*ddustevol(:,i)
                   if (use_dustgrowth) dustprop(:,i) = dustprop(:,i) + hdti*ddustprop(:,i)
                endif
             endif
             !
             !--Wake inactive particles for next step, if required
             !
             if (sts_it_n .and. ibin_wake(i) > ibin(i) .and. allow_waking) then
                ibin_wake(i) = min(int(nbinmax,kind=1),ibin_wake(i))
                nwake        = nwake + 1
                twas(i)      = ibin_dts(ittwas,ibin_wake(i))
                ibin(i)      = ibin_wake(i)
                ibin_wake(i) = 0 ! reset flag
             endif
          else  ! not individual timesteps == global timestepping
             !
             ! For velocity-dependent forces compare the new v
             ! with the predicted v used in the force evaluation.
             ! Determine whether or not we need to iterate.
             !

             if (gr) then
                pxi = pxyzu(1,i) + hdtsph*fxyzu(1,i)
                pyi = pxyzu(2,i) + hdtsph*fxyzu(2,i)
                pzi = pxyzu(3,i) + hdtsph*fxyzu(3,i)
                eni = pxyzu(4,i) + hdtsph*fxyzu(4,i)

                erri = (pxi - ppred(1,i))**2 + (pyi - ppred(2,i))**2 + (pzi - ppred(3,i))**2
                errmax = max(errmax,erri)

                p2i = pxi*pxi + pyi*pyi + pzi*pzi
                p2mean = p2mean + p2i
                np = np + 1

                pxyzu(1,i) = pxi
                pxyzu(2,i) = pyi
                pxyzu(3,i) = pzi
                pxyzu(4,i) = eni
             else
                vxi = vxyzu(1,i) + hdtsph*fxyzu(1,i)
                vyi = vxyzu(2,i) + hdtsph*fxyzu(2,i)
                vzi = vxyzu(3,i) + hdtsph*fxyzu(3,i)
                if (maxvxyzu >= 4) eni = vxyzu(4,i) + hdtsph*fxyzu(4,i)

                erri = (vxi - vpred(1,i))**2 + (vyi - vpred(2,i))**2 + (vzi - vpred(3,i))**2
                errmax = max(errmax,erri)

                v2i    = vxi*vxi + vyi*vyi + vzi*vzi
                v2mean = v2mean + v2i
                np     = np + 1

                vxyzu(1,i) = vxi
                vxyzu(2,i) = vyi
                vxyzu(3,i) = vzi
                !--this is the energy equation if non-isothermal
                if (maxvxyzu >= 4) vxyzu(4,i) = eni
             endif

             if (itype==idust .and. use_dustgrowth) dustprop(:,i) = dustprop(:,i) + hdtsph*ddustprop(:,i)
             if (itype==igas) then
                !
                ! corrector step for magnetic field and dust
                !
                if (mhd)          Bevol(:,i) = Bevol(:,i)  + hdtsph*dBevol(:,i)
                if (do_radiation) rad(:,i)   = rad(:,i) + hdtsph*drad(:,i)
                if (use_dustfrac) then
                   dustevol(:,i) = dustevol(:,i) + hdtsph*ddustevol(:,i)
                   if (use_dustgrowth) dustprop(:,i) = dustprop(:,i) + hdtsph*ddustprop(:,i)
                endif
             endif
          endif
       endif
    enddo corrector
!$omp enddo
!$omp end parallel
    if (use_dustgrowth) then
       if (use_porosity) then
          call get_filfac(npart,xyzh,mprev,filfac,dustprop,dtsph)
       endif
       call check_dustprop(npart,dustprop,filfac,mprev,filfacprev)
    endif

    if (gr) then
       call check_velocity_error(errmax,p2mean,np,its,tolv,dtsph,timei,idamp,dterr,errmaxmean,converged)
    else
       call check_velocity_error(errmax,v2mean,np,its,tolv,dtsph,timei,idamp,dterr,errmaxmean,converged)
    endif

    if (.not.converged .and. npart > 0) then
!$omp parallel do default(none)&
!$omp private(i) &
!$omp shared(npart,hdtsph)&
!$omp shared(store_itype,vxyzu,fxyzu,vpred,iphase) &
!$omp shared(Bevol,dBevol,Bpred,pxyzu,ppred) &
!$omp shared(dustprop,ddustprop,dustproppred,use_dustfrac,dustevol,dustpred,ddustevol) &
!$omp shared(filfac,filfacpred,use_porosity) &
!$omp shared(rad,drad,radpred) &
!$omp firstprivate(itype) &
!$omp schedule(static)
       until_converged: do i=1,npart
          if (store_itype) itype = iamtype(iphase(i))
          if (iamboundary(itype)) cycle until_converged

          if (ind_timesteps) then
             if (iactive(iphase(i))) then

                if (gr) then
                   ppred(:,i) = pxyzu(:,i)
                else
                   vpred(:,i) = vxyzu(:,i)
                endif
                if (use_dustgrowth) dustproppred(:,i) = dustprop(:,i)
                if (use_porosity) filfacpred(i) = filfac(i)
                if (mhd)          Bpred(:,i)  = Bevol(:,i)
                if (use_dustfrac) dustpred(:,i) = dustevol(:,i)
                if (do_radiation) radpred(:,i) = rad(:,i)
             endif
          else
             if (gr) then
                ppred(:,i) = pxyzu(:,i)
             else
                vpred(:,i) = vxyzu(:,i)
             endif
             if (use_dustgrowth) dustproppred(:,i) = dustprop(:,i)
             if (use_porosity) filfacpred(i) = filfac(i)
             if (mhd)          Bpred(:,i)  = Bevol(:,i)
             if (use_dustfrac) dustpred(:,i) = dustevol(:,i)
             if (do_radiation) radpred(:,i) = rad(:,i)
             !
             ! shift v back to the half step
             !
             if (gr) then
                pxyzu(:,i) = pxyzu(:,i) - hdtsph*fxyzu(:,i)
             else
                vxyzu(:,i) = vxyzu(:,i) - hdtsph*fxyzu(:,i)
             endif
             if (itype==idust .and. use_dustgrowth) dustprop(:,i) = dustprop(:,i) - hdtsph*ddustprop(:,i)
             if (itype==igas) then
                if (mhd)          Bevol(:,i)  = Bevol(:,i)  - hdtsph*dBevol(:,i)
                if (use_dustfrac) then
                   dustevol(:,i) = dustevol(:,i) - hdtsph*ddustevol(:,i)
                   if (use_dustgrowth) dustprop(:,i) = dustprop(:,i) - hdtsph*ddustprop(:,i)
                endif
                if (do_radiation) rad(:,i) = rad(:,i) - hdtsph*drad(:,i)
             endif
          endif
       enddo until_converged
!$omp end parallel do

       if (use_dustgrowth) then
          if (use_porosity) then
             call get_filfac(npart,xyzh,mprev,filfac,dustprop,dtsph)
          endif
          call check_dustprop(npart,dustprop,filfac,mprev,filfacprev)
       endif
!
!   get new force using updated velocity: no need to recalculate density etc.
!
       if (gr) vpred = vxyzu ! Need primitive utherm as a guess in cons2prim
       call derivs(2,npart,nactive,xyzh,vpred,fxyzu,fext,divcurlv,divcurlB, &
                     Bpred,dBevol,radpred,drad,radprop,dustproppred,ddustprop,dustpred,ddustevol,filfacpred,&
                     dustfrac,eos_vars,timei,dtsph,dtnew,ppred,dens,metrics)
       if (gr) vxyzu = vpred ! May need primitive variables elsewhere?
       if (do_radiation .and. implicit_radiation) then
          rad = radpred
          vxyzu(4,1:npart) = vpred(4,1:npart)
       endif
    endif
 enddo iterations

 ! MPI reduce summary variables
 nwake     = int(reduceall_mpi('+', nwake))
 nvfloorp  = int(reduceall_mpi('+', nvfloorp))
 nvfloorps = int(reduceall_mpi('+', nvfloorps))
 nvfloorc  = int(reduceall_mpi('+', nvfloorc))

 if (dynamic_bdy) call update_xyzminmax(dtsph)

 ! Summary statements & crash if velocity is not converged
 if (nwake    > 0) call summary_variable('wake', iowake,    0,real(nwake)    )
 if (nvfloorp > 0) call summary_variable('floor',iosumflrp, 0,real(nvfloorp) )
 if (nvfloorps> 0) call summary_variable('floor',iosumflrps,0,real(nvfloorps))
 if (nvfloorc > 0) call summary_variable('floor',iosumflrc, 0,real(nvfloorc) )
 if (its      > 1) call summary_variable('tolv', iosumtvi,  0,real(its)      )
 if (maxits   > 1 .and. its >= maxits) then
    call summary_printout(iprint,nptmass)
    call fatal('step','VELOCITY ITERATIONS NOT CONVERGED!!')
 endif

 if (gr) call cons2primall(npart,xyzh,metrics,pxyzu,vxyzu,dens,eos_vars)

end subroutine step

!-----------------------------------------------------
!+
!  Check error in v^1 compared to the predicted v^*
!  in the leapfrog corrector step. If this is not
!  within some tolerance we iterate the corrector step
!+
!-----------------------------------------------------
subroutine check_velocity_error(errmax,v2mean,np,its,tolv,dt,timei,idamp,dterr,errmaxmean,converged)
 use io,         only:id,master,iprint,iverbose,warning
 use timestep,   only:dtcourant,dtforce,bignumber
 use mpiutils,   only:reduceall_mpi
 use io_summary, only:summary_variable,iosumtve,iosumtvv
 real,    intent(inout) :: errmax,v2mean,errmaxmean
 integer, intent(in)    :: np,its,idamp
 real,    intent(in)    :: tolv,dt,timei
 real,    intent(out)   :: dterr
 logical, intent(out)   :: converged
 real            :: errtol,vmean
 real            :: dtf
 integer(kind=8) :: nptot
!
!  Check v^1 against the predicted velocity
!  this will only be different because of velocity-dependent forces
!  (i.e., viscosity). If these are not a small fraction of the total force
!  we need to take iterations in order to get this right in leapfrog.
!  Also, if this occurs, we take the timestep down to try to avoid the need
!  for iterations.
!
 nptot = reduceall_mpi('+',np)
 v2mean = reduceall_mpi('+',v2mean)
 errmax = reduceall_mpi('max',errmax)
 if (idamp > 0) call warning('step','damping is ON')

 if (nptot > 0) then
    v2mean = v2mean/real(nptot)
 else
    v2mean = 0.
 endif
 if (v2mean > tiny(v2mean)) then
    errmax = errmax/sqrt(v2mean)
 else
    errmax = 0.
 endif
 errmaxmean = errmaxmean + errmax
 errtol = tolv
 dterr = huge(dterr)
 if (tolv < 1.e2 .and. idamp == 0) then
    if (.not.ind_timesteps) then
       dtf = min(dtcourant,dtforce)
       !--if errors are controlling the timestep
       if (dtf > dt .and. dtf < bignumber) then
          errtol = errtol*(dt/dtf)**2
       endif
       if (its==1) then
          if (errtol > tiny(errtol) .and. errmax > epsilon(errmax)) then ! avoid divide-by-zero
             dterr = dt*sqrt(errtol/errmax)
          endif
       endif
    endif
 endif
!
! if the error in the predicted velocity exceeds the tolerance, take iterations
!
! if (maxits > 1 .and. tolv < 1.e2) then
 if (tolv < 1.e2 .and. idamp == 0) then
    converged = (errmax < tolv)
    if (id==master .and. .not.converged) then
       vmean = sqrt(v2mean)
       call summary_variable('tolv',iosumtve,0,errmax)
       call summary_variable('tolv',iosumtvv,0,vmean)
    endif
    if (id==master .and.((iverbose >= 1.and.(.not.converged.or.its > 1)) .or. iverbose >= 2)) &
       write(iprint,"(a,i2,a,es10.3,a,es10.3,a)") &
            ' velocity-dependent force (tolv) iteration ',its,' errmax = ',errmax,' (vmean = ',sqrt(v2mean),')'
 else
    converged = .true.
 endif
 if (id==master .and. tolv > 1.e2 .and. errmax > 1.0d-2) &
   write(iprint,"(a,es10.3,a,es10.3,a,es10.3)") &
        ' velocity-dependent force (tolv) at time = ',timei,' with errmax = ',errmax,' and vmean = ',sqrt(v2mean)

end subroutine check_velocity_error

end module step_lf_global<|MERGE_RESOLUTION|>--- conflicted
+++ resolved
@@ -104,12 +104,8 @@
  use timestep,       only:dterr,bignumber,tolv
  use mpiutils,       only:reduceall_mpi
  use part,           only:nptmass,xyzmh_ptmass,vxyz_ptmass,fxyz_ptmass, &
-<<<<<<< HEAD
                           dsdt_ptmass,fsink_old,ibin_wake,dptmass,linklist_ptmass
-=======
-                          dsdt_ptmass,fsink_old,ibin_wake,dptmass
  use part,           only:n_group,n_ingroup,n_sing,gtgrad,group_info,nmatrix
->>>>>>> a7e5c6ab
  use io_summary,     only:summary_printout,summary_variable,iosumtvi,iowake, &
                           iosumflrp,iosumflrps,iosumflrc
  use boundary_dyn,   only:dynamic_bdy,update_xyzminmax
@@ -255,12 +251,8 @@
 
        call substep(npart,ntypes,nptmass,dtsph,dtextforce,t,xyzh,vxyzu,&
                     fext,xyzmh_ptmass,vxyz_ptmass,fxyz_ptmass,dsdt_ptmass,&
-<<<<<<< HEAD
-                    dptmass,linklist_ptmass,fsink_old,nbinmax,ibin_wake)
-=======
-                    dptmass,fsink_old,nbinmax,ibin_wake,gtgrad,group_info, &
-                    nmatrix,n_group,n_ingroup,n_sing)
->>>>>>> a7e5c6ab
+                    dptmass,linklist_ptmass,fsink_old,nbinmax,ibin_wake,gtgrad, &
+                    group_info,nmatrix,n_group,n_ingroup,n_sing)
     else
        call substep_sph(dtsph,npart,xyzh,vxyzu)
     endif
