--- conflicted
+++ resolved
@@ -444,7 +444,7 @@
 
 #ifdef NUCLEATION
  if (.not. allocated(f)) allocate(f(npart))
-  !$omp parallel do schedule(static) private(i) shared(f,xyzh,vxyzu,nucleation)
+ !$omp parallel do schedule(static) private(i) shared(f,xyzh,vxyzu,nucleation)
  do i = 1,npart
     f(i) = (xyzh(1,i)**2+xyzh(2,i)**2+xyzh(3,i)**2)*sqrt(vxyzu(1,i)**2+vxyzu(2,i)**2+vxyzu(3,i)**2)*udist**2*unit_velocity
     nucleation(1:5,i) = nucleation(1:5,i)/f(i)
@@ -551,7 +551,6 @@
        call write_array(1,species_abund,species_abund_label,krome_nmols,npart,k,ipass,idump,nums,ierrs(11))
 #endif
 #ifdef NUCLEATION
-
        call write_array(1,nucleation,nucleation_label,6,npart,k,ipass,idump,nums,ierrs(9))
 #endif
        if (any(ierrs(1:20) /= 0)) call error('write_dump','error writing hydro arrays')
@@ -604,11 +603,11 @@
  call end_threadwrite(id)
 
 #ifdef NUCLEATION
-!$omp parallel do schedule(static) private(i) shared(f,xyzh,vxyzu,nucleation)
+ !$omp parallel do schedule(static) private(i) shared(f,xyzh,vxyzu,nucleation)
  do i = 1,npart
     nucleation(1:5,i) = nucleation(1:5,i)*f(i)
  enddo
-!omp end parallel do
+ !omp end parallel do
  if (allocated(f)) deallocate(f)
 #endif
 
@@ -1278,48 +1277,19 @@
  logical               :: match
  logical               :: got_iphase,got_xyzh(4),got_vxyzu(4),got_abund(nabundances),got_alpha,got_poten
  logical               :: got_sink_data(nsinkproperties),got_sink_vels(3),got_Bxyz(3)
-<<<<<<< HEAD
- logical               :: got_psi,got_temp,got_dustprop(3),got_St,got_divcurlv(4)
 #ifdef KROME
  logical               :: got_krome(krome_nmols)
 #endif
 #ifdef NUCLEATION
  logical               :: got_nucleation(6)
 #endif
-=======
  logical               :: got_psi,got_temp,got_dustprop(2),got_VrelVf,got_dustgasprop(4),got_divcurlv(4)
->>>>>>> 4f0034e9
  character(len=lentag) :: tag,tagarr(64)
  integer :: k,i,iarr,ik,ndustfraci,ntstopi,ndustveli
 
 !
 !--read array type 1 arrays
 !
-<<<<<<< HEAD
- got_iphase    = .false.
- got_xyzh      = .false.
- got_vxyzu     = .false.
- got_dustfrac  = .false.
- got_tstop     = .false.
- got_deltav    = .false.
- got_abund     = .false.
- got_alpha     = .false.
- got_poten     = .false.
- got_sink_data = .false.
- got_sink_vels = .false.
- got_Bxyz      = .false.
- got_psi       = .false.
- got_temp      = .false.
- got_dustprop  = .false.
- got_St        = .false.
- got_divcurlv  = .false.
-#ifdef KROME
- got_krome     = .false.
-#endif
-#ifdef NUCLEATION
- got_nucleation = .false.
-#endif
-=======
  got_iphase      = .false.
  got_xyzh        = .false.
  got_vxyzu       = .false.
@@ -1338,7 +1308,12 @@
  got_VrelVf      = .false.
  got_dustgasprop = .false.
  got_divcurlv    = .false.
->>>>>>> 4f0034e9
+#ifdef KROME
+ got_krome       = .false.
+#endif
+#ifdef NUCLEATION
+ got_nucleation = .false.
+#endif
 
  ndustfraci = 0
  ntstopi    = 0
@@ -1436,19 +1411,14 @@
 #ifdef KROME
  call check_arrays(i1,i2,npartoftype,npartread,nptmass,nsinkproperties,massoftype,&
                    alphafile,tfile,phantomdump,got_iphase,got_xyzh,got_vxyzu,got_alpha,got_krome, &
-                   got_abund,got_dustfrac,got_sink_data,got_sink_vels,got_Bxyz,got_psi,got_dustprop,got_St, &
-                   got_temp,iphase,xyzh,vxyzu,alphaind,xyzmh_ptmass,Bevol,iprint,ierr)
+                   got_abund,got_dustfrac,got_sink_data,got_sink_vels,got_Bxyz,got_psi,got_dustprop,got_VrelVf, &
+                   got_dustgasprop,got_temp,iphase,xyzh,vxyzu,alphaind,xyzmh_ptmass,Bevol,iprint,ierr)
 #else
  call check_arrays(i1,i2,npartoftype,npartread,nptmass,nsinkproperties,massoftype,&
                    alphafile,tfile,phantomdump,got_iphase,got_xyzh,got_vxyzu,got_alpha, &
-<<<<<<< HEAD
-                   got_abund,got_dustfrac,got_sink_data,got_sink_vels,got_Bxyz,got_psi,got_dustprop,got_St, &
-                   got_temp,iphase,xyzh,vxyzu,alphaind,xyzmh_ptmass,Bevol,iprint,ierr)
-#endif
-=======
                    got_abund,got_dustfrac,got_sink_data,got_sink_vels,got_Bxyz,got_psi,got_dustprop,got_VrelVf, &
                    got_dustgasprop,got_temp,iphase,xyzh,vxyzu,alphaind,xyzmh_ptmass,Bevol,iprint,ierr)
->>>>>>> 4f0034e9
+#endif
 
  return
 100 continue
@@ -1520,19 +1490,14 @@
 #ifdef KROME
 subroutine check_arrays(i1,i2,npartoftype,npartread,nptmass,nsinkproperties,massoftype,&
                         alphafile,tfile,phantomdump,got_iphase,got_xyzh,got_vxyzu,got_alpha,got_krome, &
-                        got_abund,got_dustfrac,got_sink_data,got_sink_vels,got_Bxyz,got_psi,got_dustprop,got_St, &
-                        got_temp,iphase,xyzh,vxyzu,alphaind,xyzmh_ptmass,Bevol,iprint,ierr)
+                        got_abund,got_dustfrac,got_sink_data,got_sink_vels,got_Bxyz,got_psi,got_dustprop,got_VrelVf, &
+                        got_dustgasprop,got_temp,iphase,xyzh,vxyzu,alphaind,xyzmh_ptmass,Bevol,iprint,ierr)
 #else
 subroutine check_arrays(i1,i2,npartoftype,npartread,nptmass,nsinkproperties,massoftype,&
                         alphafile,tfile,phantomdump,got_iphase,got_xyzh,got_vxyzu,got_alpha, &
-<<<<<<< HEAD
-                        got_abund,got_dustfrac,got_sink_data,got_sink_vels,got_Bxyz,got_psi,got_dustprop,got_St, &
-                        got_temp,iphase,xyzh,vxyzu,alphaind,xyzmh_ptmass,Bevol,iprint,ierr)
-#endif
-=======
                         got_abund,got_dustfrac,got_sink_data,got_sink_vels,got_Bxyz,got_psi,got_dustprop,got_VrelVf, &
                         got_dustgasprop,got_temp,iphase,xyzh,vxyzu,alphaind,xyzmh_ptmass,Bevol,iprint,ierr)
->>>>>>> 4f0034e9
+#endif
  use dim,  only:maxp,maxvxyzu,maxalpha,maxBevol,mhd,h2chemistry,store_temperature,use_dustgrowth
  use eos,  only:polyk,gamma
  use part, only:maxphase,isetphase,set_particle_type,igas,ihacc,ihsoft,imacc,&
@@ -1545,14 +1510,10 @@
  logical,         intent(in)    :: phantomdump,got_iphase,got_xyzh(:),got_vxyzu(:),got_alpha,got_dustprop(:)
  logical,         intent(in)    :: got_VrelVf,got_dustgasprop(:)
  logical,         intent(in)    :: got_abund(:),got_dustfrac(:),got_sink_data(:),got_sink_vels(:),got_Bxyz(:)
-<<<<<<< HEAD
 #ifdef KROME
  logical,         intent(in)    :: got_krome(:)
 #endif
- logical,         intent(in)    :: got_psi, got_temp
-=======
  logical,         intent(in)    :: got_psi,got_temp
->>>>>>> 4f0034e9
  integer(kind=1), intent(inout) :: iphase(:)
  real,            intent(inout) :: vxyzu(:,:),Bevol(:,:)
  real(kind=4),    intent(inout) :: alphaind(:,:)
@@ -2007,11 +1968,7 @@
 subroutine unfill_rheader(hdr,phantomdump,ntypesinfile,&
                           tfile,hfactfile,alphafile,iprint,ierr)
  use io,             only:id,master
-<<<<<<< HEAD
- use dim,            only:maxvxyzu,use_dust,use_krome
-=======
- use dim,            only:maxvxyzu,use_dust,use_dustgrowth
->>>>>>> 4f0034e9
+ use dim,            only:maxvxyzu,use_dust,use_dustgrowth,use_krome
  use eos,            only:polyk,gamma,polyk2,qfacdisc,extract_eos_from_hdr
  use options,        only:ieos,iexternalforce
  use part,           only:massoftype,Bextx,Bexty,Bextz,mhd,periodic,&
