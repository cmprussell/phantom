--- conflicted
+++ resolved
@@ -753,11 +753,7 @@
                           dptmass,time,facc,nbinmax,ibin_wakei,nfaili)
 
 !$ use omputils, only:ipart_omp_lock
-<<<<<<< HEAD
  use part,       only: ihacc,itbirth,ndptmass
-=======
- use part,       only: ihacc,ndptmass
->>>>>>> 011b3395
  use kernel,     only: radkern2
  use io,         only: iprint,iverbose,fatal
  use io_summary, only: iosum_ptmass,maxisink,print_acc
@@ -943,11 +939,7 @@
 !+
 !-----------------------------------------------------------------------
 subroutine update_ptmass(dptmass,xyzmh_ptmass,vxyz_ptmass,fxyz_ptmass,nptmass)
-<<<<<<< HEAD
- use part, only: ndptmass
-=======
  use part ,only:ndptmass
->>>>>>> 011b3395
  integer, intent(in)    :: nptmass
  real,    intent(in)    :: dptmass(ndptmass,nptmass)
  real,    intent(inout) :: xyzmh_ptmass(:,:)
@@ -1009,15 +1001,9 @@
 !+
 !-------------------------------------------------------------------------
 subroutine ptmass_create(nptmass,npart,itest,xyzh,vxyzu,fxyzu,fext,divcurlv,poten,&
-<<<<<<< HEAD
-                         massoftype,xyzmh_ptmass,vxyz_ptmass,fxyz_ptmass,linklist_ptmass,dptmass,time)
+                         massoftype,xyzmh_ptmass,vxyz_ptmass,fxyz_ptmass,fxyz_ptmass_sinksink,linklist_ptmass,dptmass,time)
  use part,   only:ihacc,ihsoft,itbirth,igas,iamtype,get_partinfo,iphase,iactive,maxphase,rhoh, &
-                  ispinx,ispiny,ispinz,fxyz_ptmass_sinksink,eos_vars,igasP,igamma,ndptmass
-=======
-                         massoftype,xyzmh_ptmass,vxyz_ptmass,fxyz_ptmass,fxyz_ptmass_sinksink,dptmass,time)
- use part,   only:ihacc,ihsoft,igas,iamtype,get_partinfo,iphase,iactive,maxphase,rhoh, &
                   ispinx,ispiny,ispinz,eos_vars,igasP,igamma,ndptmass
->>>>>>> 011b3395
  use dim,    only:maxp,maxneigh,maxvxyzu,maxptmass,ind_timesteps
  use kdtree, only:getneigh
  use kernel, only:kernel_softening,radkern
@@ -1041,14 +1027,9 @@
  real,            intent(inout) :: xyzh(:,:)
  real,            intent(in)    :: vxyzu(:,:),fxyzu(:,:),fext(:,:),massoftype(:)
  real(4),         intent(in)    :: divcurlv(:,:),poten(:)
-<<<<<<< HEAD
- real,            intent(inout) :: xyzmh_ptmass(:,:)
- real,            intent(inout) :: vxyz_ptmass(:,:),fxyz_ptmass(:,:),dptmass(ndptmass,maxptmass)
- integer,         intent(inout) :: linklist_ptmass(:)
-=======
  real,            intent(inout) :: xyzmh_ptmass(:,:),dptmass(ndptmass,maxptmass)
  real,            intent(inout) :: vxyz_ptmass(:,:),fxyz_ptmass(4,maxptmass),fxyz_ptmass_sinksink(4,maxptmass)
->>>>>>> 011b3395
+ integer,         intent(inout) :: linklist_ptmass(maxptmass)
  real,            intent(in)    :: time
  integer(kind=1)    :: iphasei,ibin_wakei,ibin_itest
  integer            :: nneigh
@@ -1546,7 +1527,7 @@
        fxj = fxyzu(1,j) + fext(1,j)
        fyj = fxyzu(2,j) + fext(2,j)
        fzj = fxyzu(3,j) + fext(3,j)
-       call ptmass_accrete(nptmass,nptmass,xyzh(1,j),xyzh(2,j),xyzh(3,j),xyzh(4,j),&
+       call ptmass_accrete(n,n,xyzh(1,j),xyzh(2,j),xyzh(3,j),xyzh(4,j),&
                            vxyzu(1,j),vxyzu(2,j),vxyzu(3,j),fxj,fyj,fzj, &
                            itypej,pmassj,xyzmh_ptmass,vxyz_ptmass,accreted, &
                            dptmass,time,f_acc_local,ibin_wakei,ibin_wakei)
@@ -1555,19 +1536,19 @@
     enddo
 
     ! perform reduction just for this sink
-    dptmass(:,nptmass) = reduceall_mpi('+',dptmass(:,nptmass))
+    dptmass(:,n) = reduceall_mpi('+',dptmass(:,n))
     nacc = int(reduceall_mpi('+', nacc))
 
     ! update ptmass position, spin, velocity, acceleration, and mass
     fxyz_ptmass(1:4,n) = 0.0
     fxyz_ptmass_sinksink(1:4,n) = 0.0
-    call update_ptmass(dptmass,xyzmh_ptmass,vxyz_ptmass,fxyz_ptmass,nptmass)
-
-    if (icreate_sinks > 1) call ptmass_create_seeds(nptmass,xyzmh_ptmass,linklist_ptmass,time)
+    call update_ptmass(dptmass,xyzmh_ptmass,vxyz_ptmass,fxyz_ptmass,n)
+
+    if (icreate_sinks > 1) call ptmass_create_seeds(n,xyzmh_ptmass,linklist_ptmass,time)
 
     if (id==id_rhomax) then
-       write(iprint,"(a,i3,a,4(es10.3,1x),a,i6,a,es10.3)") ' created ptmass #',nptmass,&
-       ' at (x,y,z,t)=(',xyzmh_ptmass(1:3,nptmass),time,') by accreting ',nacc,' particles: M=',xyzmh_ptmass(4,nptmass)
+       write(iprint,"(a,i3,a,4(es10.3,1x),a,i6,a,es10.3)") ' created ptmass #',n,&
+       ' at (x,y,z,t)=(',xyzmh_ptmass(1:3,n),time,') by accreting ',nacc,' particles: M=',xyzmh_ptmass(4,n)
     endif
     if (nacc <= 0) call fatal('ptmass_create',' created ptmass but failed to accrete anything')
     !
