!--------------------------------------------------------------------------!
! The Phantom Smoothed Particle Hydrodynamics code, by Daniel Price et al. !
! Copyright (c) 2007-2024 The Authors (see AUTHORS)                        !
! See LICENCE file for usage and distribution conditions                   !
! http://phantomsph.github.io/                                             !
!--------------------------------------------------------------------------!
module step_extern
!
! Computes sub-steps in the RESPA algorithm
!
!   Multiple option of sub stepping can be choosed depending on
!   the physics and the precision needed
!
!   Only Hydro : step_extern_sph
!   Hydro + GR : step_extern_sph_gr step_extern_gr
!   2nd order with all fast physics implemented : step extern
!   4th order (Work in progress, only gravitionnal interaction
!   sink-sink and sink-gas) : step_extern_FSI step_extern_PEFRL
!
! :References:
!     Verlet (1967), Phys. Rev. 159, 98-103
!     Tuckerman, Berne & Martyna (1992), J. Chem. Phys. 97, 1990-2001
!     Rantala + (2020) (2023),Chin (2007a)
!
! :Owner: Daniel Price
!
! :Runtime parameters: None
!
! :Dependencies: boundary_dyn, chem, cons2prim, cons2primsolver, cooling,
!   cooling_ism, damping, deriv, dim, dust_formation, eos, extern_gr,
!   externalforces, growth, io, io_summary, krome_interface, metric_tools,
!   mpiutils, options, part, ptmass, ptmass_radiation, timestep,
!   timestep_ind, timestep_sts, timing, units
!
 implicit none

 public :: step_extern_lf
 public :: step_extern_gr
 public :: step_extern_sph
 public :: step_extern_sph_gr
 public :: step_extern_FSI
 public :: step_extern_subsys
 public :: step_extern_PEFRL

 real,parameter :: dk(3) = (/1./6.,2./3.,1./6./)
 real,parameter :: ck(2) = (/0.5,0.5/)

 private

contains

subroutine step_extern_sph_gr(dt,npart,xyzh,vxyzu,dens,pxyzu,metrics)
 use part,            only:isdead_or_accreted,igas,massoftype,rhoh,eos_vars,igasP,&
                              ien_type,eos_vars,igamma,itemp
 use cons2primsolver, only:conservative2primitive
 use eos,             only:ieos
 use io,              only:warning
 use metric_tools,    only:pack_metric
 use timestep,        only:xtol
 real,    intent(in)    :: dt
 integer, intent(in)    :: npart
 real,    intent(inout) :: xyzh(:,:),dens(:),metrics(:,:,:,:)
 real,    intent(in)    :: pxyzu(:,:)
 real,    intent(out)   :: vxyzu(:,:)
 integer, parameter :: nitermax = 50
 integer :: i,niter,ierr
 real    :: xpred(1:3),vold(1:3),diff
 logical :: converged
 real    :: rhoi,pri,tempi,gammai

 !$omp parallel do default(none) &
 !$omp shared(npart,xyzh,vxyzu,dens,dt,xtol) &
 !$omp shared(pxyzu,metrics,ieos,massoftype,ien_type,eos_vars) &
 !$omp private(i,niter,diff,xpred,vold,converged,ierr) &
 !$omp private(pri,rhoi,tempi,gammai)
 do i=1,npart
    if (.not.isdead_or_accreted(xyzh(4,i))) then

       !-- unpack and compute values for initial guess in cons2prim
       pri    = eos_vars(igasP,i)
       tempi  = eos_vars(itemp,i)
       gammai = eos_vars(igamma,i)
       rhoi   = rhoh(xyzh(4,i),massoftype(igas))

       call conservative2primitive(xyzh(1:3,i),metrics(:,:,:,i),vxyzu(1:3,i),dens(i),vxyzu(4,i),&
                                      pri,tempi,gammai,rhoi,pxyzu(1:3,i),pxyzu(4,i),ierr,ien_type)
       if (ierr > 0) call warning('cons2primsolver [in step_extern_sph_gr (a)]','enthalpy did not converge',i=i)
       !
       ! main position update
       !
       xpred = xyzh(1:3,i) + dt*vxyzu(1:3,i)
       vold  = vxyzu(1:3,i)
       converged = .false.
       niter = 0
       do while (.not. converged .and. niter<=nitermax)
          niter = niter + 1
          call conservative2primitive(xyzh(1:3,i),metrics(:,:,:,i),vxyzu(1:3,i),dens(i),vxyzu(4,i),&
                                         pri,tempi,gammai,rhoi,pxyzu(1:3,i),pxyzu(4,i),ierr,ien_type)
          if (ierr > 0) call warning('cons2primsolver [in step_extern_sph_gr (b)]','enthalpy did not converge',i=i)
          xyzh(1:3,i) = xpred + 0.5*dt*(vxyzu(1:3,i)-vold)
          diff = maxval(abs(xyzh(1:3,i)-xpred)/xpred)
          if (diff < xtol) converged = .true.
          ! UPDATE METRIC HERE
          call pack_metric(xyzh(1:3,i),metrics(:,:,:,i))
       enddo
       if (niter > nitermax) call warning('step_extern_sph_gr','Reached max number of x iterations. x_err ',val=diff)

       ! repack values
       eos_vars(igasP,i)  = pri
       eos_vars(itemp,i)  = tempi
       eos_vars(igamma,i) = gammai
    endif
 enddo
 !$omp end parallel do

end subroutine step_extern_sph_gr

subroutine step_extern_gr(npart,ntypes,dtsph,dtextforce,xyzh,vxyzu,pxyzu,dens,metrics,metricderivs,fext,time)
 use dim,            only:maxptmass,maxp,maxvxyzu
 use io,             only:iverbose,id,master,iprint,warning,fatal
 use externalforces, only:externalforce,accrete_particles,update_externalforce
 use options,        only:iexternalforce
 use part,           only:maxphase,isdead_or_accreted,iamboundary,igas,iphase,iamtype,&
                             massoftype,rhoh,ien_type,eos_vars,igamma,itemp,igasP
 use io_summary,     only:summary_variable,iosumextr,iosumextt,summary_accrete
 use timestep,       only:bignumber,C_force,xtol,ptol
 use eos,            only:equationofstate,ieos
 use cons2primsolver,only:conservative2primitive
 use extern_gr,      only:get_grforce
 use metric_tools,   only:pack_metric,pack_metricderivs
 use damping,        only:calc_damp,apply_damp,idamp
 integer, intent(in)    :: npart,ntypes
 real,    intent(in)    :: dtsph,time
 real,    intent(inout) :: dtextforce
 real,    intent(inout) :: xyzh(:,:),vxyzu(:,:),fext(:,:),pxyzu(:,:),dens(:),metrics(:,:,:,:),metricderivs(:,:,:,:)
 integer :: i,itype,nsubsteps,naccreted,its,ierr,nlive
 real    :: timei,t_end_step,hdt,pmassi
 real    :: dt,dtf,dtextforcenew,dtextforce_min
 real    :: pri,spsoundi,pondensi,tempi,gammai
 real, save :: pprev(3),xyz_prev(3),fstar(3),vxyz_star(3),xyz(3),pxyz(3),vxyz(3),fexti(3)
 !$omp threadprivate(pprev,xyz_prev,fstar,vxyz_star,xyz,pxyz,vxyz,fexti)
 real    :: x_err,pmom_err,accretedmass,damp_fac
 ! real, save :: dmdt = 0.
 logical :: last_step,done,converged,accreted
 integer, parameter :: itsmax = 50
 integer :: pitsmax,xitsmax
 real    :: perrmax,xerrmax
 real :: rhoi,hi,eni,uui,densi

 pitsmax = 0
 xitsmax = 0
 perrmax = 0.
 xerrmax = 0.

 !
 ! determine whether or not to use substepping
 !
 if (dtextforce < dtsph) then
    dt = dtextforce
    last_step = .false.
 else
    dt = dtsph
    last_step = .true.
 endif

 timei = time
 itype          = igas
 pmassi         = massoftype(igas)
 t_end_step     = timei + dtsph
 nsubsteps      = 0
 dtextforce_min = huge(dt)
 done           = .false.
 substeps: do while (timei <= t_end_step .and. .not.done)
    hdt           = 0.5*dt
    timei         = timei + dt
    nsubsteps     = nsubsteps + 1
    dtextforcenew = bignumber

    call calc_damp(time, damp_fac)

    if (.not.last_step .and. iverbose > 1 .and. id==master) then
       write(iprint,"(a,f14.6)") '> external forces only : t=',timei
    endif
    !---------------------------
    ! predictor during substeps
    !---------------------------
    !
    ! predictor step for external forces, also recompute external forces
    !
    !$omp parallel do default(none) &
    !$omp shared(npart,xyzh,vxyzu,fext,iphase,ntypes,massoftype) &
    !$omp shared(maxphase,maxp,eos_vars) &
    !$omp shared(dt,hdt,xtol,ptol) &
    !$omp shared(ieos,pxyzu,dens,metrics,metricderivs,ien_type) &
    !$omp private(i,its,spsoundi,tempi,rhoi,hi,eni,uui,densi) &
    !$omp private(converged,pmom_err,x_err,pri,ierr,gammai) &
    !$omp firstprivate(pmassi,itype) &
    !$omp reduction(max:xitsmax,pitsmax,perrmax,xerrmax) &
    !$omp reduction(min:dtextforcenew)
    predictor: do i=1,npart
       xyz(1) = xyzh(1,i)
       xyz(2) = xyzh(2,i)
       xyz(3) = xyzh(3,i)
       hi = xyzh(4,i)
       if (.not.isdead_or_accreted(hi)) then
          if (ntypes > 1 .and. maxphase==maxp) then
             itype = iamtype(iphase(i))
             pmassi = massoftype(itype)
          endif

          its       = 0
          converged = .false.
          !
          ! make local copies of array quantities
          !
          pxyz(1:3) = pxyzu(1:3,i)
          eni       = pxyzu(4,i)
          vxyz(1:3) = vxyzu(1:3,i)
          uui       = vxyzu(4,i)
          fexti     = fext(:,i)

          pxyz      = pxyz + hdt*fexti

          !-- unpack thermo variables for the first guess in cons2prim
          densi     = dens(i)
          pri       = eos_vars(igasP,i)
          gammai    = eos_vars(igamma,i)
          tempi     = eos_vars(itemp,i)
          rhoi      = rhoh(hi,massoftype(igas))

          ! Note: grforce needs derivatives of the metric,
          ! which do not change between pmom iterations
          pmom_iterations: do while (its <= itsmax .and. .not. converged)
             its   = its + 1
             pprev = pxyz
             call conservative2primitive(xyz,metrics(:,:,:,i),vxyz,densi,uui,pri,&
                                            tempi,gammai,rhoi,pxyz,eni,ierr,ien_type)
             if (ierr > 0) call warning('cons2primsolver [in step_extern_gr (a)]','enthalpy did not converge',i=i)
             call get_grforce(xyzh(:,i),metrics(:,:,:,i),metricderivs(:,:,:,i),vxyz,densi,uui,pri,fstar)
             pxyz = pprev + hdt*(fstar - fexti)
             pmom_err = maxval(abs(pxyz - pprev))
             if (pmom_err < ptol) converged = .true.
             fexti = fstar
          enddo pmom_iterations
          if (its > itsmax ) call warning('step_extern_gr',&
                                    'max # of pmom iterations',var='pmom_err',val=pmom_err)
          pitsmax = max(its,pitsmax)
          perrmax = max(pmom_err,perrmax)

          call conservative2primitive(xyz,metrics(:,:,:,i),vxyz,densi,uui,pri,tempi,&
                                         gammai,rhoi,pxyz,eni,ierr,ien_type)
          if (ierr > 0) call warning('cons2primsolver [in step_extern_gr (b)]','enthalpy did not converge',i=i)
          xyz = xyz + dt*vxyz
          call pack_metric(xyz,metrics(:,:,:,i))

          its        = 0
          converged  = .false.
          vxyz_star = vxyz
          ! Note: since particle positions change between iterations
          !  the metric and its derivatives need to be updated.
          !  cons2prim does not require derivatives of the metric,
          !  so those can updated once the iterations are complete
          !  in order to reduce the number of computations.
          xyz_iterations: do while (its <= itsmax .and. .not. converged)
             its         = its+1
             xyz_prev    = xyz
             call conservative2primitive(xyz,metrics(:,:,:,i),vxyz_star,densi,uui,&
                                            pri,tempi,gammai,rhoi,pxyz,eni,ierr,ien_type)
             if (ierr > 0) call warning('cons2primsolver [in step_extern_gr (c)]','enthalpy did not converge',i=i)
             xyz  = xyz_prev + hdt*(vxyz_star - vxyz)
             x_err = maxval(abs(xyz-xyz_prev))
             if (x_err < xtol) converged = .true.
             vxyz = vxyz_star
             ! UPDATE METRIC HERE
             call pack_metric(xyz,metrics(:,:,:,i))
          enddo xyz_iterations
          call pack_metricderivs(xyz,metricderivs(:,:,:,i))
          if (its > itsmax ) call warning('step_extern_gr','Reached max number of x iterations. x_err ',val=x_err)
          xitsmax = max(its,xitsmax)
          xerrmax = max(x_err,xerrmax)

          ! re-pack arrays back where they belong
          xyzh(1:3,i) = xyz(1:3)
          pxyzu(1:3,i) = pxyz(1:3)
          vxyzu(1:3,i) = vxyz(1:3)
          vxyzu(4,i) = uui
          fext(:,i)  = fexti
          dens(i) = densi
          eos_vars(igasP,i)  = pri
          eos_vars(itemp,i)  = tempi
          eos_vars(igamma,i) = gammai

          ! Skip remainder of update if boundary particle; note that fext==0 for these particles
          if (iamboundary(itype)) cycle predictor
       endif
    enddo predictor
    !$omp end parallel do

    if (iverbose >= 2 .and. id==master) then
       write(iprint,*)                '------ Iterations summary: -------------------------------'
       write(iprint,"(a,i2,a,f14.6)") 'Most pmom iterations = ',pitsmax,' | max error = ',perrmax
       write(iprint,"(a,i2,a,f14.6)") 'Most xyz  iterations = ',xitsmax,' | max error = ',xerrmax
       write(iprint,*)
    endif

    !
    ! corrector step on gas particles (also accrete particles at end of step)
    !
    accretedmass = 0.
    naccreted    = 0
    nlive = 0
    dtextforce_min = bignumber
    !$omp parallel default(none) &
    !$omp shared(npart,xyzh,metrics,metricderivs,vxyzu,fext,iphase,ntypes,massoftype,hdt,timei) &
    !$omp shared(maxphase,maxp) &
    !$omp private(i,accreted) &
    !$omp shared(ieos,dens,pxyzu,iexternalforce,C_force) &
    !$omp private(pri,pondensi,spsoundi,tempi,dtf) &
    !$omp firstprivate(itype,pmassi) &
    !$omp reduction(min:dtextforce_min) &
    !$omp reduction(+:accretedmass,naccreted,nlive) &
    !$omp shared(idamp,damp_fac)
    !$omp do
    accreteloop: do i=1,npart
       if (.not.isdead_or_accreted(xyzh(4,i))) then
          if (ntypes > 1 .and. maxphase==maxp) then
             itype = iamtype(iphase(i))
             pmassi = massoftype(itype)
             !  if (itype==iboundary) cycle accreteloop
          endif

          call equationofstate(ieos,pondensi,spsoundi,dens(i),xyzh(1,i),xyzh(2,i),xyzh(3,i),tempi,vxyzu(4,i))
          pri = pondensi*dens(i)
          call get_grforce(xyzh(:,i),metrics(:,:,:,i),metricderivs(:,:,:,i),vxyzu(1:3,i),dens(i),vxyzu(4,i),pri,fext(1:3,i),dtf)
          dtextforce_min = min(dtextforce_min,C_force*dtf)

          if (idamp > 0) then
             call apply_damp(fext(1,i), fext(2,i), fext(3,i), vxyzu(1:3,i), xyzh(1:3,i), damp_fac)
          endif

          !
          ! correct v to the full step using only the external force
          !
          pxyzu(1:3,i) = pxyzu(1:3,i) + hdt*fext(1:3,i)
          ! Do we need call cons2prim here ??

          if (iexternalforce > 0) then
             call accrete_particles(iexternalforce,xyzh(1,i),xyzh(2,i), &
                                       xyzh(3,i),xyzh(4,i),pmassi,timei,accreted,i)
             if (accreted) then
                accretedmass = accretedmass + pmassi
                naccreted = naccreted + 1
             endif
          endif
          nlive = nlive + 1
       endif
    enddo accreteloop
    !$omp enddo
    !$omp end parallel

    if (npart > 2 .and. nlive < 2) then
       call fatal('step','all particles accreted',var='nlive',ival=nlive)
    endif

    if (iverbose >= 2 .and. id==master .and. naccreted /= 0) write(iprint,"(a,es10.3,a,i4,a)") &
          'Step: at time ',timei,', ',naccreted,' particles were accreted. Mass accreted = ',accretedmass

    dtextforcenew = min(dtextforce_min,dtextforcenew)
    dtextforce    = dtextforcenew

    if (last_step) then
       done = .true.
    else
       dt = dtextforce
       if (timei + dt > t_end_step) then
          dt = t_end_step - timei
          last_step = .true.
       endif
    endif

 enddo substeps

 if (nsubsteps > 1) then
    if (iverbose>=1 .and. id==master) then
       write(iprint,"(a,i6,a,f8.2,a,es10.3,a,es10.3)") &
              ' using ',nsubsteps,' substeps (dthydro/dtextf = ',dtsph/dtextforce_min,'), dt = ',dtextforce_min,' dtsph = ',dtsph
    endif
    call summary_variable('ext',iosumextr ,nsubsteps,dtsph/dtextforce_min)
    call summary_variable('ext',iosumextt ,nsubsteps,dtextforce_min,1.0/dtextforce_min)
 endif

end subroutine step_extern_gr

 !----------------------------------------------------------------
 !+
 !  This is the equivalent of the routine below when no external
 !  forces, sink particles or cooling are used
 !+
 !----------------------------------------------------------------
subroutine step_extern_sph(dt,npart,xyzh,vxyzu)
 use part, only:isdead_or_accreted
 real,    intent(in)    :: dt
 integer, intent(in)    :: npart
 real,    intent(inout) :: xyzh(:,:)
 real,    intent(in)    :: vxyzu(:,:)
 integer :: i

 !$omp parallel do default(none) &
 !$omp shared(npart,xyzh,vxyzu,dt) &
 !$omp private(i)
 do i=1,npart
    if (.not.isdead_or_accreted(xyzh(4,i))) then
       !
       ! main position update
       !
       xyzh(1,i) = xyzh(1,i) + dt*vxyzu(1,i)
       xyzh(2,i) = xyzh(2,i) + dt*vxyzu(2,i)
       xyzh(3,i) = xyzh(3,i) + dt*vxyzu(3,i)
    endif
 enddo
 !$omp end parallel do

end subroutine step_extern_sph

 !----------------------------------------------------------------
 !+
 !  This is the equivalent of the routine below with no cooling
 !  and external forces except ptmass. (4th order scheme)
 !+
 !----------------------------------------------------------------
subroutine step_extern_PEFRL(dtextforce,dtsph,time,npart,nptmass,xyzh,vxyzu,fext,xyzmh_ptmass,vxyz_ptmass,fxyz_ptmass,dsdt_ptmass)
 use part,           only: isdead_or_accreted,igas,massoftype
 use io,             only:iverbose,id,master,iprint,warning,fatal
 use io_summary,     only:summary_variable,iosumextr,iosumextt
 real,    intent(in)    :: dtsph,time
 integer, intent(in)    :: npart,nptmass
 real,    intent(inout) :: dtextforce
 real,    intent(inout) :: xyzh(:,:),vxyzu(:,:),fext(:,:)
 real,    intent(inout) :: xyzmh_ptmass(:,:),vxyz_ptmass(:,:),fxyz_ptmass(:,:),dsdt_ptmass(:,:)
 real,parameter :: ck(5) = (/0.1786178958448091,-0.06626458266981849,0.77529337365001878,-0.06626458266981849,0.1786178958448091/)
 real,parameter :: dk(4) = (/0.7123418310626054,-0.2123418310626054,-0.2123418310626054,0.7123418310626054/)
 real    :: dt,t_end_step,dtextforce_min
 real    :: pmassi,timei
 logical :: done,last_step
 integer :: nsubsteps
 integer :: i

 !
 ! determine whether or not to use substepping
 !
 if (dtextforce < dtsph) then
    dt = dtextforce
    last_step = .false.
 else
    dt = dtsph
    last_step = .true.
 endif

 timei = time
 pmassi         = massoftype(igas)
 t_end_step     = timei + dtsph
 nsubsteps      = 0
 dtextforce_min = huge(dt)
 done           = .false.

 substeps: do while (timei <= t_end_step .and. .not.done)
    timei = timei + dt
    if (abs(dt) < tiny(0.)) call fatal('step_extern','dt <= 0 in sink-gas substepping',var='dt',val=dt)
    nsubsteps = nsubsteps + 1
    do i=1,4
       call drift_4th(ck(i),dt,npart,nptmass,xyzh,xyzmh_ptmass,vxyzu,vxyz_ptmass,dsdt_ptmass)
       call get_force_4th(nptmass,npart,nsubsteps,pmassi,timei,dtextforce,&
                            xyzh,fext,xyzmh_ptmass,vxyz_ptmass,fxyz_ptmass,dsdt_ptmass)
       call kick_4th (dk(i),dt,npart,nptmass,xyzh,vxyzu,xyzmh_ptmass,vxyz_ptmass,fext,fxyz_ptmass,dsdt_ptmass)
    enddo
    call drift_4th(ck(5),dt,npart,nptmass,xyzh,xyzmh_ptmass,vxyzu,vxyz_ptmass,dsdt_ptmass)

    if (iverbose >= 2 ) write(iprint,*) "nsubsteps : ",nsubsteps,"dt : ",dt
    dtextforce_min = min(dtextforce_min,dtextforce)

    if (last_step) then
       done = .true.
    else
       dt = dtextforce
       if (timei + dt > t_end_step) then
          dt = t_end_step - timei
          last_step = .true.
       endif
    endif
 enddo substeps

 if (nsubsteps > 1) then
    if (iverbose>=1 .and. id==master) then
       write(iprint,"(a,i6,a,f8.2,a,es10.3,a,es10.3)") &
             ' using ',nsubsteps,' substeps (dthydro/dtextf = ',dtsph/dtextforce_min,'), dt = ',dtextforce_min,' dtsph = ',dtsph
    endif
    call summary_variable('ext',iosumextr ,nsubsteps,dtsph/dtextforce_min)
    call summary_variable('ext',iosumextt ,nsubsteps,dtextforce_min,1.0/dtextforce_min)
 endif


end subroutine step_extern_PEFRL

 !----------------------------------------------------------------
 !+
 !  This is the equivalent of the routine below with no cooling
 !  and external forces except ptmass. (4th order scheme)
 !+
 !----------------------------------------------------------------
subroutine step_extern_FSI(dtextforce,dtsph,time,npart,nptmass,xyzh,vxyzu,fext,xyzmh_ptmass,vxyz_ptmass,fxyz_ptmass,dsdt_ptmass)
 use part,           only: isdead_or_accreted,igas,massoftype
 use io,             only:iverbose,id,master,iprint,warning,fatal
 use io_summary,     only:summary_variable,iosumextr,iosumextt
 real,    intent(in)    :: dtsph,time
 integer, intent(in)    :: npart,nptmass
 real,    intent(inout) :: dtextforce
 real,    intent(inout) :: xyzh(:,:),vxyzu(:,:),fext(:,:)
<<<<<<< HEAD
 real,    intent(inout) :: xyzmh_ptmass(:,:),vxyz_ptmass(:,:),fxyz_ptmass(:,:),dsdt_ptmass(:,:)
=======
 real,    intent(inout) :: xyzmh_ptmass(:,:),vxyz_ptmass(:,:),fxyz_ptmass(4,nptmass),dsdt_ptmass(3,nptmass)
>>>>>>> d9dc3447
 real    :: dt,t_end_step,dtextforce_min
 real    :: pmassi,timei
 logical :: done,last_step
 integer :: nsubsteps

 !
 ! determine whether or not to use substepping
 !
 if (dtextforce < dtsph) then
    dt = dtextforce
    last_step = .false.
 else
    dt = dtsph
    last_step = .true.
 endif

 timei = time
 pmassi         = massoftype(igas)
 t_end_step     = timei + dtsph
 nsubsteps      = 0
 dtextforce_min = huge(dt)
 done           = .false.

 substeps: do while (timei <= t_end_step .and. .not.done)
    timei = timei + dt
    if (abs(dt) < tiny(0.)) call fatal('step_extern','dt <= 0 in sink-gas substepping',var='dt',val=dt)
    nsubsteps = nsubsteps + 1
    call get_force_4th(nptmass,npart,nsubsteps,pmassi,timei,dtextforce,&
                          xyzh,fext,xyzmh_ptmass,vxyz_ptmass,fxyz_ptmass,dsdt_ptmass)
    call kick_4th (dk(1),dt,npart,nptmass,xyzh,vxyzu,xyzmh_ptmass,vxyz_ptmass,fext,fxyz_ptmass,dsdt_ptmass)
    call drift_4th(ck(1),dt,npart,nptmass,xyzh,xyzmh_ptmass,vxyzu,vxyz_ptmass,dsdt_ptmass)
    call get_force_4th(nptmass,npart,nsubsteps,pmassi,timei,dtextforce,&
                           xyzh,fext,xyzmh_ptmass,vxyz_ptmass,fxyz_ptmass,dsdt_ptmass) ! Direct calculation of the force and force gradient
    call get_gradf_4th(nptmass,npart,pmassi,dt,xyzh,fext,xyzmh_ptmass,fxyz_ptmass)
    !  call get_force_extrapol_4th(nptmass,npart,nsubsteps,pmassi,timei,dtextforce,&
    !                              xyzh,fext,xyzmh_ptmass,vxyz_ptmass,fxyz_ptmass,dsdt_ptmass) ! Extrapolation of the modified force using Omelyan technique

    call kick_4th (dk(2),dt,npart,nptmass,xyzh,vxyzu,xyzmh_ptmass,vxyz_ptmass,fext,fxyz_ptmass,dsdt_ptmass)
    !print*,xyzmh_ptmass(1,1:20)
    call drift_4th(ck(2),dt,npart,nptmass,xyzh,xyzmh_ptmass,vxyzu,vxyz_ptmass,dsdt_ptmass)
    call get_force_4th(nptmass,npart,nsubsteps,pmassi,timei,dtextforce,&
                          xyzh,fext,xyzmh_ptmass,vxyz_ptmass,fxyz_ptmass,dsdt_ptmass)
    call kick_4th (dk(3),dt,npart,nptmass,xyzh,vxyzu,xyzmh_ptmass,vxyz_ptmass,fext,fxyz_ptmass,dsdt_ptmass)
    if (iverbose >= 2 ) write(iprint,*) "nsubsteps : ",nsubsteps,"time,dt : ",timei,dt

    dtextforce_min = min(dtextforce_min,dtextforce)

    if (last_step) then
       done = .true.
    else
       dt = dtextforce
       if (timei + dt > t_end_step) then
          dt = t_end_step - timei
          last_step = .true.
       endif
    endif
 enddo substeps

 if (nsubsteps > 1) then
    if (iverbose>=1 .and. id==master) then
       write(iprint,"(a,i6,a,f8.2,a,es10.3,a,es10.3)") &
              ' using ',nsubsteps,' substeps (dthydro/dtextf = ',dtsph/dtextforce_min,'), dt = ',dtextforce_min,' dtsph = ',dtsph
    endif
    call summary_variable('ext',iosumextr ,nsubsteps,dtsph/dtextforce_min)
    call summary_variable('ext',iosumextt ,nsubsteps,dtextforce_min,1.0/dtextforce_min)
 endif


end subroutine step_extern_FSI


 !----------------------------------------------------------------
 !+
 !  This is the equivalent of the routine below with no cooling
 !  and external forces except ptmass with subsystems algorithms..
 !+
 !----------------------------------------------------------------
subroutine step_extern_subsys(dtextforce,dtsph,time,npart,nptmass,xyzh,vxyzu,fext,xyzmh_ptmass,vxyz_ptmass,fxyz_ptmass, &
                              dsdt_ptmass,gtgrad,group_info,n_group,n_ingroup,n_sing)
 use part,           only: isdead_or_accreted,igas,massoftype
 use io,             only:iverbose,id,master,iprint,warning,fatal
 use io_summary,     only:summary_variable,iosumextr,iosumextt
 use sdar_group,     only:group_identify,evolve_groups
 real,    intent(in)    :: dtsph,time
 integer, intent(in)    :: npart,nptmass
 real,    intent(inout) :: dtextforce
 real,    intent(inout) :: xyzh(:,:),vxyzu(:,:),fext(:,:)
 real,    intent(inout) :: xyzmh_ptmass(:,:),vxyz_ptmass(:,:),fxyz_ptmass(:,:),dsdt_ptmass(:,:),gtgrad(:,:)
 integer, intent(inout) :: group_info(:,:)
 integer, intent(inout) :: n_ingroup,n_group,n_sing
 real,parameter    :: dk(3) = (/1./6.,2./3.,1./6./)
 real,parameter    :: ck(2) = (/0.5,0.5/)
 real    :: dt,t_end_step,dtextforce_min
 real    :: pmassi,timei
 logical :: done,last_step
 integer :: nsubsteps

 !
 ! determine whether or not to use substepping
 !
 if (dtextforce < dtsph) then
    dt = dtextforce
    last_step = .false.
 else
    dt = dtsph
    last_step = .true.
 endif

 timei = time
 pmassi         = massoftype(igas)
 t_end_step     = timei + dtsph
 nsubsteps      = 0
 dtextforce_min = huge(dt)
 done           = .false.

 substeps: do while (timei <= t_end_step .and. .not.done)
    timei = timei + dt
    if (abs(dt) < tiny(0.)) call fatal('step_extern','dt <= 0 in sink-gas substepping',var='dt',val=dt)
    nsubsteps = nsubsteps + 1
    !
    ! Group all the ptmass in the system in multiple small group for regularization
    !
    call group_identify(nptmass,xyzmh_ptmass,vxyz_ptmass,group_info,nmatrix)

    call get_force_4th(nptmass,npart,nsubsteps,pmassi,timei,dtextforce,xyzh,fext, &
                      xyzmh_ptmass,vxyz_ptmass,fxyz_ptmass,dsdt_ptmass,group_info)
    call kick_4th (dk(1),dt,npart,nptmass,xyzh,vxyzu,xyzmh_ptmass,vxyz_ptmass,fext,fxyz_ptmass,dsdt_ptmass)
    call drift_4th(ck(1),dt,npart,nptmass,xyzh,xyzmh_ptmass,vxyzu,vxyz_ptmass,dsdt_ptmass,n_ingroup)
    call evolve_groups(n_group,timei,group_info,xyzmh_ptmass,vxyz_ptmass,fxyz_ptmass,gtgrad)
    call get_force_4th(nptmass,npart,nsubsteps,pmassi,timei,dtextforce,xyzh,fext, &
                      xyzmh_ptmass,vxyz_ptmass,fxyz_ptmass,dsdt_ptmass,group_info) ! Direct calculation of the force and force gradient
    call get_gradf_4th(nptmass,npart,pmassi,dt,xyzh,fext,xyzmh_ptmass,fxyz_ptmass,group_info)
    call kick_4th (dk(2),dt,npart,nptmass,xyzh,vxyzu,xyzmh_ptmass,vxyz_ptmass,fext,fxyz_ptmass,dsdt_ptmass)
    call drift_4th(ck(2),dt,npart,nptmass,xyzh,xyzmh_ptmass,vxyzu,vxyz_ptmass,dsdt_ptmass,n_ingroup)
    call evolve_groups(n_group,timei,group_info,xyzmh_ptmass,vxyz_ptmass,fxyz_ptmass,gtgrad)
    call get_force_4th(nptmass,npart,nsubsteps,pmassi,timei,dtextforce,xyzh,fext, &
                      xyzmh_ptmass,vxyz_ptmass,fxyz_ptmass,dsdt_ptmass,group_info)
    call kick_4th (dk(3),dt,npart,nptmass,xyzh,vxyzu,xyzmh_ptmass,vxyz_ptmass,fext,fxyz_ptmass,dsdt_ptmass)
    if (iverbose >= 2 ) write(iprint,*) "nsubsteps : ",nsubsteps,"time,dt : ",timei,dt

    dtextforce_min = min(dtextforce_min,dtextforce)

    if (last_step) then
       done = .true.
    else
       dt = dtextforce
       if (timei + dt > t_end_step) then
          dt = t_end_step - timei
          last_step = .true.
       endif
    endif
 enddo substeps

 if (nsubsteps > 1) then
    if (iverbose>=1 .and. id==master) then
       write(iprint,"(a,i6,a,f8.2,a,es10.3,a,es10.3)") &
                ' using ',nsubsteps,' substeps (dthydro/dtextf = ',dtsph/dtextforce_min,'), dt = ',dtextforce_min,' dtsph = ',dtsph
    endif
    call summary_variable('ext',iosumextr ,nsubsteps,dtsph/dtextforce_min)
    call summary_variable('ext',iosumextt ,nsubsteps,dtextforce_min,1.0/dtextforce_min)
 endif


end subroutine step_extern_subsys




 !----------------------------------------------------------------
 !+
 !  drift routine for the 4th order scheme
 !+
 !----------------------------------------------------------------

<<<<<<< HEAD
subroutine drift_4th(ck,dt,npart,nptmass,xyzh,xyzmh_ptmass,vxyzu,vxyz_ptmass,dsdt_ptmass,n_ingroup)
 use part, only: isdead_or_accreted,ispinx,ispiny,ispinz
 real,              intent(in)    :: dt,ck
 integer,           intent(in)    :: npart,nptmass
 real,              intent(inout) :: xyzh(:,:),vxyzu(:,:)
 real,              intent(inout) :: xyzmh_ptmass(:,:),vxyz_ptmass(:,:),dsdt_ptmass(:,:)
 integer, optional, intent(in)    :: n_ingroup
 integer :: i,istart_ptmass

 istart_ptmass = 1
 if (present(n_ingroup)) istart_ptmass = n_ingroup + 1


=======
subroutine drift_4th(ck,dt,npart,nptmass,xyzh,xyzmh_ptmass,vxyzu,vxyz_ptmass,dsdt_ptmass)
 use part,     only:isdead_or_accreted,ispinx,ispiny,ispinz
 use io  ,     only:id,master
 use mpiutils, only:bcast_mpi
 real,    intent(in)    :: dt,ck
 integer, intent(in)    :: npart,nptmass
 real,    intent(inout) :: xyzh(:,:),vxyzu(:,:)
 real,    intent(inout) :: xyzmh_ptmass(:,:),vxyz_ptmass(:,:),dsdt_ptmass(:,:)
 integer :: i
>>>>>>> d9dc3447

 ! Drift gas particles

 !$omp parallel do default(none) &
 !$omp shared(npart,xyzh,vxyzu,dt,ck) &
 !$omp private(i)
 do i=1,npart
    if (.not.isdead_or_accreted(xyzh(4,i))) then
       xyzh(1,i) = xyzh(1,i) + ck*dt*vxyzu(1,i)
       xyzh(2,i) = xyzh(2,i) + ck*dt*vxyzu(2,i)
       xyzh(3,i) = xyzh(3,i) + ck*dt*vxyzu(3,i)
    endif
 enddo
 !$omp end parallel do

 ! Drift sink particles
<<<<<<< HEAD

 !$omp parallel do default(none) &
 !$omp shared(nptmass,xyzmh_ptmass,vxyz_ptmass,dsdt_ptmass,ck,dt) &
 !$omp private(i)
 do i=istart_ptmass,nptmass
    if (xyzmh_ptmass(4,i) > 0.) then
       xyzmh_ptmass(1,i) = xyzmh_ptmass(1,i) + ck*dt*vxyz_ptmass(1,i)
       xyzmh_ptmass(2,i) = xyzmh_ptmass(2,i) + ck*dt*vxyz_ptmass(2,i)
       xyzmh_ptmass(3,i) = xyzmh_ptmass(3,i) + ck*dt*vxyz_ptmass(3,i)
       xyzmh_ptmass(ispinx,i) = xyzmh_ptmass(ispinx,i) + ck*dt*dsdt_ptmass(1,i)
       xyzmh_ptmass(ispiny,i) = xyzmh_ptmass(ispiny,i) + ck*dt*dsdt_ptmass(2,i)
       xyzmh_ptmass(ispinz,i) = xyzmh_ptmass(ispinz,i) + ck*dt*dsdt_ptmass(3,i)
=======
 if(nptmass>0) then
    if(id==master) then
       !$omp parallel do default(none) &
       !$omp shared(nptmass,xyzmh_ptmass,vxyz_ptmass,dsdt_ptmass,ck,dt) &
       !$omp private(i)
       do i=1,nptmass
          if (xyzmh_ptmass(4,i) > 0.) then
             xyzmh_ptmass(1,i) = xyzmh_ptmass(1,i) + ck*dt*vxyz_ptmass(1,i)
             xyzmh_ptmass(2,i) = xyzmh_ptmass(2,i) + ck*dt*vxyz_ptmass(2,i)
             xyzmh_ptmass(3,i) = xyzmh_ptmass(3,i) + ck*dt*vxyz_ptmass(3,i)
             xyzmh_ptmass(ispinx,i) = xyzmh_ptmass(ispinx,i) + ck*dt*dsdt_ptmass(1,i)
             xyzmh_ptmass(ispiny,i) = xyzmh_ptmass(ispiny,i) + ck*dt*dsdt_ptmass(2,i)
             xyzmh_ptmass(ispinz,i) = xyzmh_ptmass(ispinz,i) + ck*dt*dsdt_ptmass(3,i)
          endif
       enddo
       !$omp end parallel do
>>>>>>> d9dc3447
    endif
    call bcast_mpi(xyzmh_ptmass(:,1:nptmass))
 endif
end subroutine drift_4th


 !----------------------------------------------------------------
 !+
 !  kick routine for the 4th order scheme
 !+
 !----------------------------------------------------------------

subroutine kick_4th(dk,dt,npart,nptmass,xyzh,vxyzu,xyzmh_ptmass,vxyz_ptmass,fext,fxyz_ptmass,dsdt_ptmass)
 use part, only: isdead_or_accreted,ispinx,ispiny,ispinz
 use io  ,     only:id,master
 use mpiutils, only:bcast_mpi
 real,    intent(in)    :: dt,dk
 integer, intent(in)    :: npart,nptmass
 real,    intent(in)    :: xyzh(:,:)
 real,    intent(inout) :: vxyzu(:,:),fext(:,:)
 real,    intent(inout) :: xyzmh_ptmass(:,:),vxyz_ptmass(:,:),fxyz_ptmass(:,:),dsdt_ptmass(:,:)
 integer :: i

 ! Kick gas particles

 !$omp parallel do default(none) &
 !$omp shared(npart,fext,xyzh,vxyzu,dt,dk) &
 !$omp private(i)
 do i=1,npart
    if (.not.isdead_or_accreted(xyzh(4,i))) then
       vxyzu(1,i) = vxyzu(1,i) + dk*dt*fext(1,i)
       vxyzu(2,i) = vxyzu(2,i) + dk*dt*fext(2,i)
       vxyzu(3,i) = vxyzu(3,i) + dk*dt*fext(3,i)
    endif
 enddo
 !$omp end parallel do

 ! Kick sink particles
 if (nptmass>0) then
    if(id==master) then
       !$omp parallel do default(none) &
       !$omp shared(nptmass,xyzmh_ptmass,fxyz_ptmass,vxyz_ptmass,dsdt_ptmass,dk,dt) &
       !$omp private(i)
       do i=1,nptmass
          if (xyzmh_ptmass(4,i) > 0.) then
             vxyz_ptmass(1,i) = vxyz_ptmass(1,i) + dk*dt*fxyz_ptmass(1,i)
             vxyz_ptmass(2,i) = vxyz_ptmass(2,i) + dk*dt*fxyz_ptmass(2,i)
             vxyz_ptmass(3,i) = vxyz_ptmass(3,i) + dk*dt*fxyz_ptmass(3,i)
             xyzmh_ptmass(ispinx,i) = xyzmh_ptmass(ispinx,i) + dk*dt*dsdt_ptmass(1,i)
             xyzmh_ptmass(ispiny,i) = xyzmh_ptmass(ispiny,i) + dk*dt*dsdt_ptmass(2,i)
             xyzmh_ptmass(ispinz,i) = xyzmh_ptmass(ispinz,i) + dk*dt*dsdt_ptmass(3,i)
          endif
       enddo
       !$omp end parallel do

    endif
    call bcast_mpi(vxyz_ptmass(:,1:nptmass))
 endif

end subroutine kick_4th

 !----------------------------------------------------------------
 !+
 !  force routine for the 4th order scheme
 !+
 !----------------------------------------------------------------

subroutine get_force_4th(nptmass,npart,nsubsteps,pmassi,timei,dtextforce,xyzh,fext,xyzmh_ptmass,vxyz_ptmass,fxyz_ptmass,dsdt_ptmass,group_info)
 use options,        only:iexternalforce,use_regnbody
 use dim,            only:maxptmass
 use io,             only:iverbose,master,id,iprint,warning,fatal
 use part,           only:epot_sinksink,fxyz_ptmass_sinksink,dsdt_ptmass_sinksink
 use ptmass,         only:get_accel_sink_gas,get_accel_sink_sink,merge_sinks
 use timestep,       only:bignumber,C_force
<<<<<<< HEAD
 integer,          intent(in)    :: nptmass,npart,nsubsteps
 real,             intent(inout) :: xyzh(:,:),fext(:,:)
 real,             intent(inout) :: xyzmh_ptmass(:,:),vxyz_ptmass(:,:),fxyz_ptmass(:,:),dsdt_ptmass(:,:)
 real,             intent(inout) :: dtextforce
 real,             intent(in)    :: timei,pmassi
 integer, optional,intent(in)    :: group_info(:,:)
=======
 use mpiutils,       only:bcast_mpi,reduce_in_place_mpi,reduceall_mpi
 integer, intent(in):: nptmass,npart,nsubsteps
 real, intent(inout) :: xyzh(:,:),fext(:,:)
 real, intent(inout) :: xyzmh_ptmass(:,:),vxyz_ptmass(:,:),fxyz_ptmass(4,nptmass),dsdt_ptmass(3,nptmass)
 real, intent(inout) :: dtextforce
 real, intent(in)    :: timei,pmassi
>>>>>>> d9dc3447
 integer         :: merge_ij(nptmass)
 integer         :: merge_n
 integer         :: i
 real            :: dtf,dtextforcenew,dtsinkgas,dtphi2,fonrmax
 real            :: fextx,fexty,fextz
 real            :: fonrmaxi,phii,dtphi2i

 dtextforcenew = bignumber
 dtsinkgas     = bignumber
 dtphi2        = bignumber
 fonrmax = 0
 if (nptmass>0) then
<<<<<<< HEAD
    if (use_regnbody) then
       call get_accel_sink_sink(nptmass,xyzmh_ptmass,fxyz_ptmass,epot_sinksink,&
                               dtf,iexternalforce,timei,merge_ij,merge_n,dsdt_ptmass,group_info)
       if (merge_n > 0) then
          call merge_sinks(timei,nptmass,xyzmh_ptmass,vxyz_ptmass,fxyz_ptmass,merge_ij)
          call get_accel_sink_sink(nptmass,xyzmh_ptmass,fxyz_ptmass,epot_sinksink,&
         dtf,iexternalforce,timei,merge_ij,merge_n,dsdt_ptmass,group_info)
       endif
    else
=======
    if (id==master) then
>>>>>>> d9dc3447
       call get_accel_sink_sink(nptmass,xyzmh_ptmass,fxyz_ptmass,epot_sinksink,&
                               dtf,iexternalforce,timei,merge_ij,merge_n,dsdt_ptmass)
       if (merge_n > 0) then
          call merge_sinks(timei,nptmass,xyzmh_ptmass,vxyz_ptmass,fxyz_ptmass,merge_ij)
          call get_accel_sink_sink(nptmass,xyzmh_ptmass,fxyz_ptmass,epot_sinksink,&
                                  dtf,iexternalforce,timei,merge_ij,merge_n,dsdt_ptmass)
<<<<<<< HEAD
       endif
=======
          fxyz_ptmass_sinksink=fxyz_ptmass
          dsdt_ptmass_sinksink=dsdt_ptmass
          if (iverbose >= 2) write(iprint,*) 'dt(sink-sink) = ',C_force*dtf
       endif
    else
       fxyz_ptmass(:,:) = 0.
       dsdt_ptmass(:,:) = 0.
>>>>>>> d9dc3447
    endif
    call bcast_mpi(epot_sinksink)
    call bcast_mpi(dtf)
    dtextforcenew = min(dtextforcenew,C_force*dtf)
 endif
 if (iverbose >= 3 ) write(iprint,*) "dt_sink_sink",dtextforcenew
 !$omp parallel default(none) &
 !$omp shared(npart,nptmass,xyzh,xyzmh_ptmass,fext) &
 !$omp private(fextx,fexty,fextz) &
 !$omp private(fonrmaxi,dtphi2i,phii,pmassi,dtf) &
 !$omp reduction(min:dtextforcenew,dtsinkgas,dtphi2) &
 !$omp reduction(max:fonrmax) &
 !$omp reduction(+:fxyz_ptmass,dsdt_ptmass)
 !$omp do
 do i=1,npart
    fextx = 0.
    fexty = 0.
    fextz = 0.
    call get_accel_sink_gas(nptmass,xyzh(1,i),xyzh(2,i),xyzh(3,i),xyzh(4,i),xyzmh_ptmass,&
                  fextx,fexty,fextz,phii,pmassi,fxyz_ptmass,dsdt_ptmass,fonrmaxi,dtphi2i)
    fonrmax = max(fonrmax,fonrmaxi)
    dtphi2  = min(dtphi2,dtphi2i)
    fext(1,i) = fextx
    fext(2,i) = fexty
    fext(3,i) = fextz
 enddo
 !$omp enddo
 !$omp end parallel

 if (nptmass > 0) then
    call reduce_in_place_mpi('+',fxyz_ptmass(:,1:nptmass))
    call reduce_in_place_mpi('+',dsdt_ptmass(:,1:nptmass))
 endif

 if(nptmass>0) then
    if (fonrmax > 0.) then
       dtsinkgas = min(dtsinkgas,C_force*1./sqrt(fonrmax),C_force*sqrt(dtphi2))
    endif
    if (iverbose >= 3 ) write(iprint,*) nsubsteps,'dt,(ext/sink-sink) = ',dtextforcenew,', dt(sink-gas) = ',dtsinkgas
    dtextforcenew = min(dtextforcenew,dtsinkgas)
    dtextforce = dtextforcenew
 endif

 dtextforcenew = reduceall_mpi('min',dtextforcenew)

end subroutine get_force_4th


 !----------------------------------------------------------------
 !+
 !  grad routine for the 4th order scheme (FSI)
 !+
 !----------------------------------------------------------------


subroutine get_gradf_4th(nptmass,npart,pmassi,dt,xyzh,fext,xyzmh_ptmass,fxyz_ptmass,group_info)
 use dim,            only:maxptmass
 use ptmass,         only:get_gradf_sink_gas,get_gradf_sink_sink
 use options,        only:use_regnbody
 integer,           intent(in)    :: nptmass,npart
 real,              intent(inout) :: xyzh(:,:),fext(:,:)
 real,              intent(inout) :: xyzmh_ptmass(:,:),fxyz_ptmass(:,:)
 real,              intent(inout) :: dt
 real,              intent(in)    :: pmassi
 integer, optional, intent(in)    :: group_info(:,:)
 real            :: fextx,fexty,fextz
 integer         :: i


 if (nptmass>0) then
    if(use_regnbody) then
       call get_gradf_sink_sink(nptmass,xyzmh_ptmass,fxyz_ptmass,dt,group_info)
    else
       call get_gradf_sink_sink(nptmass,xyzmh_ptmass,fxyz_ptmass,dt)
    endif
 else
    fxyz_ptmass(:,:) = 0.
 endif

 !$omp parallel default(none) &
 !$omp shared(npart,nptmass,xyzh,xyzmh_ptmass,fext,dt,pmassi) &
 !$omp private(fextx,fexty,fextz) &
 !$omp reduction(+:fxyz_ptmass)
 !$omp do
 do i=1,npart
    fextx = 0.
    fexty = 0.
    fextz = 0.
    call get_gradf_sink_gas(nptmass,dt,xyzh(1,i),xyzh(2,i),xyzh(3,i),xyzh(4,i),&
                xyzmh_ptmass,fextx,fexty,fextz,pmassi,fxyz_ptmass)
    fext(1,i) = fext(1,i)+ fextx
    fext(2,i) = fext(2,i)+ fexty
    fext(3,i) = fext(3,i)+ fextz
 enddo
 !$omp enddo
 !$omp end parallel

end subroutine get_gradf_4th


 !----------------------------------------------------------------
 !+
 !  Substepping of external and sink particle forces.
 !  Also updates position of all particles even if no external
 !  forces applied. This is the internal loop of the RESPA
 !  algorithm over the "fast" forces.
 !+
 !----------------------------------------------------------------
subroutine step_extern_lf(npart,ntypes,dtsph,dtextforce,xyzh,vxyzu,fext,fxyzu,time,nptmass, &
                          xyzmh_ptmass,vxyz_ptmass,fxyz_ptmass,dsdt_ptmass,nbinmax,ibin_wake)
 use dim,            only:maxptmass,maxp,maxvxyzu,store_dust_temperature,use_krome,itau_alloc,&
                            do_nucleation,update_muGamma,h2chemistry
 use io,             only:iverbose,id,master,iprint,warning,fatal
 use externalforces, only:externalforce,accrete_particles,update_externalforce, &
                             update_vdependent_extforce_leapfrog,is_velocity_dependent
 use ptmass,         only:ptmass_predictor,ptmass_corrector,ptmass_accrete, &
                             get_accel_sink_gas,get_accel_sink_sink,merge_sinks,f_acc,pt_write_sinkev, &
                             idxmsi,idymsi,idzmsi,idmsi,idspinxsi,idspinysi,idspinzsi, &
                             idvxmsi,idvymsi,idvzmsi,idfxmsi,idfymsi,idfzmsi, &
                             ndptmass,update_ptmass
 use options,        only:iexternalforce,icooling
 use part,           only:maxphase,abundance,nabundances,eos_vars,epot_sinksink,eos_vars,&
                             isdead_or_accreted,iamboundary,igas,iphase,iamtype,massoftype,rhoh,divcurlv, &
                             fxyz_ptmass_sinksink,dsdt_ptmass_sinksink,dust_temp,tau,&
                             nucleation,idK2,idmu,idkappa,idgamma,imu,igamma
 use chem,           only:update_abundances,get_dphot
 use cooling_ism,    only:dphot0,energ_cooling_ism,dphotflag,abundsi,abundo,abunde,abundc,nabn
 use io_summary,     only:summary_variable,iosumextr,iosumextt,summary_accrete,summary_accrete_fail
 use timestep,       only:bignumber,C_force
 use timestep_sts,   only:sts_it_n
 use mpiutils,       only:bcast_mpi,reduce_in_place_mpi,reduceall_mpi
 use damping,        only:calc_damp,apply_damp,idamp
 use ptmass_radiation,only:get_rad_accel_from_ptmass,isink_radiation
 use cooling,        only:energ_cooling,cooling_in_step
 use dust_formation, only:evolve_dust,calc_muGamma
 use units,          only:unit_density
#ifdef KROME
 use part,            only: T_gas_cool
 use krome_interface, only: update_krome
#endif
 integer,         intent(in)    :: npart,ntypes,nptmass
 real,            intent(in)    :: dtsph,time
 real,            intent(inout) :: dtextforce
 real,            intent(inout) :: xyzh(:,:),vxyzu(:,:),fext(:,:),fxyzu(:,:)
 real,            intent(inout) :: xyzmh_ptmass(:,:),vxyz_ptmass(:,:),fxyz_ptmass(:,:),dsdt_ptmass(:,:)
 integer(kind=1), intent(in)    :: nbinmax
 integer(kind=1), intent(inout) :: ibin_wake(:)
 integer         :: i,itype,nsubsteps,naccreted,nfail,nfaili,merge_n,nlive
 integer         :: merge_ij(nptmass)
 integer(kind=1) :: ibin_wakei
 real            :: timei,hdt,fextx,fexty,fextz,fextxi,fextyi,fextzi,phii,pmassi
 real            :: dtphi2,dtphi2i,vxhalfi,vyhalfi,vzhalfi,fxi,fyi,fzi
 real            :: dudtcool,fextv(3),poti,ui,rhoi,mui,gammai,ph,ph_tot
 real            :: dt,dtextforcenew,dtsinkgas,fonrmax,fonrmaxi
 real            :: dtf,accretedmass,t_end_step,dtextforce_min
 real, allocatable :: dptmass(:,:) ! dptmass(ndptmass,nptmass)
 real            :: damp_fac,dphot
 real, save      :: dmdt = 0.
 real            :: abundi(nabn),gmwvar
 logical         :: accreted,extf_is_velocity_dependent
 logical         :: last_step,done


 !
 ! determine whether or not to use substepping
 !
 if (dtextforce < dtsph) then
    dt = dtextforce
    last_step = .false.
 else
    dt = dtsph
    last_step = .true.
 endif

 timei = time
 extf_is_velocity_dependent = is_velocity_dependent(iexternalforce)
 accretedmass   = 0.
 itype          = igas
 pmassi         = massoftype(igas)
 t_end_step     = timei + dtsph
 nsubsteps      = 0
 dtextforce_min = huge(dt)
 done           = .false.
 ! allocate memory for dptmass array (avoids ifort bug)
 allocate(dptmass(ndptmass,nptmass))

 substeps: do while (timei <= t_end_step .and. .not.done)
    hdt           = 0.5*dt
    timei         = timei + dt
    if (abs(dt) < tiny(0.)) call fatal('step_extern','dt <= 0 in sink-gas substepping',var='dt',val=dt)
    nsubsteps     = nsubsteps + 1
    dtextforcenew = bignumber
    dtsinkgas     = bignumber
    dtphi2        = bignumber

    call calc_damp(time, damp_fac)

    if (.not.last_step .and. iverbose > 1 .and. id==master) then
       write(iprint,"(a,f14.6)") '> external/ptmass forces only : t=',timei
    endif
    !
    ! update time-dependent external forces
    !
    call update_externalforce(iexternalforce,timei,dmdt)

    !---------------------------
    ! predictor during substeps
    !---------------------------
    !
    ! point mass predictor step
    !
    if (nptmass > 0) then
       if (id==master) then
          call ptmass_predictor(nptmass,dt,xyzmh_ptmass,vxyz_ptmass,fxyz_ptmass,dsdt_ptmass)
          !
          ! get sink-sink forces (and a new sink-sink timestep.  Note: fxyz_ptmass is zeroed in this subroutine)
          ! pass sink-sink forces to variable fxyz_ptmass_sinksink for later writing.
          !
          if (iexternalforce==14) call update_externalforce(iexternalforce,timei,dmdt)
          call get_accel_sink_sink(nptmass,xyzmh_ptmass,fxyz_ptmass,epot_sinksink,&
                                      dtf,iexternalforce,timei,merge_ij,merge_n,dsdt_ptmass)
          if (merge_n > 0) then
             call merge_sinks(timei,nptmass,xyzmh_ptmass,vxyz_ptmass,fxyz_ptmass,merge_ij)
             call get_accel_sink_sink(nptmass,xyzmh_ptmass,fxyz_ptmass,epot_sinksink,&
                                         dtf,iexternalforce,timei,merge_ij,merge_n,dsdt_ptmass)
          endif
          fxyz_ptmass_sinksink=fxyz_ptmass
          dsdt_ptmass_sinksink=dsdt_ptmass
          if (iverbose >= 2) write(iprint,*) 'dt(sink-sink) = ',C_force*dtf
       else
          fxyz_ptmass(:,:) = 0.
          dsdt_ptmass(:,:) = 0.
       endif
       call bcast_mpi(xyzmh_ptmass(:,1:nptmass))
       call bcast_mpi(vxyz_ptmass(:,1:nptmass))
       call bcast_mpi(epot_sinksink)
       call bcast_mpi(dtf)
       dtextforcenew = min(dtextforcenew,C_force*dtf)
    endif

    !
    ! predictor step for sink-gas and external forces, also recompute sink-gas and external forces
    !
    fonrmax = 0.
    !$omp parallel default(none) &
    !$omp shared(maxp,maxphase) &
    !$omp shared(npart,xyzh,vxyzu,fext,abundance,iphase,ntypes,massoftype) &
    !$omp shared(eos_vars,dust_temp,store_dust_temperature) &
    !$omp shared(dt,hdt,timei,iexternalforce,extf_is_velocity_dependent,cooling_in_step,icooling) &
    !$omp shared(xyzmh_ptmass,vxyz_ptmass,idamp,damp_fac) &
    !$omp shared(nptmass,nsubsteps,C_force,divcurlv,dphotflag,dphot0) &
    !$omp shared(abundc,abundo,abundsi,abunde) &
    !$omp shared(nucleation,do_nucleation,update_muGamma,h2chemistry,unit_density) &
    !$omp private(dphot,abundi,gmwvar,ph,ph_tot) &
    !$omp private(ui,rhoi, mui, gammai) &
    !$omp private(i,dudtcool,fxi,fyi,fzi,phii) &
    !$omp private(fextx,fexty,fextz,fextxi,fextyi,fextzi,poti,fextv,accreted) &
    !$omp private(fonrmaxi,dtphi2i,dtf) &
    !$omp private(vxhalfi,vyhalfi,vzhalfi) &
    !$omp firstprivate(pmassi,itype) &
#ifdef KROME
    !$omp shared(T_gas_cool) &
#endif
    !$omp reduction(+:accretedmass) &
    !$omp reduction(min:dtextforcenew,dtsinkgas,dtphi2) &
    !$omp reduction(max:fonrmax) &
    !$omp reduction(+:fxyz_ptmass,dsdt_ptmass)
    !$omp do
    predictor: do i=1,npart
       if (.not.isdead_or_accreted(xyzh(4,i))) then
          if (ntypes > 1 .and. maxphase==maxp) then
             itype  = iamtype(iphase(i))
             pmassi = massoftype(itype)
          endif
          !
          ! predict v to the half step
          !
          vxyzu(1:3,i) = vxyzu(1:3,i) + hdt*fext(1:3,i)
          !
          ! main position update
          !
          xyzh(1,i) = xyzh(1,i) + dt*vxyzu(1,i)
          xyzh(2,i) = xyzh(2,i) + dt*vxyzu(2,i)
          xyzh(3,i) = xyzh(3,i) + dt*vxyzu(3,i)
          !
          ! Skip remainder of update if boundary particle; note that fext==0 for these particles
          if (iamboundary(itype)) cycle predictor
          !
          ! compute and add sink-gas force
          !
          fextx = 0.
          fexty = 0.
          fextz = 0.
          if (nptmass > 0) then
             call get_accel_sink_gas(nptmass,xyzh(1,i),xyzh(2,i),xyzh(3,i),xyzh(4,i),xyzmh_ptmass,&
                         fextx,fexty,fextz,phii,pmassi,fxyz_ptmass,dsdt_ptmass,fonrmaxi,dtphi2i)
             fonrmax = max(fonrmax,fonrmaxi)
             dtphi2  = min(dtphi2,dtphi2i)
          endif
          !
          ! compute and add external forces
          !
          if (iexternalforce > 0) then
             call externalforce(iexternalforce,xyzh(1,i),xyzh(2,i),xyzh(3,i),xyzh(4,i), &
                                   timei,fextxi,fextyi,fextzi,poti,dtf,i)
             dtextforcenew = min(dtextforcenew,C_force*dtf)

             fextx = fextx + fextxi
             fexty = fexty + fextyi
             fextz = fextz + fextzi
             !
             !  Velocity-dependent external forces require special handling
             !  in leapfrog (corrector is implicit)
             !
             if (extf_is_velocity_dependent) then
                vxhalfi = vxyzu(1,i)
                vyhalfi = vxyzu(2,i)
                vzhalfi = vxyzu(3,i)
                fxi = fextx
                fyi = fexty
                fzi = fextz
                call update_vdependent_extforce_leapfrog(iexternalforce,&
                        vxhalfi,vyhalfi,vzhalfi, &
                        fxi,fyi,fzi,fextv,dt,xyzh(1,i),xyzh(2,i),xyzh(3,i))
                fextx = fextx + fextv(1)
                fexty = fexty + fextv(2)
                fextz = fextz + fextv(3)
             endif
          endif
          if (idamp > 0) then
             call apply_damp(fextx, fexty, fextz, vxyzu(1:3,i), xyzh(1:3,i), damp_fac)
          endif
          fext(1,i) = fextx
          fext(2,i) = fexty
          fext(3,i) = fextz

          if (maxvxyzu >= 4 .and. itype==igas) then
             ! NOTE: The chemistry and cooling here is implicitly calculated.  That is,
             !       dt is *passed in* to the chemistry & cooling routines so that the
             !       output will be at the correct time of time + dt.  Since this is
             !       implicit, there is no cooling timestep.  Explicit cooling is
             !       calculated in force and requires a cooling timestep.

             dudtcool = 0.
             rhoi = rhoh(xyzh(4,i),pmassi)
             !
             ! CHEMISTRY
             !
             if (h2chemistry) then
                !
                ! Get updated abundances of all species, updates 'chemarrays',
                !
                dphot = get_dphot(dphotflag,dphot0,xyzh(1,i),xyzh(2,i),xyzh(3,i))
                call update_abundances(vxyzu(4,i),rhoi,abundance(:,i),nabundances,&
                         dphot,dt,abundi,nabn,eos_vars(imu,i),abundc,abunde,abundo,abundsi)
             endif
#ifdef KROME
             ! evolve chemical composition and determine new internal energy
             ! Krome also computes cooling function but only associated with chemical processes
             ui = vxyzu(4,i)
             call update_krome(dt,xyzh(:,i),ui,rhoi,abundance(:,i),eos_vars(igamma,i),eos_vars(imu,i),T_gas_cool(i))
             dudtcool = (ui-vxyzu(4,i))/dt
#else
             !evolve dust chemistry and compute dust cooling
             if (do_nucleation) then
                call evolve_dust(dt, xyzh(:,i), vxyzu(4,i), nucleation(:,i), dust_temp(i), rhoi)
                eos_vars(imu,i)    = nucleation(idmu,i)
                eos_vars(igamma,i) = nucleation(idgamma,i)
             endif
             !
             ! COOLING
             !
             if (icooling > 0 .and. cooling_in_step) then
                if (h2chemistry) then
                   !
                   ! Call cooling routine, requiring total density, some distance measure and
                   ! abundances in the 'abund' format
                   !
                   call energ_cooling(xyzh(1,i),xyzh(2,i),xyzh(3,i),vxyzu(4,i),rhoi,dt,divcurlv(1,i),dudtcool,&
                           dust_temp(i),eos_vars(imu,i), eos_vars(igamma,i),abund_in=abundi)
                elseif (store_dust_temperature) then
                   ! cooling with stored dust temperature
                   if (do_nucleation) then
                      call energ_cooling(xyzh(1,i),xyzh(2,i),xyzh(3,i),vxyzu(4,i),rhoi,dt,divcurlv(1,i),dudtcool,&
                              dust_temp(i),nucleation(idmu,i),nucleation(idgamma,i),nucleation(idK2,i),nucleation(idkappa,i))
                   elseif (update_muGamma) then
                      call energ_cooling(xyzh(1,i),xyzh(2,i),xyzh(3,i),vxyzu(4,i),rhoi,dt,divcurlv(1,i),dudtcool,&
                              dust_temp(i),eos_vars(imu,i), eos_vars(igamma,i))
                   else
                      call energ_cooling(xyzh(1,i),xyzh(2,i),xyzh(3,i),vxyzu(4,i),rhoi,dt,divcurlv(1,i),dudtcool,dust_temp(i))
                   endif
                else
                   ! cooling without stored dust temperature
                   call energ_cooling(xyzh(1,i),xyzh(2,i),xyzh(3,i),vxyzu(4,i),rhoi,dt,divcurlv(1,i),dudtcool)
                endif
             endif
#endif
             ! update internal energy
             if (cooling_in_step .or. use_krome) vxyzu(4,i) = vxyzu(4,i) + dt * dudtcool
          endif
       endif
    enddo predictor
    !$omp enddo
    !$omp end parallel

    if (nptmass > 0 .and. isink_radiation > 0) then
       if (itau_alloc == 1) then
          call get_rad_accel_from_ptmass(nptmass,npart,xyzh,xyzmh_ptmass,fext,tau)
       else
          call get_rad_accel_from_ptmass(nptmass,npart,xyzh,xyzmh_ptmass,fext)
       endif
    endif

    !
    ! reduction of sink-gas forces from each MPI thread
    !
    if (nptmass > 0) then
       call reduce_in_place_mpi('+',fxyz_ptmass(:,1:nptmass))
       call reduce_in_place_mpi('+',dsdt_ptmass(:,1:nptmass))
    endif
    !---------------------------
    ! corrector during substeps
    !---------------------------
    !
    ! corrector step on sinks (changes velocities only, does not change position)
    !
    if (nptmass > 0) then
       if (id==master) then
          call ptmass_corrector(nptmass,dt,vxyz_ptmass,fxyz_ptmass,xyzmh_ptmass,dsdt_ptmass,iexternalforce)
       endif
       call bcast_mpi(vxyz_ptmass(:,1:nptmass))
    endif

    !
    ! corrector step on gas particles (also accrete particles at end of step)
    !
    accretedmass = 0.
    nfail        = 0
    naccreted    = 0
    nlive        = 0
    ibin_wakei   = 0
    dptmass(:,:) = 0.

    !$omp parallel default(none) &
    !$omp shared(maxp,maxphase) &
    !$omp shared(npart,xyzh,vxyzu,fext,iphase,ntypes,massoftype,hdt,timei,nptmass,sts_it_n) &
    !$omp shared(xyzmh_ptmass,vxyz_ptmass,fxyz_ptmass,f_acc) &
    !$omp shared(iexternalforce) &
    !$omp shared(nbinmax,ibin_wake) &
    !$omp reduction(+:dptmass) &
    !$omp private(i,accreted,nfaili,fxi,fyi,fzi) &
    !$omp firstprivate(itype,pmassi,ibin_wakei) &
    !$omp reduction(+:accretedmass,nfail,naccreted,nlive)
    !$omp do
    accreteloop: do i=1,npart
       if (.not.isdead_or_accreted(xyzh(4,i))) then
          if (ntypes > 1 .and. maxphase==maxp) then
             itype = iamtype(iphase(i))
             pmassi = massoftype(itype)
             if (iamboundary(itype)) cycle accreteloop
          endif
          !
          ! correct v to the full step using only the external force
          !
          vxyzu(1:3,i) = vxyzu(1:3,i) + hdt*fext(1:3,i)

          if (iexternalforce > 0) then
             call accrete_particles(iexternalforce,xyzh(1,i),xyzh(2,i), &
                                       xyzh(3,i),xyzh(4,i),pmassi,timei,accreted)
             if (accreted) accretedmass = accretedmass + pmassi
          endif
          !
          ! accretion onto sink particles
          ! need position, velocities and accelerations of both gas and sinks to be synchronised,
          ! otherwise will not conserve momentum
          ! Note: requiring sts_it_n since this is supertimestep with the most active particles
          !
          if (nptmass > 0 .and. sts_it_n) then
             fxi = fext(1,i)
             fyi = fext(2,i)
             fzi = fext(3,i)
             if (ind_timesteps) ibin_wakei = ibin_wake(i)

             call ptmass_accrete(1,nptmass,xyzh(1,i),xyzh(2,i),xyzh(3,i),xyzh(4,i),&
                                    vxyzu(1,i),vxyzu(2,i),vxyzu(3,i),fxi,fyi,fzi,&
                                    itype,pmassi,xyzmh_ptmass,vxyz_ptmass,&
                                    accreted,dptmass,timei,f_acc,nbinmax,ibin_wakei,nfaili)
             if (accreted) then
                naccreted = naccreted + 1
                cycle accreteloop
             else
                if (ind_timesteps) ibin_wake(i) = ibin_wakei
             endif
             if (nfaili > 1) nfail = nfail + 1
          endif
          nlive = nlive + 1
       endif
    enddo accreteloop
    !$omp enddo
    !$omp end parallel

    if (npart > 2 .and. nlive < 2) then
       call fatal('step','all particles accreted',var='nlive',ival=nlive)
    endif

    !
    ! reduction of sink particle changes across MPI
    !
    if (nptmass > 0) then
       call reduce_in_place_mpi('+',dptmass(:,1:nptmass))

       naccreted = int(reduceall_mpi('+',naccreted))
       nfail = int(reduceall_mpi('+',nfail))

       if (id==master) call update_ptmass(dptmass,xyzmh_ptmass,vxyz_ptmass,fxyz_ptmass,nptmass)

       call bcast_mpi(xyzmh_ptmass(:,1:nptmass))
       call bcast_mpi(vxyz_ptmass(:,1:nptmass))
       call bcast_mpi(fxyz_ptmass(:,1:nptmass))
    endif

    if (iverbose >= 2 .and. id==master .and. naccreted /= 0) write(iprint,"(a,es10.3,a,i4,a,i4,a)") &
          'Step: at time ',timei,', ',naccreted,' particles were accreted amongst ',nptmass,' sink(s).'

    if (nptmass > 0) then
       call summary_accrete_fail(nfail)
       call summary_accrete(nptmass)
       ! only write to .ev during substeps if no gas particles present
       if (npart==0) call pt_write_sinkev(nptmass,timei,xyzmh_ptmass,vxyz_ptmass, &
                                             fxyz_ptmass,fxyz_ptmass_sinksink)
    endif
    !
    ! check if timestep criterion was violated during substeps
    !
    if (nptmass > 0) then
       if (fonrmax > 0.) then
          dtsinkgas = min(dtsinkgas,C_force*1./sqrt(fonrmax),C_force*sqrt(dtphi2))
       endif
       if (iverbose >= 2) write(iprint,*) nsubsteps,'dt(ext/sink-sink) = ',dtextforcenew,', dt(sink-gas) = ',dtsinkgas
       dtextforcenew = min(dtextforcenew,dtsinkgas)
    endif

    dtextforcenew = reduceall_mpi('min',dtextforcenew)

    dtextforce_min = min(dtextforce_min,dtextforcenew)
    dtextforce = dtextforcenew

    if (last_step) then
       done = .true.
    else
       dt = dtextforce
       if (timei + dt > t_end_step) then
          dt = t_end_step - timei
          last_step = .true.
       endif
    endif
 enddo substeps

 deallocate(dptmass)

 if (nsubsteps > 1) then
    if (iverbose>=1 .and. id==master) then
       write(iprint,"(a,i6,a,f8.2,a,es10.3,a,es10.3)") &
              ' using ',nsubsteps,' substeps (dthydro/dtextf = ',dtsph/dtextforce_min,'), dt = ',dtextforce_min,' dtsph = ',dtsph
    endif
    call summary_variable('ext',iosumextr ,nsubsteps,dtsph/dtextforce_min)
    call summary_variable('ext',iosumextt ,nsubsteps,dtextforce_min,1.0/dtextforce_min)
 endif

end subroutine step_extern_lf


end module step_extern<|MERGE_RESOLUTION|>--- conflicted
+++ resolved
@@ -515,11 +515,7 @@
  integer, intent(in)    :: npart,nptmass
  real,    intent(inout) :: dtextforce
  real,    intent(inout) :: xyzh(:,:),vxyzu(:,:),fext(:,:)
-<<<<<<< HEAD
  real,    intent(inout) :: xyzmh_ptmass(:,:),vxyz_ptmass(:,:),fxyz_ptmass(:,:),dsdt_ptmass(:,:)
-=======
- real,    intent(inout) :: xyzmh_ptmass(:,:),vxyz_ptmass(:,:),fxyz_ptmass(4,nptmass),dsdt_ptmass(3,nptmass)
->>>>>>> d9dc3447
  real    :: dt,t_end_step,dtextforce_min
  real    :: pmassi,timei
  logical :: done,last_step
@@ -694,9 +690,10 @@
  !+
  !----------------------------------------------------------------
 
-<<<<<<< HEAD
 subroutine drift_4th(ck,dt,npart,nptmass,xyzh,xyzmh_ptmass,vxyzu,vxyz_ptmass,dsdt_ptmass,n_ingroup)
  use part, only: isdead_or_accreted,ispinx,ispiny,ispinz
+ use io  ,     only:id,master
+ use mpiutils, only:bcast_mpi
  real,              intent(in)    :: dt,ck
  integer,           intent(in)    :: npart,nptmass
  real,              intent(inout) :: xyzh(:,:),vxyzu(:,:)
@@ -706,19 +703,6 @@
 
  istart_ptmass = 1
  if (present(n_ingroup)) istart_ptmass = n_ingroup + 1
-
-
-=======
-subroutine drift_4th(ck,dt,npart,nptmass,xyzh,xyzmh_ptmass,vxyzu,vxyz_ptmass,dsdt_ptmass)
- use part,     only:isdead_or_accreted,ispinx,ispiny,ispinz
- use io  ,     only:id,master
- use mpiutils, only:bcast_mpi
- real,    intent(in)    :: dt,ck
- integer, intent(in)    :: npart,nptmass
- real,    intent(inout) :: xyzh(:,:),vxyzu(:,:)
- real,    intent(inout) :: xyzmh_ptmass(:,:),vxyz_ptmass(:,:),dsdt_ptmass(:,:)
- integer :: i
->>>>>>> d9dc3447
 
  ! Drift gas particles
 
@@ -735,26 +719,12 @@
  !$omp end parallel do
 
  ! Drift sink particles
-<<<<<<< HEAD
-
- !$omp parallel do default(none) &
- !$omp shared(nptmass,xyzmh_ptmass,vxyz_ptmass,dsdt_ptmass,ck,dt) &
- !$omp private(i)
- do i=istart_ptmass,nptmass
-    if (xyzmh_ptmass(4,i) > 0.) then
-       xyzmh_ptmass(1,i) = xyzmh_ptmass(1,i) + ck*dt*vxyz_ptmass(1,i)
-       xyzmh_ptmass(2,i) = xyzmh_ptmass(2,i) + ck*dt*vxyz_ptmass(2,i)
-       xyzmh_ptmass(3,i) = xyzmh_ptmass(3,i) + ck*dt*vxyz_ptmass(3,i)
-       xyzmh_ptmass(ispinx,i) = xyzmh_ptmass(ispinx,i) + ck*dt*dsdt_ptmass(1,i)
-       xyzmh_ptmass(ispiny,i) = xyzmh_ptmass(ispiny,i) + ck*dt*dsdt_ptmass(2,i)
-       xyzmh_ptmass(ispinz,i) = xyzmh_ptmass(ispinz,i) + ck*dt*dsdt_ptmass(3,i)
-=======
  if(nptmass>0) then
     if(id==master) then
        !$omp parallel do default(none) &
        !$omp shared(nptmass,xyzmh_ptmass,vxyz_ptmass,dsdt_ptmass,ck,dt) &
        !$omp private(i)
-       do i=1,nptmass
+       do i=istart_ptmass,nptmass
           if (xyzmh_ptmass(4,i) > 0.) then
              xyzmh_ptmass(1,i) = xyzmh_ptmass(1,i) + ck*dt*vxyz_ptmass(1,i)
              xyzmh_ptmass(2,i) = xyzmh_ptmass(2,i) + ck*dt*vxyz_ptmass(2,i)
@@ -765,7 +735,6 @@
           endif
        enddo
        !$omp end parallel do
->>>>>>> d9dc3447
     endif
     call bcast_mpi(xyzmh_ptmass(:,1:nptmass))
  endif
@@ -840,21 +809,13 @@
  use part,           only:epot_sinksink,fxyz_ptmass_sinksink,dsdt_ptmass_sinksink
  use ptmass,         only:get_accel_sink_gas,get_accel_sink_sink,merge_sinks
  use timestep,       only:bignumber,C_force
-<<<<<<< HEAD
+ use mpiutils,       only:bcast_mpi,reduce_in_place_mpi,reduceall_mpi
  integer,          intent(in)    :: nptmass,npart,nsubsteps
  real,             intent(inout) :: xyzh(:,:),fext(:,:)
  real,             intent(inout) :: xyzmh_ptmass(:,:),vxyz_ptmass(:,:),fxyz_ptmass(:,:),dsdt_ptmass(:,:)
  real,             intent(inout) :: dtextforce
  real,             intent(in)    :: timei,pmassi
  integer, optional,intent(in)    :: group_info(:,:)
-=======
- use mpiutils,       only:bcast_mpi,reduce_in_place_mpi,reduceall_mpi
- integer, intent(in):: nptmass,npart,nsubsteps
- real, intent(inout) :: xyzh(:,:),fext(:,:)
- real, intent(inout) :: xyzmh_ptmass(:,:),vxyz_ptmass(:,:),fxyz_ptmass(4,nptmass),dsdt_ptmass(3,nptmass)
- real, intent(inout) :: dtextforce
- real, intent(in)    :: timei,pmassi
->>>>>>> d9dc3447
  integer         :: merge_ij(nptmass)
  integer         :: merge_n
  integer         :: i
@@ -867,41 +828,36 @@
  dtphi2        = bignumber
  fonrmax = 0
  if (nptmass>0) then
-<<<<<<< HEAD
-    if (use_regnbody) then
-       call get_accel_sink_sink(nptmass,xyzmh_ptmass,fxyz_ptmass,epot_sinksink,&
-                               dtf,iexternalforce,timei,merge_ij,merge_n,dsdt_ptmass,group_info)
-       if (merge_n > 0) then
-          call merge_sinks(timei,nptmass,xyzmh_ptmass,vxyz_ptmass,fxyz_ptmass,merge_ij)
+    if (id==master) then
+       if (use_regnbody) then
           call get_accel_sink_sink(nptmass,xyzmh_ptmass,fxyz_ptmass,epot_sinksink,&
-         dtf,iexternalforce,timei,merge_ij,merge_n,dsdt_ptmass,group_info)
+                                  dtf,iexternalforce,timei,merge_ij,merge_n,dsdt_ptmass,group_info)
+          if (merge_n > 0) then
+             call merge_sinks(timei,nptmass,xyzmh_ptmass,vxyz_ptmass,fxyz_ptmass,merge_ij)
+             call get_accel_sink_sink(nptmass,xyzmh_ptmass,fxyz_ptmass,epot_sinksink,&
+                                     dtf,iexternalforce,timei,merge_ij,merge_n,dsdt_ptmass,group_info)
+          endif
+       else
+          call get_accel_sink_sink(nptmass,xyzmh_ptmass,fxyz_ptmass,epot_sinksink,&
+                               dtf,iexternalforce,timei,merge_ij,merge_n,dsdt_ptmass)
+          if (merge_n > 0) then
+             call merge_sinks(timei,nptmass,xyzmh_ptmass,vxyz_ptmass,fxyz_ptmass,merge_ij)
+             call get_accel_sink_sink(nptmass,xyzmh_ptmass,fxyz_ptmass,epot_sinksink,&
+                                  dtf,iexternalforce,timei,merge_ij,merge_n,dsdt_ptmass)
+          endif
        endif
-    else
-=======
-    if (id==master) then
->>>>>>> d9dc3447
-       call get_accel_sink_sink(nptmass,xyzmh_ptmass,fxyz_ptmass,epot_sinksink,&
-                               dtf,iexternalforce,timei,merge_ij,merge_n,dsdt_ptmass)
-       if (merge_n > 0) then
-          call merge_sinks(timei,nptmass,xyzmh_ptmass,vxyz_ptmass,fxyz_ptmass,merge_ij)
-          call get_accel_sink_sink(nptmass,xyzmh_ptmass,fxyz_ptmass,epot_sinksink,&
-                                  dtf,iexternalforce,timei,merge_ij,merge_n,dsdt_ptmass)
-<<<<<<< HEAD
-       endif
-=======
-          fxyz_ptmass_sinksink=fxyz_ptmass
-          dsdt_ptmass_sinksink=dsdt_ptmass
-          if (iverbose >= 2) write(iprint,*) 'dt(sink-sink) = ',C_force*dtf
-       endif
+       fxyz_ptmass_sinksink=fxyz_ptmass
+       dsdt_ptmass_sinksink=dsdt_ptmass
+       if (iverbose >= 2) write(iprint,*) 'dt(sink-sink) = ',C_force*dtf
     else
        fxyz_ptmass(:,:) = 0.
        dsdt_ptmass(:,:) = 0.
->>>>>>> d9dc3447
     endif
     call bcast_mpi(epot_sinksink)
     call bcast_mpi(dtf)
     dtextforcenew = min(dtextforcenew,C_force*dtf)
  endif
+
  if (iverbose >= 3 ) write(iprint,*) "dt_sink_sink",dtextforcenew
  !$omp parallel default(none) &
  !$omp shared(npart,nptmass,xyzh,xyzmh_ptmass,fext) &
