!--------------------------------------------------------------------------!
! The Phantom Smoothed Particle Hydrodynamics code, by Daniel Price et al. !
! Copyright (c) 2007-2023 The Authors (see AUTHORS)                        !
! See LICENCE file for usage and distribution conditions                   !
! http://phantomsph.github.io/                                             !
!--------------------------------------------------------------------------!
module readwrite_dumps_common
!
! readwrite_dumps_common
!
! :References: None
!
! :Owner: Daniel Mentiplay
!
! :Runtime parameters: None
!
! :Dependencies: dim, dump_utils, dust_formation, eos, gitinfo, io,
!   options, part, sphNGutils
!
 use dump_utils, only:lenid
 implicit none

contains

!--------------------------------------------------------------------
!+
!  contruct header string based on compile-time options
!  these are for information only (ie. not important for restarting)
!+
!--------------------------------------------------------------------
character(len=lenid) function fileident(firstchar,codestring)
 use part,    only:h2chemistry,mhd,npartoftype,idust,gravity,lightcurve
 use options, only:use_dustfrac
 use dim,     only:use_dustgrowth,phantom_version_string,use_krome,store_dust_temperature,do_nucleation
 use gitinfo, only:gitsha
 character(len=2), intent(in) :: firstchar
 character(len=*), intent(in), optional :: codestring
 character(len=10) :: datestring, timestring
 character(len=30) :: string
!
!--print date and time stamp in file header
!
 call date_and_time(datestring,timestring)
 datestring = datestring(7:8)//'/'//datestring(5:6)//'/'//datestring(1:4)
 timestring = timestring(1:2)//':'//timestring(3:4)//':'//timestring(5:)

 string = ' '
 if (gravity) string = trim(string)//'+grav'
 if (npartoftype(idust) > 0) string = trim(string)//'+dust'
 if (use_dustfrac) string = trim(string)//'+1dust'
 if (h2chemistry) string = trim(string)//'+H2chem'
 if (lightcurve) string = trim(string)//'+lightcurve'
 if (use_dustgrowth) string = trim(string)//'+dustgrowth'
 if (use_krome) string = trim(string)//'+krome'
 if (store_dust_temperature) string = trim(string)//'+Tdust'
 if (do_nucleation) string = trim(string)//'+nucleation'
 if (present(codestring)) then
    fileident = firstchar//':'//trim(codestring)//':'//trim(phantom_version_string)//':'//gitsha
 else
    fileident = firstchar//':Phantom'//':'//trim(phantom_version_string)//':'//gitsha
 endif

 if (mhd) then
    fileident = trim(fileident)//' (mhd+clean'//trim(string)//')  : '//trim(datestring)//' '//trim(timestring)
 else
    fileident = trim(fileident)//' (hydro'//trim(string)//'): '//trim(datestring)//' '//trim(timestring)
 endif

end function fileident

!--------------------------------------------------------------------
!+
!  extract various options used in Phantom from the fileid string
!+
!--------------------------------------------------------------------
subroutine get_options_from_fileid(fileid,tagged,phantomdump,smalldump,&
                                   use_onefluiddust,ierr)
 character(len=lenid), intent(in)  :: fileid
 logical,              intent(out) :: tagged,phantomdump,smalldump,use_onefluiddust
 integer,              intent(out) :: ierr
!
!--if file is a small dump, return an error code but still read what
!  can be read from a small dump
!
 ierr = 0
 tagged      = .false.
 smalldump   = .false.
 phantomdump = .false.
 if (fileid(2:2)=='T') tagged = .true.
 if (fileid(1:1) /= 'F') then
    !write(*,*) 'ERROR! file header indicates file is not a full dump'
    ierr = 1
    if (fileid(1:1)=='S') smalldump = .true.
 endif
 if (index(fileid,'Phantom') /= 0) then
    phantomdump = .true.
 elseif (index(fileid,'sphNG') /= 0) then
    phantomdump = .false.
    write(*,*) 'reading dump in sphNG format'
 else
    write(*,*) 'WARNING: could not determine Phantom/sphNG from fileident'
    write(*,*) '(assuming sphNG...)'
    phantomdump = .false.
 endif
 if (index(fileid,'+1dust') /= 0) then
    use_onefluiddust = .true.
 else
    use_onefluiddust = .false.
 endif

end subroutine get_options_from_fileid

!---------------------------------------------------------------
!+
!  make sure required arrays have been read from Phantom file
!  and perform basic sanity checks
!+
!---------------------------------------------------------------
subroutine check_arrays(i1,i2,noffset,npartoftype,npartread,nptmass,nsinkproperties,massoftype,&
                        alphafile,tfile,phantomdump,got_iphase,got_xyzh,got_vxyzu,got_alpha, &
                        got_krome_mols,got_krome_gamma,got_krome_mu,got_krome_T, &
                        got_abund,got_dustfrac,got_sink_data,got_sink_vels,got_Bxyz,got_psi,got_dustprop,got_pxyzu,got_VrelVf, &
                        got_dustgasprop,got_rad,got_radprop,got_Tdust,got_eosvars,got_nucleation,got_iorig,iphase,&
                        xyzh,vxyzu,pxyzu,alphaind,xyzmh_ptmass,Bevol,iorig,iprint,ierr)
 use dim,  only:maxp,maxvxyzu,maxalpha,maxBevol,mhd,h2chemistry,use_dustgrowth,gr,&
                do_radiation,store_dust_temperature,do_nucleation,use_krome
 use eos,  only:ieos,polyk,gamma,eos_is_non_ideal
<<<<<<< HEAD
 use part, only:maxphase,isetphase,set_particle_type,igas,ihacc,ihsoft,imacc,ilum,&
                xyzmh_ptmass_label,vxyz_ptmass_label,get_pmass,rhoh,dustfrac,ndusttypes,norig
=======
 use part, only:maxphase,isetphase,set_particle_type,igas,ihacc,ihsoft,imacc,ilum,ikappa,&
                xyzmh_ptmass_label,vxyz_ptmass_label,get_pmass,rhoh,dustfrac,ndusttypes,norig,&
                itemp,iX,iZ,imu
>>>>>>> 6d70ff06
 use io,   only:warning,id,master
 use options,        only:alpha,use_dustfrac,use_var_comp
 use sphNGutils,     only:itype_from_sphNG_iphase,isphNG_accreted
 use dust_formation, only:init_nucleation
 integer,         intent(in)    :: i1,i2,noffset,npartoftype(:),npartread,nptmass,nsinkproperties
 real,            intent(in)    :: massoftype(:),alphafile,tfile
 logical,         intent(in)    :: phantomdump,got_iphase,got_xyzh(:),got_vxyzu(:),got_alpha(:),got_dustprop(:)
 logical,         intent(in)    :: got_VrelVf,got_dustgasprop(:)
 logical,         intent(in)    :: got_abund(:),got_dustfrac(:),got_sink_data(:),got_sink_vels(:),got_Bxyz(:)
 logical,         intent(in)    :: got_krome_mols(:),got_krome_gamma,got_krome_mu,got_krome_T
 logical,         intent(in)    :: got_psi,got_Tdust,got_eosvars(:),got_nucleation(:),got_pxyzu(:),got_rad(:)
 logical,         intent(in)    :: got_radprop(:),got_iorig
 integer(kind=1), intent(inout) :: iphase(:)
 integer(kind=8), intent(inout) :: iorig(:)
 real,            intent(inout) :: vxyzu(:,:),Bevol(:,:),pxyzu(:,:)
 real(kind=4),    intent(inout) :: alphaind(:,:)
 real,            intent(inout) :: xyzh(:,:),xyzmh_ptmass(:,:)
 integer,         intent(in)    :: iprint
 integer,         intent(out)   :: ierr
 logical :: use_gas
 integer :: i,itype,nread
 !
 ! particle type information
 !
 if (maxphase==maxp) then
    if (got_iphase) then
       if (phantomdump) then
          do i=i1,i2
             itype = int(iphase(i))
             iphase(i) = isetphase(itype,iactive=.true.)
          enddo
       else
          ! convert from sphNG
          do i=i1,i2
             itype = itype_from_sphNG_iphase(iphase(i))
             iphase(i) = isetphase(itype,iactive=.true.)
             if (itype==isphNG_accreted) then
                !  mark accreted/unknown particle types as dead according
                !  to Phantom (i.e., give negative smoothing length)
                xyzh(4,i) = -abs(xyzh(4,i))
                call set_particle_type(i,igas) ! to give an allowed particle type
             endif
          enddo
       endif
    elseif (any(npartoftype(2:) > 0)) then
       !
       !--iphase is required if there is more than one particle type
       !
       write(*,"(/,a,/)") 'error in rdump: need type information but iamtype not present in dump file'
       ierr = 8
       return
    else
       !
       !--iphase does not need to be read if there is only one particle type
       !  but to start the code it should be set such that all particles are active
       !
       do i=i1,i2
          iphase(i) = isetphase(igas,iactive=.true.)
       enddo
    endif
 endif
 if (maxphase==maxp) then
    use_gas = .false.
 else
    use_gas = .true.
 endif

 !
 ! hydrodynamics arrays
 !
 if (any(.not.got_xyzh)) then
    if (id==master .and. i1==1) write(*,*) 'ERROR: x, y, z or h not found in file'
    ierr = 9
    return
 endif
 if (any(.not.got_vxyzu(1:3))) then
    if (id==master .and. i1==1) write(*,*) 'ERROR: missing velocity information from file'
 endif
 if (maxvxyzu==4 .and. .not.got_vxyzu(4)) then
    if (gamma < 1.01) then
       do i=i1,i2
          vxyzu(4,i) = 1.5*polyk
          !print*,'u = ',vxyzu(4,i)
       enddo
       if (id==master .and. i1==1) write(*,"(/,a,/)") 'WARNING: u not in file but setting u = 3/2 * cs^2'
    else
       do i=i1,i2
          vxyzu(4,i) = (1.0/(gamma-1.0))*polyk*rhoh(xyzh(4,i),get_pmass(i,use_gas))**(gamma - 1.)
          !print*,'u = ',vxyzu(4,i)
       enddo
       if (id==master .and. i1==1) write(*,"(/,a,/)") 'WARNING: u not in file but setting u = (K*rho**(gamma-1))/(gamma-1)'
    endif
 endif
 if (h2chemistry .and. .not.all(got_abund)) then
    if (id==master) write(*,*) 'error in rdump: using H2 chemistry, but abundances not found in dump file'
    ierr = 9
    return
 endif
 if (use_krome) then
    if (.not.all(got_krome_mols).and. npartread > 0) then
       if (id==master) write(*,*) 'error in rdump: using KROME chemistry, but abundances not found in dump file'
       !     ierr = 9
       return
    endif
    if (.not.got_krome_gamma .and. npartread > 0) then
       if (id==master) write(*,*) 'error in rdump: using KROME chemistry, but gamma not found in dump file'
       !     ierr = 9
       return
    endif
    if (.not.got_krome_mu .and. npartread > 0) then
       if (id==master) write(*,*) 'error in rdump: using KROME chemistry, but mu not found in dump file'
       !     ierr = 9
       return
    endif
    if (.not.got_krome_T .and. npartread > 0) then
       if (id==master) write(*,*) 'error in rdump: using KROME chemistry, but temperature not found in dump file'
       !     ierr = 9
       return
    endif
 endif
 if (eos_is_non_ideal(ieos) .and. .not.got_eosvars(itemp)) then
    if (id==master .and. i1==1) write(*,"(/,a,/)") 'WARNING: missing temperature information from file'
 endif
 use_var_comp = (got_eosvars(iX) .and. got_eosvars(iZ) .and. got_eosvars(imu))
 if (store_dust_temperature .and. .not.got_Tdust) then
    if (id==master .and. i1==1) write(*,"(/,a,/)") 'WARNING: missing dust temperature information from file'
 endif
 if (maxalpha==maxp) then
    if (got_alpha(1)) then
       if (alphafile < 0.99 .and. tfile > 0.) then
          if (any(alphaind(1,i1:i2) > 1.0 .or. alphaind(1,i1:i2) < 0.)) then
             if (id==master) write(iprint,*) 'ERROR! AV alpha < 0 or alpha > 1 in dump file: using alpha'
             alphaind(1,i1:i2) = real(alpha,kind=4)
          endif
       endif
    else
       if (id==master .and. i1==1) write(*,"(/,a,/)") 'WARNING: alpha not found in file'
       alphaind(1,i1:i2) = real(alpha,kind=4)
    endif
 endif
 if (npartread > 0) then
    do i = 1, size(massoftype)
       if (npartoftype(i) > 0) then
          if (massoftype(i) <= 0.0) then
             if (id==master .and. i1==1) write(*,*) 'ERROR! mass not set in read_dump (Phantom)'
             ierr = 12
             return
          endif
       endif
    enddo
 endif
 if (use_dustfrac .and. .not. all(got_dustfrac(1:ndusttypes))) then
    if (id==master .and. i1==1) write(*,*) 'WARNING! using one-fluid dust, but no dust fraction found in dump file'
    if (id==master .and. i1==1) write(*,*) ' Setting dustfrac = 0'
    dustfrac = 0.
 endif
 if (use_dustgrowth .and. .not.got_dustprop(1)) then
    if (id==master) write(*,*) 'ERROR! using dustgrowth, but no grain size found in dump file'
    ierr = ierr + 1
 endif
 if (use_dustgrowth .and. .not.got_dustprop(2)) then
    if (id==master) write(*,*) 'ERROR! using dustgrowth, but no grain density found in dump file'
    ierr = ierr + 1
 endif
 if (use_dustgrowth .and. .not.got_VrelVf) then
    if (id==master) write(*,*) 'ERROR! using dustgrowth, but no Vrel/Vfrag found in dump file'
    ierr = ierr + 1
 endif
 if (use_dustgrowth .and. .not.got_dustgasprop(3)) then
    if (id==master) write(*,*) 'ERROR! using dustgrowth, but no St found in dump file'
    ierr = ierr + 1
 endif
 !
 ! sink particle arrays
 !
 nread = 0
 if (nptmass > 0) then
    do i=1,nsinkproperties
       if (.not.got_sink_data(i)) then
          if (i <= 5) then
             if (id==master) write(*,*) 'ERROR! sink particle '//trim(xyzmh_ptmass_label(i))//' not found'
             ierr = 10
             return
          else
             if (id==master) write(*,*) 'WARNING! sink particle '//trim(xyzmh_ptmass_label(i))//' not found'
          endif
       endif
    enddo
    if (.not.all(got_sink_vels(1:3))) then
       if (id==master .and. i1==1) write(*,"(/,a,/)") 'WARNING! sink particle velocities not found'
    endif
    if (id==master .and. i1==1) then
       print "(2(a,i4),a)",' got ',nsinkproperties,' sink properties from ',nptmass,' sink particles'
       if (nptmass > 0) print "(1x,58('-'),/,1x,a,'|',5(a9,1x,'|'),/,1x,58('-'))",&
                              'ID',' Mass    ',' Racc    ',' Macc    ',' hsoft   ',' Lsink   '
       do i=1,min(nptmass,999)
          if (xyzmh_ptmass(4,i) > 0.) print "(i3,'|',5(1pg9.2,1x,'|'))",i,xyzmh_ptmass(4,i),xyzmh_ptmass(ihacc,i),&
                                            xyzmh_ptmass(imacc,i),xyzmh_ptmass(ihsoft,i),xyzmh_ptmass(ilum,i)
       enddo
       if (nptmass > 0) print "(1x,58('-'))"
    endif
 endif
 !
 ! radiation arrays
 !
 if (do_radiation) then
    if (.not.all(got_rad)) then
       if (id==master .and. i1==1) write(*,*) 'ERROR: RADIATION=yes but radiation arrays not found in Phantom dump file'
       ierr = ierr + 1
    endif
    if (.not.got_radprop(ikappa)) then
       if (id==master .and. i1==1) write(*,"(/,a,/)") 'WARNING: RADIATION=yes but opacity not found in Phantom dump file'
    endif
 endif

 !
 ! MHD arrays
 !
 if (mhd) then
    if (.not.all(got_Bxyz(1:3))) then
       if (id==master .and. i1==1) write(*,"(/,a,/)") 'WARNING: MHD but magnetic field arrays not found in Phantom dump file'
    endif
    if (.not.got_psi) then
       if (id==master .and. i1==1) write(*,"(/,a,/)") &
          'WARNING! div B cleaning field (Psi) not found in Phantom dump file: assuming psi=0'
       Bevol(maxBevol,i1:i2) = 0.
    endif
 endif

 !
 ! GR arrays
 !
 if (gr) then
    if (.not.all(got_pxyzu(1:3))) then
       write(*,"(/,a,/)") 'WARNING: GR but momentum arrays not found in Phantom dump file'
       pxyzu(:,i1:i2) = 0.
    endif
 endif
 !
 ! Dust nucleation arrays
 !
 if (do_nucleation) then
    if (.not.all(got_nucleation)) then
       write(*,"(/,a,/)") 'WARNING: DUST_NUCLEATION=yes but nucleation arrays not found in Phantom dump file'
       call init_nucleation()
    endif
 endif

!
! Particle IDs
!
 if (.not.got_iorig) then
    do i=i1,i2
       iorig(i) = i + noffset
    enddo
    norig = i2
    if (id==master .and. i1==1) write(*,"(/,a,/)") 'WARNING: Particle IDs not in dump; resetting IDs'
 else
    norig = 0
    do i=i1,i2
       norig = max(norig,iorig(i))
    enddo
 endif

end subroutine check_arrays

end module readwrite_dumps_common<|MERGE_RESOLUTION|>--- conflicted
+++ resolved
@@ -125,14 +125,9 @@
  use dim,  only:maxp,maxvxyzu,maxalpha,maxBevol,mhd,h2chemistry,use_dustgrowth,gr,&
                 do_radiation,store_dust_temperature,do_nucleation,use_krome
  use eos,  only:ieos,polyk,gamma,eos_is_non_ideal
-<<<<<<< HEAD
- use part, only:maxphase,isetphase,set_particle_type,igas,ihacc,ihsoft,imacc,ilum,&
-                xyzmh_ptmass_label,vxyz_ptmass_label,get_pmass,rhoh,dustfrac,ndusttypes,norig
-=======
  use part, only:maxphase,isetphase,set_particle_type,igas,ihacc,ihsoft,imacc,ilum,ikappa,&
                 xyzmh_ptmass_label,vxyz_ptmass_label,get_pmass,rhoh,dustfrac,ndusttypes,norig,&
                 itemp,iX,iZ,imu
->>>>>>> 6d70ff06
  use io,   only:warning,id,master
  use options,        only:alpha,use_dustfrac,use_var_comp
  use sphNGutils,     only:itype_from_sphNG_iphase,isphNG_accreted
