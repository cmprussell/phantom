--- conflicted
+++ resolved
@@ -44,13 +44,9 @@
                                iev_alpha,iev_B,iev_divB,iev_hdivB,iev_beta,iev_temp,iev_etaar,iev_etao(2),iev_etah(4),&
                                iev_etaa(2),iev_vel,iev_vhall,iev_vion,iev_vdrift,iev_n(4),iev_nR(5),iev_nT(2),&
                                iev_dtg,iev_ts,iev_dm(maxdusttypes),iev_momall,iev_angall,iev_maccsink(2),&
-<<<<<<< HEAD
-                               iev_macc,iev_eacc,iev_totlum,iev_erot(4),iev_viscrat,iev_ionise
+                               iev_macc,iev_eacc,iev_totlum,iev_erot(4),iev_viscrat,iev_ionise,iev_gws(4)
  integer,         public    :: iev_erad
  real,            public    :: erad
-=======
-                               iev_macc,iev_eacc,iev_totlum,iev_erot(4),iev_viscrat,iev_ionise,iev_gws(4)
->>>>>>> eb7144a0
  integer,         parameter :: inumev  = 150  ! maximum number of quantities to be printed in .ev
  integer,         parameter :: iev_sum = 1    ! array index of the sum of the quantity
  integer,         parameter :: iev_max = 2    ! array index of the maximum of the quantity
@@ -72,12 +68,7 @@
 subroutine compute_energies(t)
  use dim,            only:maxp,maxvxyzu,maxalpha,maxtypes,mhd_nonideal,&
                           lightcurve,use_dust,use_CMacIonize,store_temperature,&
-<<<<<<< HEAD
-                          maxdusttypes,&
-                          do_radiation
-=======
-                          maxdusttypes,gws
->>>>>>> eb7144a0
+                          maxdusttypes,gws,do_radiation
  use part,           only:rhoh,xyzh,vxyzu,massoftype,npart,maxphase,iphase,&
                           npartoftype,alphaind,Bxyz,Bevol,divcurlB,iamtype,&
                           igas,idust,iboundary,istar,idarkmatter,ibulge,&
@@ -85,15 +76,9 @@
                           isdead_or_accreted,epot_sinksink,imacc,ispinx,ispiny,&
                           ispinz,mhd,gravity,poten,dustfrac,temperature,&
                           n_R,n_electronT,eta_nimhd,iion,ndustsmall,graindens,grainsize,&
-<<<<<<< HEAD
-                          iamdust,ndusttypes,&
-                          radiation,iradxi
-=======
-                          iamdust,ndusttypes
- use part,           only:pxyzu,metrics,metricderivs
- use part,           only:fxyzu,fext
+                          iamdust,ndusttypes,radiation,iradxi
+ use part,           only:pxyzu,metrics,metricderivs,fxyzu,fext
  use gravwaveutils,  only:calculate_strain
->>>>>>> eb7144a0
  use eos,            only:polyk,utherm,gamma,equationofstate,&
                           get_temperature_from_ponrho,gamma_pwp
  use io,             only:id,fatal,master
