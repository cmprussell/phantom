--- conflicted
+++ resolved
@@ -224,13 +224,8 @@
  use checkconserved,   only:get_conserv,etot_in,angtot_in,totmom_in,mdust_in
  use fileutils,        only:make_tags_unique
  use damping,          only:idamp
-<<<<<<< HEAD
- use subgroup,       only:group_identify
- USE timestep_ind,    ONLY:nbinmax
-=======
  use subgroup,         only:group_identify,init_subgroup,update_kappa
  use HIIRegion,        only:iH2R,initialize_H2R,update_ionrates
->>>>>>> 00e8eb04
  character(len=*), intent(in)  :: infile
  character(len=*), intent(out) :: logfile,evfile,dumpfile
  logical,          intent(in), optional :: noread
