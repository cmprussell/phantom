--- conflicted
+++ resolved
@@ -409,23 +409,12 @@
 subroutine inject_particles(time,dtlast,xyzh,vxyzu,xyzmh_ptmass,vxyz_ptmass,&
                             npart,npart_old,npartoftype,dtinject)
  use io,        only:fatal,iverbose
-<<<<<<< HEAD
- !use part,      only:massoftype,igas,ihacc,i_tlast
- use part,      only:massoftype,igas,ihacc,i_tlast,iwindorig,eos_vars,imu,itemp
- !use part,      only:massoftype,igas,ihacc,i_tlast,iphase
- use partinject,only:add_or_update_particle
-=======
- use part,      only:massoftype,igas,ihacc,i_tlast,iwindorig,isdead_or_accreted,iphase,iunknown
+ use part,      only:massoftype,igas,ihacc,i_tlast,iwindorig,isdead_or_accreted,iphase,iunknown,eos_vars,imu,itemp
  use partinject,only:add_or_update_particle,updated_particle
->>>>>>> d0f045eb
  use physcon,   only:pi,solarm,seconds,years,km,kb_on_mH
  use random,    only:ran2
-<<<<<<< HEAD
- !use eos,       only:gmw,gamma
  use eos,       only:gmw,gamma,gmwArr
  use options,   only:use_var_comp
-=======
->>>>>>> d0f045eb
  real,    intent(in)    :: time, dtlast
  real,    intent(inout) :: xyzh(:,:), vxyzu(:,:), xyzmh_ptmass(:,:), vxyz_ptmass(:,:)
  integer, intent(inout) :: npart, npart_old
@@ -434,14 +423,8 @@
  real :: r2,Minject,Mdot_code,tlast
  real :: xyzi(3),vxyz(3),xyz_star(3),vxyz_star(3),dir(3)
  real :: rr,phi,theta,cosphi,sinphi,costheta,sintheta
-<<<<<<< HEAD
- real :: deltat,h,u,vinject,temp_inject,uu_inject,gam1
+ real :: deltat,h,u,vinject
  real :: uu_inject_withgmw,mui
- integer :: i,j,k,nskip,i_part,ninject
-!    print*,'init: tpi = ',total_particles_injected(1:nptmass)
-!WRITE(*,*) 'INJECT PARTICLES iphase(igas) = ',iphase(igas),', time = ',time
-=======
- real :: deltat,h,u,vinject
  integer :: i,j,k,i_part,ninject
  !integer :: ninject_actual
 
@@ -451,7 +434,6 @@
  !    was updated (rather than added), which necessitates twas being computed
  updated_particle=.false.
 
->>>>>>> d0f045eb
 !
 ! kill particles outside some outer radius
 !
@@ -478,19 +460,8 @@
  ! for reusing particles
  i_part = 1
 
-<<<<<<< HEAD
- temp_inject = 1.e4
- gam1 = gamma - 1.
- if (gam1 <= 0) call fatal('inject','require gamma > 1 for wind injection')
-!
-! convert from temperature to thermal energy
-! P/rho = kT/(mu m_H) = (gam-1)*u
-!
- uu_inject = temp_inject * (((kb_on_mh) / unit_velocity)/unit_velocity) / (gmw*gam1)
- !print*,' uu_inject = ',uu_inject,kb_on_mh,unit_velocity,gmw,gam1
  if (use_var_comp) uu_inject_withgmw = uu_inject
-=======
->>>>>>> d0f045eb
+
 !
 ! loop over all wind particles
 !
@@ -516,61 +487,17 @@
     if (ninject > 0) then
        ! extract current position of star
        xyz_star  = xyzmh_ptmass(1:3,i)
-<<<<<<< HEAD
-       rr        = 1.0001*xyzmh_ptmass(ihacc,i)
-       vxyz_star = vxyz_ptmass(1:3,i)
-
-       !set abundance of new particle based on origin-star's abundances, which is used in u and mu->eos_vars
-       if (use_var_comp) then
-          mui = gmwArr(mod(i,5)+1) !for now, mu from each star is randomly assigned; eventually this will need to be based on each star's spectral type
-          uu_inject = uu_inject_withgmw * gmw/mui
-       endif
-
-       do k=1,ninject
-          !
-          ! get random position on sphere
-          !
-          phi = 2.*pi*(ran2(iseed) - 0.5)
-          theta = acos(2.*ran2(iseed) - 1.)
-          sintheta = sin(theta)
-          costheta = cos(theta)
-          sinphi   = sin(phi)
-          cosphi   = cos(phi)
-          dir  = (/sintheta*cosphi,sintheta*sinphi,costheta/)
-
-          xyzi = rr*dir + xyz_star
-          vxyz = vinject*dir + vxyz_star
-          !print*,' v = ',vinject,vxyz_star
-          !print*,rr,vinject*deltat,100.*rr
-          h = max(rr,10.*vinject*deltat) !/ninject**(1./3.)
-
-          u = uu_inject
-
-          i_part = npart + 1 ! all particles are new
-          call add_or_update_particle(igas, xyzi, vxyz, h, u, i_part, npart, npartoftype, xyzh, vxyzu)
-          !star from which this wind particle originated
-          iwindorig(i_part) = i
-          !composition for this particular particle based on its origin-star's abundances
-          if (use_var_comp) then
-             !eos_vars(imu,i_part) = gmwArr(mod(i_part,5)+1) !eventually, this will be based on i (the star) and not i_part (the gas)
-             !eos_vars(imu,i_part) = gmwArr(mod(i,5)+1) !this is based on i (the star) and not i_part (the gas)
-             eos_vars(imu,i_part) = mui
-             eos_vars(itemp,i_part) = temp_inject
-             if(mod(i_part,101)==0) then
-                WRITE(*,*) 'inject_particles: eos_vars(imu,i_part) = eos_vars(',imu,',',i_part,') = ',eos_vars(imu,i_part)
-             endif
-          endif
-       enddo
-       !
-       ! update tlast to current time
-       !
-=======
        ! only inject particles that won't be immediately killed due to being beyond outer_boundary
        ! this can be used with the original all-particles-are-new method as well
        if (sqrt(xyz_star(1)**2+xyz_star(2)**2+xyz_star(3)**2) < outer_boundary) then
           ! extract current velocity and injection radius of star
           rr        = 1.0001*xyzmh_ptmass(ihacc,i)
           vxyz_star = vxyz_ptmass(1:3,i)
+
+          !set abundance of new particle based on origin-star's abundances, which is used in u and mu->eos_vars
+          if (use_var_comp) then
+             mui = gmwArr(mod(i,5)+1) !for now, mu from each star is randomly assigned; eventually this will need to be based on each star's spectral type
+          endif
 
           do k=1,ninject
              ! get random position on sphere
@@ -588,7 +515,12 @@
              !print*,rr,vinject*deltat,100.*rr
              h = max(rr,10.*vinject*deltat) !/ninject**(1./3.)
 
-             u = uu_inject
+             !set abundance of new particle based on origin-star's abundances, which is used in u and mu->eos_vars
+             if (use_var_comp) then
+                u = uu_inject_withgmw * gmw/mui
+             else
+                u = uu_inject
+             endif
 
              !! original method -- all particles are new
              !i_part = npart + 1 ! all particles are new
@@ -606,6 +538,16 @@
              call add_or_update_particle(igas, xyzi, vxyz, h, u, i_part, npart, npartoftype, xyzh, vxyzu)
              ! star from where this wind particle originated
              iwindorig(i_part) = i
+             !composition for this particular particle based on its origin-star's abundances
+             if (use_var_comp) then
+                !eos_vars(imu,i_part) = gmwArr(mod(i_part,5)+1) !eventually, this will be based on i (the star) and not i_part (the gas)
+                !eos_vars(imu,i_part) = gmwArr(mod(i,5)+1) !this is based on i (the star) and not i_part (the gas)
+                eos_vars(imu,i_part) = mui
+                eos_vars(itemp,i_part) = temp_inject
+                if(mod(i_part,101)==0) then
+                   WRITE(*,*) 'inject_particles: eos_vars(imu,i_part) = eos_vars(',imu,',',i_part,') = ',eos_vars(imu,i_part)
+                endif
+             endif
 
              !note: add_or_update_particle increased npart by 1 if a new particle was added, so now the
              !         comparison is with npart (whereas above the comparison was with npart+1)
@@ -629,7 +571,6 @@
        ! tlast is only updated for a particular star that should have injected particles this timestep;
        !    this way, fractional particles-per-timestep can accumulate and eventually
        !    inject a particle, making Mdot more accurate
->>>>>>> d0f045eb
        xyzmh_ptmass(i_tlast,i) = time
        ! update total particles injected for this star
        ! this tally includes particles that would have been injected had their star
