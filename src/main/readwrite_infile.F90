!--------------------------------------------------------------------------!
! The Phantom Smoothed Particle Hydrodynamics code, by Daniel Price et al. !
! Copyright (c) 2007-2024 The Authors (see AUTHORS)                        !
! See LICENCE file for usage and distribution conditions                   !
! http://phantomsph.github.io/                                             !
!--------------------------------------------------------------------------!
module readwrite_infile
!
! This module contains all routines required for
!  reading and writing of input file
!
! :References: None
!
! :Owner: Daniel Price
!
! :Runtime parameters:
!   - C_cour             : *Courant number*
!   - C_force            : *dt_force number*
!   - X                  : *hydrogen mass fraction for MESA opacity table*
!   - Z                  : *metallicity for MESA opacity table*
!   - alpha              : *shock viscosity parameter*
!   - alphaB             : *shock resistivity parameter*
!   - alphamax           : *MAXIMUM shock viscosity parameter*
!   - alphau             : *shock conductivity parameter*
!   - avdecayconst       : *decay time constant for viscosity switches*
!   - beta               : *beta viscosity*
!   - bulkvisc           : *magnitude of bulk viscosity*
!   - calc_erot          : *include E_rot in the ev_file*
!   - cv_type            : *how to get cv and mean mol weight (0=constant,1=mesa)*
!   - dtmax              : *time between dumps*
!   - dtmax_dratio       : *dynamic dtmax: density ratio controlling decrease (<=0 to ignore)*
!   - dtmax_max          : *dynamic dtmax: maximum allowed dtmax (=dtmax if <= 0)*
!   - dtmax_min          : *dynamic dtmax: minimum allowed dtmax*
!   - dtwallmax          : *maximum wall time between dumps (hhh:mm, 000:00=ignore)*
!   - dumpfile           : *dump file to start from*
!   - flux_limiter       : *limit radiation flux*
!   - hfact              : *h in units of particle spacing [h = hfact(m/rho)^(1/3)]*
!   - ien_type           : *energy variable (0=auto, 1=entropy, 2=energy, 3=entropy_s)*
!   - implicit_radiation : *use implicit integration (Whitehouse, Bate & Monaghan 2005)*
!   - iopacity_type      : *opacity method (0=inf,1=mesa,2=constant,-1=preserve)*
!   - ipdv_heating       : *heating from PdV work (0=off, 1=on)*
!   - irealvisc          : *physical viscosity type (0=none,1=const,2=Shakura/Sunyaev)*
!   - ireconav           : *use reconstruction in shock viscosity (-1=off,0=no limiter,1=Van Leer)*
!   - iresistive_heating : *resistive heating (0=off, 1=on)*
!   - ishock_heating     : *shock heating (0=off, 1=on)*
!   - itsmax_rad         : *max number of iterations allowed in implicit solver*
!   - iverbose           : *verboseness of log (-1=quiet 0=default 1=allsteps 2=debug 5=max)*
!   - kappa_cgs          : *constant opacity value in cm2/g*
!   - logfile            : *file to which output is directed*
!   - nfulldump          : *full dump every n dumps*
!   - nmax               : *maximum number of timesteps (0=just get derivs and stop)*
!   - nmaxdumps          : *stop after n full dumps (-ve=ignore)*
!   - nout               : *write dumpfile every n dtmax (-ve=ignore)*
!   - overcleanfac       : *factor to increase cleaning speed (decreases time step)*
!   - psidecayfac        : *div B diffusion parameter*
!   - ptol               : *tolerance on pmom iterations*
!   - rhofinal_cgs       : *maximum allowed density (cgs) (<=0 to ignore)*
!   - rkill              : *deactivate particles outside this radius (<0 is off)*
!   - shearparam         : *magnitude of shear viscosity (irealvisc=1) or alpha_SS (irealvisc=2)*
!   - tmax               : *end time*
!   - tol_rad            : *tolerance on backwards Euler implicit solve of dxi/dt*
!   - tolh               : *tolerance on h-rho iterations*
!   - tolv               : *tolerance on v iterations in timestepping*
!   - twallmax           : *maximum wall time (hhh:mm, 000:00=ignore)*
!   - use_mcfost         : *use the mcfost library*
!   - xtol               : *tolerance on xyz iterations*
!
! :Dependencies: HIIRegion, boundary_dyn, cooling, damping, dim, dust,
!   dust_formation, eos, externalforces, forcing, gravwaveutils, growth,
!   infile_utils, inject, io, linklist, metric, nicil_sup, options, part,
!   porosity, ptmass, ptmass_radiation, radiation_implicit,
!   radiation_utils, timestep, viscosity
!
 use timestep,  only:dtmax_dratio,dtmax_max,dtmax_min
 use options,   only:nfulldump,nmaxdumps,twallmax,iexternalforce,tolh, &
                     alpha,alphau,alphaB,beta,avdecayconst,damp,rkill, &
                     ipdv_heating,ishock_heating,iresistive_heating,ireconav, &
                     icooling,psidecayfac,overcleanfac,alphamax,calc_erot,rhofinal_cgs, &
                     use_mcfost,use_Voronoi_limits_file,Voronoi_limits_file,use_mcfost_stellar_parameters,&
                     exchange_radiation_energy,limit_radiation_flux,iopacity_type,mcfost_computes_Lacc,&
                     mcfost_uses_PdV,implicit_radiation,mcfost_keep_part,ISM, mcfost_dust_subl
 use timestep,  only:dtwallmax,tolv,xtol,ptol
 use viscosity, only:irealvisc,shearparam,bulkvisc
 use part,      only:hfact,ien_type
 use io,        only:iverbose
 use dim,       only:do_radiation,nucleation,use_dust,use_dustgrowth,mhd_nonideal
 implicit none
 logical :: incl_runtime2 = .false.

contains

!-----------------------------------------------------------------
!+
!  writes an input file
!+
!-----------------------------------------------------------------
subroutine write_infile(infile,logfile,evfile,dumpfile,iwritein,iprint)
 use timestep,        only:tmax,dtmax,dtmax_user,nmax,nout,C_cour,C_force,C_ent
 use io,              only:fatal
 use infile_utils,    only:write_inopt
#ifdef DRIVING
 use forcing,         only:write_options_forcing
#endif
 use externalforces,  only:write_options_externalforces
 use damping,         only:write_options_damping
 use linklist,        only:write_inopts_link
 use dust,            only:write_options_dust
 use growth,          only:write_options_growth
 use porosity,        only:write_options_porosity
#ifdef INJECT_PARTICLES
 use inject,          only:write_options_inject,inject_type,update_injected_par
#endif
 use dust_formation,  only:write_options_dust_formation
 use nicil_sup,       only:write_options_nicil
 use metric,          only:write_options_metric
 use eos,             only:write_options_eos,ieos,X_in,Z_in
 use ptmass,          only:write_options_ptmass
 use ptmass_radiation,only:write_options_ptmass_radiation
 use cooling,         only:write_options_cooling
 use gravwaveutils,   only:write_options_gravitationalwaves
 use radiation_utils,    only:kappa_cgs
 use radiation_implicit, only:tol_rad,itsmax_rad,cv_type
 use dim,                only:maxvxyzu,maxptmass,gravity,sink_radiation,gr,nalpha
 use part,               only:maxp,mhd,maxalpha,nptmass
 use boundary_dyn,       only:write_options_boundary
 use HIIRegion,          only:write_options_H2R
 character(len=*), intent(in) :: infile,logfile,evfile,dumpfile
 integer,          intent(in) :: iwritein,iprint
 integer                      :: ierr
 character(len=10)            :: startdate,starttime

 if (iwritein /= iprint) then
    open(unit=iwritein,iostat=ierr,file=infile,status='replace',form='formatted')
    if (ierr /= 0) call fatal('write_infile','error creating input file, exiting...')
 endif

 if (iwritein /= iprint) then
!
! get date and time to timestamp the header
!
    call date_and_time(startdate,starttime)
    startdate = startdate(7:8)//'/'//startdate(5:6)//'/'//startdate(1:4)
    starttime = starttime(1:2)//':'//starttime(3:4)//':'//starttime(5:)
!
! write header to the file
!
    write(iwritein,"(a)") '# Runtime options file for Phantom, written '//startdate//' '//starttime
    write(iwritein,"(a)") '# Options not present assume their default values'
    write(iwritein,"(a)") '# This file is updated automatically after a full dump'
 endif

 write(iwritein,"(/,a)") '# job name'
 call write_inopt(trim(logfile),'logfile','file to which output is directed',iwritein)
 call write_inopt(trim(dumpfile),'dumpfile','dump file to start from',iwritein)

 write(iwritein,"(/,a)") '# options controlling run time and input/output'
 if (dtmax_user < 0.) dtmax_user = dtmax ! this should only ever be true for phantomsetup
 call write_inopt(tmax,'tmax','end time',iwritein)
 call write_inopt(dtmax_user,'dtmax','time between dumps',iwritein)
 call write_inopt(nmax,'nmax','maximum number of timesteps (0=just get derivs and stop)',iwritein)
 call write_inopt(nout,'nout','write dumpfile every n dtmax (-ve=ignore)',iwritein)
 call write_inopt(nmaxdumps,'nmaxdumps','stop after n full dumps (-ve=ignore)',iwritein)
 call write_inopt(real(twallmax),'twallmax','maximum wall time (hhh:mm, 000:00=ignore)',iwritein,time=.true.)
 call write_inopt(real(dtwallmax),'dtwallmax','maximum wall time between dumps (hhh:mm, 000:00=ignore)',iwritein,time=.true.)
 call write_inopt(nfulldump,'nfulldump','full dump every n dumps',iwritein)
 call write_inopt(iverbose,'iverbose','verboseness of log (-1=quiet 0=default 1=allsteps 2=debug 5=max)',iwritein)

 if (incl_runtime2 .or. rhofinal_cgs > 0.0 .or. dtmax_dratio > 1.0 .or. calc_erot) then
    write(iwritein,"(/,a)") '# options controlling run time and input/output: supplementary features'
    call write_inopt(rhofinal_cgs,'rhofinal_cgs','maximum allowed density (cgs) (<=0 to ignore)',iwritein)
    call write_inopt(dtmax_dratio,'dtmax_dratio','dynamic dtmax: density ratio controlling decrease (<=0 to ignore)',iwritein)
    call write_inopt(dtmax_max,'dtmax_max','dynamic dtmax: maximum allowed dtmax (=dtmax if <= 0)',iwritein)
    call write_inopt(dtmax_min,'dtmax_min','dynamic dtmax: minimum allowed dtmax',iwritein)
    call write_inopt(calc_erot,'calc_erot','include E_rot in the ev_file',iwritein)
 endif

 write(iwritein,"(/,a)") '# options controlling accuracy'
 call write_inopt(C_cour,'C_cour','Courant number',iwritein)
 call write_inopt(C_force,'C_force','dt_force number',iwritein)
 call write_inopt(tolv,'tolv','tolerance on v iterations in timestepping',iwritein,exp=.true.)
 call write_inopt(hfact,'hfact','h in units of particle spacing [h = hfact(m/rho)^(1/3)]',iwritein)
 call write_inopt(tolh,'tolh','tolerance on h-rho iterations',iwritein,exp=.true.)
 if (gr) then
    call write_inopt(C_ent,'C_ent','restrict timestep when ds/dt is too large (not used if ien_type != 3)',iwritein)
    call write_inopt(xtol,'xtol','tolerance on xyz iterations',iwritein)
    call write_inopt(ptol,'ptol','tolerance on pmom iterations',iwritein)
 endif

 call write_inopts_link(iwritein)

 write(iwritein,"(/,a)") '# options controlling hydrodynamics, shock capturing'
 if (maxalpha==maxp .and. nalpha > 0) then
    call write_inopt(alpha,'alpha','MINIMUM shock viscosity parameter',iwritein)
    call write_inopt(alphamax,'alphamax','MAXIMUM shock viscosity parameter',iwritein)
 else
    call write_inopt(alpha,'alpha','shock viscosity parameter',iwritein)
 endif
 if (maxvxyzu >= 4) then
    call write_inopt(alphau,'alphau','shock conductivity parameter',iwritein)
 endif
 if (mhd) then
    call write_inopt(alphaB,'alphaB','shock resistivity parameter',iwritein)
    call write_inopt(psidecayfac,'psidecayfac','div B diffusion parameter',iwritein)
    call write_inopt(overcleanfac,'overcleanfac','factor to increase cleaning speed (decreases time step)',iwritein)
 endif
 call write_inopt(beta,'beta','beta viscosity',iwritein)
 if (maxalpha==maxp .and. maxp > 0) then
    call write_inopt(avdecayconst,'avdecayconst','decay time constant for viscosity switches',iwritein)
 endif
 if (gr) then
    call write_inopt(ireconav,'ireconav','use reconstruction in shock viscosity (-1=off,0=no limiter,1=Van Leer)',iwritein)
 endif
 call write_options_damping(iwritein)

 !
 ! thermodynamics
 !
 call write_options_eos(iwritein)
 if (maxvxyzu >= 4 .and. (ieos==2 .or. ieos==5 .or. ieos==10 .or. ieos==15 .or. &
     ieos==12 .or. ieos==16 .or. ieos==17 .or. ieos==22) ) then
    call write_inopt(ipdv_heating,'ipdv_heating','heating from PdV work (0=off, 1=on)',iwritein)
    call write_inopt(ishock_heating,'ishock_heating','shock heating (0=off, 1=on)',iwritein)
    if (mhd) then
       call write_inopt(iresistive_heating,'iresistive_heating','resistive heating (0=off, 1=on)',iwritein)
    endif
    if (gr) then
       call write_inopt(ien_type,'ien_type','energy variable (0=auto, 1=entropy, 2=energy, 3=entropy_s)',iwritein)
    endif
 endif

 if (maxvxyzu >= 4) call write_options_cooling(iwritein)

#ifdef MCFOST
 call write_inopt(use_mcfost,'use_mcfost','use the mcfost library',iwritein)
 if (use_Voronoi_limits_file) call write_inopt(Voronoi_limits_file,'Voronoi_limits_file',&
      'Limit file for the Voronoi tesselation',iwritein)
 call write_inopt(use_mcfost_stellar_parameters,'use_mcfost_stars',&
      'Fix the stellar parameters to mcfost values or update using sink mass',iwritein)
 call write_inopt(mcfost_computes_Lacc,'mcfost_computes_Lacc',&
      'Should mcfost compute the accretion luminosity',iwritein)
 call write_inopt(mcfost_uses_PdV,'mcfost_uses_PdV',&
      'Should mcfost use the PdV work and shock heating?',iwritein)
 call write_inopt(mcfost_keep_part,'mcfost_keep_part',&
      'Fraction of particles to keep for MCFOST',iwritein)
 call write_inopt(ISM,'ISM',&
      'ISM heating : 0 -> no ISM radiation field, 1 -> ProDiMo, 2 -> Bate & Keto',iwritein)
 call write_inopt(mcfost_dust_subl,'mcfost_dust_subl',&
      'Should mcfost do dust sublimation (experimental!)',iwritein)
#endif

 ! only write sink options if they are used, or if self-gravity is on
 if (nptmass > 0 .or. gravity) call write_options_ptmass(iwritein)

 call write_options_externalforces(iwritein,iexternalforce)

 write(iwritein,"(/,a)") '# options controlling physical viscosity'
 call write_inopt(irealvisc,'irealvisc','physical viscosity type (0=none,1=const,2=Shakura/Sunyaev)',iwritein)
 call write_inopt(shearparam,'shearparam','magnitude of shear viscosity (irealvisc=1) or alpha_SS (irealvisc=2)',iwritein)
 call write_inopt(bulkvisc,'bulkvisc','magnitude of bulk viscosity',iwritein)

#ifdef DRIVING
 call write_options_forcing(iwritein)
#endif

 if (use_dust) call write_options_dust(iwritein)
 if (use_dustgrowth) then
    call write_options_growth(iwritein)
    call write_options_porosity(iwritein)
 endif

 write(iwritein,"(/,a)") '# options for injecting/removing particles'
#ifdef INJECT_PARTICLES
 call write_options_inject(iwritein)
 if (inject_type=='sim') call update_injected_par()
#endif
 call write_inopt(rkill,'rkill','deactivate particles outside this radius (<0 is off)',iwritein)

 if (nucleation) call write_options_dust_formation(iwritein)

 if (sink_radiation) then
    write(iwritein,"(/,a)") '# options controling radiation pressure from sink particles'
    call write_options_ptmass_radiation(iwritein)
 endif

 if (mhd_nonideal) call write_options_nicil(iwritein)

 if (do_radiation) then
    write(iwritein,"(/,a)") '# options for radiation'
    call write_inopt(implicit_radiation,'implicit_radiation','use implicit integration (Whitehouse, Bate & Monaghan 2005)',iwritein)
    call write_inopt(exchange_radiation_energy,'gas-rad_exchange','exchange energy between gas and radiation',iwritein)
    call write_inopt(limit_radiation_flux,'flux_limiter','limit radiation flux',iwritein)
    call write_inopt(iopacity_type,'iopacity_type','opacity method (0=inf,1=mesa,2=constant,-1=preserve)',iwritein)
    if (iopacity_type == 1) then
       call write_inopt(X_in,'X','hydrogen mass fraction for MESA opacity table',iwritein)
       call write_inopt(Z_in,'Z','metallicity for MESA opacity table',iwritein)
    elseif (iopacity_type == 2) then
       call write_inopt(kappa_cgs,'kappa_cgs','constant opacity value in cm2/g',iwritein)
    endif
    if (implicit_radiation) then
       call write_inopt(tol_rad,'tol_rad','tolerance on backwards Euler implicit solve of dxi/dt',iwritein)
       call write_inopt(itsmax_rad,'itsmax_rad','max number of iterations allowed in implicit solver',iwritein)
       call write_inopt(cv_type,'cv_type','how to get cv and mean mol weight (0=constant,1=mesa)',iwritein)
    endif
 endif
 if (gr) call write_options_metric(iwritein)
 call write_options_gravitationalwaves(iwritein)
 call write_options_boundary(iwritein)
 call write_options_H2R(iwritein)

<<<<<<< HEAD
 !Presently, these lines mean that use_var_comp is written in every input file.  If this is not desirabale, then these statements need to be conditionalized.
 write(iwritein,'(/,a)') '# variable composition'
 call write_inopt(use_var_comp,'use_var_comp','whether gas particles have different mean molecular weights',iwritein)
 !write(iwritein,*) 'use_var_comp = ',use_var_comp
 WRITE(*,*) 'write_infile: use_var_comp =',use_var_comp

=======
>>>>>>> d0f045eb
 if (iwritein /= iprint) close(unit=iwritein)
 if (iwritein /= iprint) write(iprint,"(/,a)") ' input file '//trim(infile)//' written successfully.'

end subroutine write_infile

!-----------------------------------------------------------------
!+
!  reads parameters for the run from the input file
!+
!-----------------------------------------------------------------
subroutine read_infile(infile,logfile,evfile,dumpfile)
 use dim,             only:maxvxyzu,maxptmass,gravity,sink_radiation,nucleation,&
                           itau_alloc,store_dust_temperature,gr,do_nucleation
 use timestep,        only:tmax,dtmax,nmax,nout,C_cour,C_force,C_ent
 use eos,             only:read_options_eos,ieos
 use io,              only:ireadin,iwritein,iprint,warn,die,error,fatal,id,master,fileprefix
 use infile_utils,    only:read_next_inopt,contains_loop,write_infile_series
#ifdef DRIVING
 use forcing,         only:read_options_forcing,write_options_forcing
#endif
 use externalforces,  only:read_options_externalforces
 use linklist,        only:read_inopts_link
 use dust,            only:read_options_dust
 use growth,          only:read_options_growth
 use options,         only:use_porosity
 use porosity,        only:read_options_porosity
 use metric,          only:read_options_metric
#ifdef INJECT_PARTICLES
 use inject,          only:read_options_inject
#endif
 use dust_formation,  only:read_options_dust_formation,idust_opacity
 use nicil_sup,       only:read_options_nicil
 use part,            only:mhd,nptmass
 use cooling,         only:read_options_cooling
 use ptmass,          only:read_options_ptmass
 use ptmass_radiation,   only:read_options_ptmass_radiation,isink_radiation,&
                              alpha_rad,iget_tdust,iray_resolution
 use radiation_utils,    only:kappa_cgs
 use radiation_implicit, only:tol_rad,itsmax_rad,cv_type
 use damping,         only:read_options_damping
 use gravwaveutils,   only:read_options_gravitationalwaves
 use boundary_dyn,    only:read_options_boundary
 use HIIRegion,       only:read_options_H2R
 character(len=*), parameter   :: label = 'read_infile'
 character(len=*), intent(in)  :: infile
 character(len=*), intent(out) :: logfile,evfile,dumpfile
 character(len=len(infile)+4)  :: infilenew
 character(len=10) :: cline
 character(len=20) :: name
 character(len=120) :: valstring
 integer :: ierr,ireaderr,line,idot,ngot,nlinesread
 real    :: ratio
 logical :: imatch,igotallrequired,igotallturb,igotalllink,igotloops
 logical :: igotallbowen,igotallcooling,igotalldust,igotallextern,igotallinject,igotallgrowth,igotallporosity
 logical :: igotallionise,igotallnonideal,igotalleos,igotallptmass,igotalldamping
 logical :: igotallprad,igotalldustform,igotallgw,igotallgr,igotallbdy,igotallH2R
 integer, parameter :: nrequired = 1

 ireaderr = 0
 ierr     = 0
 line     = 0
 idot     = index(infile,'.in') - 1
 if (idot <= 1) idot = len_trim(infile)
 logfile    = infile(1:idot)//'01.log'
 dumpfile   = infile(1:idot)//'_00000.tmp'
 fileprefix = infile(1:idot)
 ngot            = 0
 igotallturb     = .true.
 igotalldust     = .true.
 igotallgrowth   = .true.
 igotallporosity = .true.
 igotalllink     = .true.
 igotallextern   = .true.
 igotallinject   = .true.
 igotalleos      = .true.
 igotallcooling  = .true.
 igotalldamping  = .true.
 igotloops       = .false.
 igotallionise   = .true.
 igotallnonideal = .true.
 igotallbowen    = .true.
 igotallptmass   = .true.
 igotallprad     = .true.
 igotalldustform = .true.
 igotallgw       = .true.
 igotallgr       = .true.
 igotallbdy      = .true.
 igotallH2R      = .true.
 use_Voronoi_limits_file = .false.

 open(unit=ireadin,err=999,file=infile,status='old',form='formatted')
 do while (ireaderr == 0)
    call read_next_inopt(name,valstring,ireadin,ireaderr,nlinesread)
    if (contains_loop(valstring)) igotloops = .true.
    line = line + nlinesread

    !print*,'name: '//trim(name),' value: '//trim(valstring)
    select case(trim(name))
    case('logfile')
       logfile = trim(valstring(1:min(len(logfile),len(valstring))))
       idot = index(logfile,'.log') - 1
       if (idot <= 1) idot = len_trim(logfile)
       evfile  = logfile(1:idot)//'.ev'
    case('dumpfile')
       dumpfile = trim(valstring(1:min(len(dumpfile),len(valstring))))
       ngot = ngot + 1
    case('tmax')
       read(valstring,*,iostat=ierr) tmax
    case('dtmax')
       read(valstring,*,iostat=ierr) dtmax
    case('nmax')
       read(valstring,*,iostat=ierr) nmax
    case('nout')
       read(valstring,*,iostat=ierr) nout
    case('nmaxdumps')
       read(valstring,*,iostat=ierr) nmaxdumps
    case('twallmax')
       read(valstring,*,iostat=ierr) twallmax
    case('dtwallmax')
       read(valstring,*,iostat=ierr) dtwallmax
    case('iverbose')
       read(valstring,*,iostat=ierr) iverbose
    case('rhofinal_cgs')
       read(valstring,*,iostat=ierr) rhofinal_cgs
       incl_runtime2 = .true.
    case('calc_erot')
       read(valstring,*,iostat=ierr) calc_erot
       incl_runtime2 = .true.
    case('dtmax_dratio')
       read(valstring,*,iostat=ierr) dtmax_dratio
       incl_runtime2 = .true.
    case('dtmax_max')
       read(valstring,*,iostat=ierr) dtmax_max
       if (dtmax_max <= 0.0) dtmax_max = dtmax
       ! to prevent comparison errors from round-off
       ratio = dtmax_max/dtmax
       ratio = int(ratio+0.5)+0.0001
       dtmax_max = dtmax*ratio
    case('dtmax_min')
       read(valstring,*,iostat=ierr) dtmax_min
       ! to prevent comparison errors from round-off
       if (dtmax_min > epsilon(dtmax_min)) then
          ratio = dtmax/dtmax_min
          ratio = int(ratio+0.5)+0.0001
          dtmax_min = dtmax/ratio
       endif
    case('C_cour')
       read(valstring,*,iostat=ierr) C_cour
    case('C_force')
       read(valstring,*,iostat=ierr) C_force
    case('tolv')
       read(valstring,*,iostat=ierr) tolv
    case('C_ent')
       read(valstring,*,iostat=ierr) C_ent
    case('xtol')
       read(valstring,*,iostat=ierr) xtol
    case('ptol')
       read(valstring,*,iostat=ierr) ptol
    case('hfact')
       read(valstring,*,iostat=ierr) hfact
    case('tolh')
       read(valstring,*,iostat=ierr) tolh
    case('rkill')
       read(valstring,*,iostat=ierr) rkill
    case('nfulldump')
       read(valstring,*,iostat=ierr) nfulldump
    case('alpha')
       read(valstring,*,iostat=ierr) alpha
    case('alphamax')
       read(valstring,*,iostat=ierr) alphamax
    case('alphau')
       read(valstring,*,iostat=ierr) alphau
    case('alphaB')
       read(valstring,*,iostat=ierr) alphaB
    case('psidecayfac')
       read(valstring,*,iostat=ierr) psidecayfac
    case('overcleanfac')
       read(valstring,*,iostat=ierr) overcleanfac
    case('beta')
       read(valstring,*,iostat=ierr) beta
    case('ireconav')
       read(valstring,*,iostat=ierr) ireconav
    case('avdecayconst')
       read(valstring,*,iostat=ierr) avdecayconst
    case('ipdv_heating')
       read(valstring,*,iostat=ierr) ipdv_heating
    case('ishock_heating')
       read(valstring,*,iostat=ierr) ishock_heating
    case('iresistive_heating')
       read(valstring,*,iostat=ierr) iresistive_heating
    case('ien_type')
       read(valstring,*,iostat=ierr) ien_type
    case('irealvisc')
       read(valstring,*,iostat=ierr) irealvisc
    case('shearparam')
       read(valstring,*,iostat=ierr) shearparam
    case('bulkvisc')
       read(valstring,*,iostat=ierr) bulkvisc
#ifdef MCFOST
    case('use_mcfost')
       read(valstring,*,iostat=ierr) use_mcfost
    case('Voronoi_limits_file')
       read(valstring,*,iostat=ierr) Voronoi_limits_file
       use_Voronoi_limits_file = .true.
    case('use_mcfost_stars')
       read(valstring,*,iostat=ierr) use_mcfost_stellar_parameters
    case('mcfost_computes_Lacc')
       read(valstring,*,iostat=ierr) mcfost_computes_Lacc
    case('mcfost_uses_PdV')
       read(valstring,*,iostat=ierr) mcfost_uses_PdV
    case('mcfost_keep_part')
       read(valstring,*,iostat=ierr) mcfost_keep_part
    case('ISM')
       read(valstring,*,iostat=ierr) ISM
    case('mcfost_dust_subl')
       read(valstring,*,iostat=ierr) mcfost_dust_subl
#endif
    case('implicit_radiation')
       read(valstring,*,iostat=ierr) implicit_radiation
       if (implicit_radiation) store_dust_temperature = .true.
    case('gas-rad_exchange')
       read(valstring,*,iostat=ierr) exchange_radiation_energy
    case('flux_limiter')
       read(valstring,*,iostat=ierr) limit_radiation_flux
    case('iopacity_type')
       read(valstring,*,iostat=ierr) iopacity_type
    case('cv_type')
       read(valstring,*,iostat=ierr) cv_type
    case('kappa_cgs')
       read(valstring,*,iostat=ierr) kappa_cgs
    case('tol_rad')
       read(valstring,*,iostat=ierr) tol_rad
    case('itsmax_rad')
       read(valstring,*,iostat=ierr) itsmax_rad
<<<<<<< HEAD
    case('use_var_comp')
       read(valstring,*,iostat=ierr) use_var_comp
       WRITE(*,*) 'read_infile: use_var_comp = ',use_var_comp
       if (use_var_comp) call set_gmwArr()
=======
>>>>>>> d0f045eb
    case default
       imatch = .false.
       if (.not.imatch) call read_options_externalforces(name,valstring,imatch,igotallextern,ierr,iexternalforce)
#ifdef DRIVING
       if (.not.imatch) call read_options_forcing(name,valstring,imatch,igotallturb,ierr)
#endif
       if (.not.imatch) call read_inopts_link(name,valstring,imatch,igotalllink,ierr)
       !--Extract if one-fluid dust is used from the fileid
       if (.not.imatch .and. use_dust) call read_options_dust(name,valstring,imatch,igotalldust,ierr)
       if (.not.imatch .and. use_dustgrowth) call read_options_growth(name,valstring,imatch,igotallgrowth,ierr)
       if (.not.imatch .and. use_porosity) call read_options_porosity(name,valstring,imatch,igotallporosity,ierr)
       if (.not.imatch .and. gr) call read_options_metric(name,valstring,imatch,igotallgr,ierr)
#ifdef INJECT_PARTICLES
       if (.not.imatch) call read_options_inject(name,valstring,imatch,igotallinject,ierr)
#endif
       if (.not.imatch .and. nucleation) call read_options_dust_formation(name,valstring,imatch,igotalldustform,ierr)
       if (.not.imatch .and. sink_radiation) then
          call read_options_ptmass_radiation(name,valstring,imatch,igotallprad,ierr)
       endif
       if (.not.imatch .and. mhd_nonideal) call read_options_nicil(name,valstring,imatch,igotallnonideal,ierr)
       if (.not.imatch) call read_options_eos(name,valstring,imatch,igotalleos,ierr)
       if (.not.imatch .and. maxvxyzu >= 4) call read_options_cooling(name,valstring,imatch,igotallcooling,ierr)
WRITE(*,*) 'igotallcooling =',igotallcooling,', name =',TRIM(name)
       if (.not.imatch) call read_options_damping(name,valstring,imatch,igotalldamping,ierr)
       if (maxptmass > 0) then
          if (.not.imatch) call read_options_ptmass(name,valstring,imatch,igotallptmass,ierr)
          !
          ! read whatever sink options are present, but make them not compulsory
          ! if there are no sinks used and there is no self-gravity
          !
          if (nptmass==0 .and. .not.gravity) igotallptmass = .true.
       endif
       if (.not.imatch) call read_options_gravitationalwaves(name,valstring,imatch,igotallgw,ierr)
       if (.not.imatch) call read_options_boundary(name,valstring,imatch,igotallbdy,ierr)
       if (.not.imatch) call read_options_H2R(name,valstring,imatch,igotallH2R,ierr)
       if (len_trim(name) /= 0 .and. .not.imatch) then
          call warn('read_infile','unknown variable '//trim(adjustl(name))// &
                     ' in input file, value = '//trim(adjustl(valstring)))
       endif
    end select
    if (ierr /= 0 .and. len_trim(name) /= 0) &
       call fatal('read_infile','error extracting '//trim(adjustl(name))//' from input file')
 enddo
 close(unit=ireadin)

 igotallrequired = (ngot  >=  nrequired) .and. igotalllink   .and. igotallbowen   .and. igotalldust &
                    .and. igotalleos    .and. igotallcooling .and. igotallextern  .and. igotallturb &
                    .and. igotallptmass .and. igotallinject  .and. igotallionise  .and. igotallnonideal &
                    .and. igotallgrowth  .and. igotallporosity .and. igotalldamping .and. igotallprad &
                    .and. igotalldustform .and. igotallgw    .and. igotallgr      .and. igotallbdy

 if (ierr /= 0 .or. ireaderr > 0 .or. .not.igotallrequired) then
    ierr = 1
    if (id==master) then
       if (igotallrequired) then
          write(cline,"(i10)") line
          call error('read_infile','error reading '//trim(infile)//' at line '//trim(adjustl(cline)))
          infilenew = trim(infile)//'.new'
       else
          call error('read_infile','input file '//trim(infile)//' is incomplete for current compilation')
          if (.not.igotalleos) write(*,*) 'missing equation of state options'
          if (.not.igotallcooling) write(*,*) 'missing cooling options'
          if (.not.igotalldamping) write(*,*) 'missing damping options'
          if (.not.igotalllink) write(*,*) 'missing link options'
          if (.not.igotallbowen) write(*,*) 'missing Bowen dust options'
          if (.not.igotalldust) write(*,*) 'missing dust options'
          if (.not.igotallgr) write(*,*) 'missing metric parameters (eg, spin, mass)'
          if (.not.igotallgrowth) write(*,*) 'missing growth options'
          if (.not.igotallporosity) write(*,*) 'missing porosity options'

          if (.not.igotallextern) then
             if (gr) then
                write(*,*) 'missing GR quantities (eg: accretion radius)'
             else
                write(*,*) 'missing external force options'
             endif
          endif
          if (.not.igotallinject) write(*,*) 'missing inject-particle options'
          if (.not.igotallionise) write(*,*) 'missing ionisation options'
          if (.not.igotallnonideal) write(*,*) 'missing non-ideal MHD options'
          if (.not.igotallturb) write(*,*) 'missing turbulence-driving options'
          if (.not.igotallprad) write(*,*) 'missing sink particle radiation options'
          if (.not.igotallptmass) write(*,*) 'missing sink particle options'
          if (.not.igotalldustform) write(*,*) 'missing dusty wind options'
          if (.not.igotallgw) write(*,*) 'missing gravitational wave options'
          infilenew = trim(infile)
       endif
       write(*,"(a)") ' REWRITING '//trim(infilenew)//' with all current and available options...'
       call write_infile(infilenew,logfile,evfile,dumpfile,iwritein,iprint)

       if (trim(infilenew) /= trim(infile)) then
          write(*,"(/,a)") ' useful commands to cut and paste:'
          write(*,*) ' diff '//trim(infilenew)//' '//trim(infile)
          write(*,*) ' mv '//trim(infilenew)//' '//trim(infile)
       else
          write(*,"(/,a)") ' (try again using revised input file)'
       endif
    endif
    call die
 elseif (igotloops) then
    if (id==master) then
       write(iprint,"(1x,a)") 'loops detected in input file:'
       call write_infile_series(ireadin,iwritein,infile,line,ierr)
       if (ierr /= 0) call fatal(label,'error writing input file series')
    endif
    call die
 endif
!
!--check options for possible errors
!
 if (id==master) then
    if (dtmax > tmax) call warn(label,'no output dtmax > tmax',1)
    if (nout > nmax)  call warn(label,'no output nout > nmax',1)
    if (nout==0)     call fatal(label,'nout = 0')
    if (C_cour <= 0.)  call fatal(label,'Courant number < 0')
    if (C_cour > 1.)  call fatal(label,'ridiculously big courant number!!')
    if (C_force <= 0.) call fatal(label,'bad choice for force timestep control')
    if (tolv <= 0.)    call fatal(label,'silly choice for tolv (< 0)')
    if (tolv > 1.e-1) call warn(label,'dangerously large tolerance on v iterations')
    if (xtol <= 0.)    call fatal(label,'silly choice for xtol (< 0)')
    if (xtol > 1.e-1) call warn(label,'dangerously large tolerance on xyz iterations')
    if (ptol <= 0.)    call fatal(label,'silly choice for ptol (< 0)')
    if (ptol > 1.e-1) call warn(label,'dangerously large tolerance on pmom iterations')
    if (nfulldump==0 .or. nfulldump > 10000) call fatal(label,'nfulldump = 0')
    if (nfulldump >= 50) call warn(label,'no full dumps for a long time...',1)
    if (twallmax < 0.)  call fatal(label,'invalid twallmax (use 000:00 to ignore)')
    if (dtwallmax < 0.) call fatal(label,'invalid dtwallmax (use 000:00 to ignore)')
    if (hfact < 1. .or. hfact > 5.) &
                         call warn(label,'ridiculous choice of hfact',4)
    if (tolh > 1.e-3)   call warn(label,'tolh is quite large!',2)
    if (tolh < epsilon(tolh)) call fatal(label,'tolh too small to ever converge')
    !if (damp < 0.)     call fatal(label,'damping < 0')
    !if (damp > 1.)     call warn(label,'damping ridiculously big')
    if (alpha < 0.)    call fatal(label,'stupid choice of alpha')
    if (alphau < 0.)   call fatal(label,'stupid choice of alphau')
    if (alpha > 10.)   call warn(label,'very large alpha, need to change timestep',2)
    if (alphau > 10.)  call warn(label,'very large alphau, check timestep',3)
    if (alphamax < tiny(alphamax)) call warn(label,'alphamax = 0 means no shock viscosity',2)
    if (alphamax < 1.) call warn(label,'alphamax < 1 is dangerous if there are shocks: don''t publish crap',2)
    if (alphamax < 0. .or. alphamax > 100.) call fatal(label,'stupid value for alphamax (generally 0.0-1.0)')
    if (mhd) then
       if (alphaB < 0.)   call warn(label,'stupid choice of alphaB',4)
       if (alphaB > 10.)  call warn(label,'very large alphaB, check timestep',3)
       if (alphaB < 1.)   call warn(label,'alphaB < 1 is not recommended, please don''t publish rubbish',2)
       if (psidecayfac < 0.) call fatal(label,'stupid value for psidecayfac')
       if (psidecayfac > 2.) call warn(label,'psidecayfac set outside recommended range (0.1-2.0)')
       if (overcleanfac < 1.0) call warn(label,'overcleanfac less than 1')
    endif
    if (beta < 0.)     call fatal(label,'beta < 0')
    if (beta > 4.)     call warn(label,'very high beta viscosity set')
#ifndef MCFOST
    if (maxvxyzu >= 4 .and. (ieos /= 2 .and. ieos /= 5  .and. ieos /= 4  .and. ieos /= 10 .and. &
             ieos /=11 .and. ieos /=12 .and. ieos /= 15 .and. ieos /= 16 .and. ieos /= 17 .and. &
             ieos /= 20 .and. ieos/=22)) &
       call fatal(label,'only ieos=2 makes sense if storing thermal energy')
#endif
    if (irealvisc < 0 .or. irealvisc > 12)  call fatal(label,'invalid setting for physical viscosity')
    if (shearparam < 0.)                     call fatal(label,'stupid value for shear parameter (< 0)')
    if (irealvisc==2 .and. shearparam > 1) call error(label,'alpha > 1 for shakura-sunyaev viscosity')
    if (iverbose > 99 .or. iverbose < -9)   call fatal(label,'invalid verboseness setting (two digits only)')
    if (icooling > 0 .and. .not.(ieos == 2 .or. ieos == 5 .or. ieos == 17 .or. ieos==22)) &
         call fatal(label,'cooling requires adiabatic eos (ieos=2)')
    if (icooling > 0 .and. (ipdv_heating <= 0 .or. ishock_heating <= 0)) &
         call fatal(label,'cooling requires shock and work contributions')
    if (((isink_radiation == 1 .or. isink_radiation == 3 ) .and. idust_opacity == 0 ) &
       .and. alpha_rad < 1.d-10 .and. itau_alloc == 0) &
         call fatal(label,'no radiation pressure force! adapt isink_radiation/idust_opacity/alpha_rad')
    if (isink_radiation > 1 .and. idust_opacity == 0 ) &
         call fatal(label,'dust opacity not used! change isink_radiation or idust_opacity')
    if (iget_tdust > 2 .and. iray_resolution < 0 ) &
         call fatal(label,'To get dust temperature with Attenuation or Lucy, set iray_resolution >= 0')
    if (do_nucleation .and. ieos == 5) call error(label,'with nucleation you must use ieos = 2')
 endif
 return

999 continue
 if (id == master) then
    call error('Phantom','input file '//trim(infile)//' not found')
    if (adjustl(infile(1:1)) /= ' ') then
       write(*,*) ' creating one with default options...'
       infilenew = trim(infile)
       call write_infile(infilenew,logfile,evfile,dumpfile,iwritein,iprint)
    endif
 endif
 call die

end subroutine read_infile

end module readwrite_infile<|MERGE_RESOLUTION|>--- conflicted
+++ resolved
@@ -307,15 +307,12 @@
  call write_options_boundary(iwritein)
  call write_options_H2R(iwritein)
 
-<<<<<<< HEAD
  !Presently, these lines mean that use_var_comp is written in every input file.  If this is not desirabale, then these statements need to be conditionalized.
  write(iwritein,'(/,a)') '# variable composition'
  call write_inopt(use_var_comp,'use_var_comp','whether gas particles have different mean molecular weights',iwritein)
  !write(iwritein,*) 'use_var_comp = ',use_var_comp
- WRITE(*,*) 'write_infile: use_var_comp =',use_var_comp
-
-=======
->>>>>>> d0f045eb
+ write(*,*) 'write_infile: use_var_comp =',use_var_comp
+
  if (iwritein /= iprint) close(unit=iwritein)
  if (iwritein /= iprint) write(iprint,"(/,a)") ' input file '//trim(infile)//' written successfully.'
 
@@ -550,13 +547,10 @@
        read(valstring,*,iostat=ierr) tol_rad
     case('itsmax_rad')
        read(valstring,*,iostat=ierr) itsmax_rad
-<<<<<<< HEAD
     case('use_var_comp')
        read(valstring,*,iostat=ierr) use_var_comp
-       WRITE(*,*) 'read_infile: use_var_comp = ',use_var_comp
+       write(*,*) 'read_infile: use_var_comp = ',use_var_comp
        if (use_var_comp) call set_gmwArr()
-=======
->>>>>>> d0f045eb
     case default
        imatch = .false.
        if (.not.imatch) call read_options_externalforces(name,valstring,imatch,igotallextern,ierr,iexternalforce)
