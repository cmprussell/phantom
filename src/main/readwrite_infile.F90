!--------------------------------------------------------------------------!
! The Phantom Smoothed Particle Hydrodynamics code, by Daniel Price et al. !
! Copyright (c) 2007-2020 The Authors (see AUTHORS)                        !
! See LICENCE file for usage and distribution conditions                   !
! http://phantomsph.bitbucket.io/                                          !
!--------------------------------------------------------------------------!
!+
!  MODULE: readwrite_infile
!
!  DESCRIPTION:
!  This module contains all routines required for
!  reading and writing of input file
!
!  REFERENCES: None
!
!  OWNER: Daniel Price
!
!  $Id$
!
!  RUNTIME PARAMETERS:
!    C_cour             -- Courant number
!    C_force            -- dt_force number
!    alpha              -- art. viscosity parameter
!    alphaB             -- art. resistivity parameter
!    alphamax           -- MAXIMUM art. viscosity parameter
!    alphau             -- art. conductivity parameter
!    avdecayconst       -- decay time constant for viscosity switches
!    beta               -- beta viscosity
!    bulkvisc           -- magnitude of bulk viscosity
!    calc_erot          -- include E_rot in the ev_file
!    dtmax              -- time between dumps
!    dtmax_dratio       -- dynamic dtmax: density ratio controlling decrease (<=0 to ignore)
!    dtmax_max          -- dynamic dtmax: maximum allowed dtmax (=dtmax if <= 0)
!    dtmax_min          -- dynamic dtmax: minimum allowed dtmax
!    dtwallmax          -- maximum wall time between dumps (hhh:mm, 000:00=ignore)
!    dumpfile           -- dump file to start from
!    flux_limiter       -- limit radiation flux
!    hdivbbmax_max      -- max factor to decrease cleaning timestep propto B/(h|divB|)
!    hfact              -- h in units of particle spacing [h = hfact(m/rho)^(1/3)]
!    ipdv_heating       -- heating from PdV work (0=off, 1=on)
!    irealvisc          -- physical viscosity type (0=none,1=const,2=Shakura/Sunyaev)
!    iresistive_heating -- resistive heating (0=off, 1=on)
!    ishock_heating     -- shock heating (0=off, 1=on)
!    iverbose           -- verboseness of log (-1=quiet 0=default 1=allsteps 2=debug 5=max)
!    logfile            -- file to which output is directed
!    nfulldump          -- full dump every n dumps
!    nmax               -- maximum number of timesteps (0=just get derivs and stop)
!    nmaxdumps          -- stop after n full dumps (-ve=ignore)
!    nout               -- number of steps between dumps (-ve=ignore)
!    overcleanfac       -- factor to increase cleaning speed (decreases time step)
!    psidecayfac        -- div B diffusion parameter
!    ptol               -- tolerance on pmom iterations
!    rhofinal_cgs       -- maximum allowed density (cgs) (<=0 to ignore)
!    rkill              -- deactivate particles outside this radius (<0 is off)
!    shearparam         -- magnitude of shear viscosity (irealvisc=1) or alpha_SS (irealvisc=2)
!    tmax               -- end time
!    tolh               -- tolerance on h-rho iterations
!    tolv               -- tolerance on v iterations in timestepping
!    twallmax           -- maximum wall time (hhh:mm, 000:00=ignore)
!    use_mcfost         -- use the mcfost library
!    xtol               -- tolerance on xyz iterations
!
!  DEPENDENCIES: cooling, damping, dim, dust, eos, externalforces, forcing,
!    growth, infile_utils, inject, io, linklist, metric, nicil_sup,
!    options, part, photoevap, ptmass, timestep, viscosity
!+
!--------------------------------------------------------------------------
module readwrite_infile
 use timestep,  only:dtmax_dratio,dtmax_max,dtmax_min
 use options,   only:nfulldump,nmaxdumps,twallmax,iexternalforce,idamp,tolh, &
                     alpha,alphau,alphaB,beta,avdecayconst,damp,rkill, &
                     ipdv_heating,ishock_heating,iresistive_heating, &
                     icooling,psidecayfac,overcleanfac,hdivbbmax_max,alphamax,calc_erot,rhofinal_cgs, &
                     use_mcfost, use_Voronoi_limits_file, Voronoi_limits_file, use_mcfost_stellar_parameters,&
                     exchange_radiation_energy,limit_radiation_flux
 use timestep,  only:dtwallmax,tolv,xtol,ptol
 use viscosity, only:irealvisc,shearparam,bulkvisc
 use part,      only:hfact
 use io,        only:iverbose
 use dim,       only:do_radiation
 implicit none
 logical :: incl_runtime2 = .false.
 character(len=80), parameter, public :: &
    modid="$Id$"

contains

!-----------------------------------------------------------------
!+
!  writes an input file
!+
!-----------------------------------------------------------------
subroutine write_infile(infile,logfile,evfile,dumpfile,iwritein,iprint)
 use timestep,        only:tmax,dtmax,nmax,nout,C_cour,C_force
 use io,              only:fatal
 use infile_utils,    only:write_inopt
#ifdef DRIVING
 use forcing,         only:write_options_forcing
#endif
 use externalforces,  only:write_options_externalforces
 use damping,         only:write_options_damping
 use linklist,        only:write_inopts_link
#ifdef DUST
 use dust,            only:write_options_dust
#ifdef DUSTGROWTH
 use growth,          only:write_options_growth
#endif
#endif
#ifdef PHOTO
 use photoevap,       only:write_options_photoevap
#endif
#ifdef INJECT_PARTICLES
 use inject,          only:write_options_inject
 use dust_formation,  only:write_options_dust_formation
#endif
#ifdef NONIDEALMHD
 use nicil_sup,       only:write_options_nicil
#endif
#ifdef GR
 use metric,          only:write_options_metric
#endif
 use eos,             only:write_options_eos,ieos
 use ptmass,          only:write_options_ptmass
 use ptmass_radiation,only:write_options_ptmass_radiation
 use cooling,         only:write_options_cooling
 use dim,             only:maxvxyzu,maxptmass,gravity,sink_radiation,gr
 use part,            only:h2chemistry,maxp,mhd,maxalpha,nptmass
 character(len=*), intent(in) :: infile,logfile,evfile,dumpfile
 integer,          intent(in) :: iwritein,iprint
 integer                      :: ierr
 character(len=10)            :: startdate,starttime

 if (iwritein /= iprint) then
    open(unit=iwritein,iostat=ierr,file=infile,status='replace',form='formatted')
    if (ierr /= 0) call fatal('write_infile','error creating input file, exiting...')
 endif

 if (iwritein /= iprint) then
!
! get date and time to timestamp the header
!
    call date_and_time(startdate,starttime)
    startdate = startdate(7:8)//'/'//startdate(5:6)//'/'//startdate(1:4)
    starttime = starttime(1:2)//':'//starttime(3:4)//':'//starttime(5:)
!
! write header to the file
!
    write(iwritein,"(a)") '# Runtime options file for Phantom, written '//startdate//' '//starttime
    write(iwritein,"(a)") '# Options not present assume their default values'
    write(iwritein,"(a)") '# This file is updated automatically after a full dump'
 endif

 write(iwritein,"(/,a)") '# job name'
 call write_inopt(trim(logfile),'logfile','file to which output is directed',iwritein)
 call write_inopt(trim(dumpfile),'dumpfile','dump file to start from',iwritein)

 write(iwritein,"(/,a)") '# options controlling run time and input/output'
 call write_inopt(tmax,'tmax','end time',iwritein)
 call write_inopt(dtmax,'dtmax','time between dumps',iwritein)
 call write_inopt(nmax,'nmax','maximum number of timesteps (0=just get derivs and stop)',iwritein)
 call write_inopt(nout,'nout','number of steps between dumps (-ve=ignore)',iwritein)
 call write_inopt(nmaxdumps,'nmaxdumps','stop after n full dumps (-ve=ignore)',iwritein)
 call write_inopt(real(twallmax),'twallmax','maximum wall time (hhh:mm, 000:00=ignore)',iwritein,time=.true.)
 call write_inopt(real(dtwallmax),'dtwallmax','maximum wall time between dumps (hhh:mm, 000:00=ignore)',iwritein,time=.true.)
 call write_inopt(nfulldump,'nfulldump','full dump every n dumps',iwritein)
 call write_inopt(iverbose,'iverbose','verboseness of log (-1=quiet 0=default 1=allsteps 2=debug 5=max)',iwritein)

 if (incl_runtime2 .or. rhofinal_cgs > 0.0 .or. dtmax_dratio > 1.0 .or. calc_erot) then
    write(iwritein,"(/,a)") '# options controlling run time and input/output: supplementary features'
    call write_inopt(rhofinal_cgs,'rhofinal_cgs','maximum allowed density (cgs) (<=0 to ignore)',iwritein)
    call write_inopt(dtmax_dratio,'dtmax_dratio','dynamic dtmax: density ratio controlling decrease (<=0 to ignore)',iwritein)
    call write_inopt(dtmax_max,'dtmax_max','dynamic dtmax: maximum allowed dtmax (=dtmax if <= 0)',iwritein)
    call write_inopt(dtmax_min,'dtmax_min','dynamic dtmax: minimum allowed dtmax',iwritein)
    call write_inopt(calc_erot,'calc_erot','include E_rot in the ev_file',iwritein)
 endif

 write(iwritein,"(/,a)") '# options controlling accuracy'
 call write_inopt(C_cour,'C_cour','Courant number',iwritein)
 call write_inopt(C_force,'C_force','dt_force number',iwritein)
 call write_inopt(tolv,'tolv','tolerance on v iterations in timestepping',iwritein,exp=.true.)
 call write_inopt(hfact,'hfact','h in units of particle spacing [h = hfact(m/rho)^(1/3)]',iwritein)
 call write_inopt(tolh,'tolh','tolerance on h-rho iterations',iwritein,exp=.true.)
 if (gr) then
    call write_inopt(xtol,'xtol','tolerance on xyz iterations',iwritein)
    call write_inopt(ptol,'ptol','tolerance on pmom iterations',iwritein)
 endif

 call write_inopts_link(iwritein)

 write(iwritein,"(/,a)") '# options controlling hydrodynamics, artificial dissipation'
 if (maxalpha==maxp) then
    call write_inopt(alpha,'alpha','MINIMUM art. viscosity parameter',iwritein)
    call write_inopt(alphamax,'alphamax','MAXIMUM art. viscosity parameter',iwritein)
 else
    call write_inopt(alpha,'alpha','art. viscosity parameter',iwritein)
 endif
 if (maxvxyzu >= 4) then
    call write_inopt(alphau,'alphau','art. conductivity parameter',iwritein)
 endif
 if (mhd) then
    call write_inopt(alphaB,'alphaB','art. resistivity parameter',iwritein)
    call write_inopt(psidecayfac,'psidecayfac','div B diffusion parameter',iwritein)
    call write_inopt(overcleanfac,'overcleanfac','factor to increase cleaning speed (decreases time step)',iwritein)
    call write_inopt(hdivbbmax_max,'hdivbbmax_max','max factor to decrease cleaning timestep propto B/(h|divB|)',iwritein)
 endif
 call write_inopt(beta,'beta','beta viscosity',iwritein)
 call write_inopt(avdecayconst,'avdecayconst','decay time constant for viscosity switches',iwritein)

 call write_options_damping(iwritein,idamp)

 !
 ! thermodynamics
 !
 call write_options_eos(iwritein)
<<<<<<< HEAD
 if (maxvxyzu >= 4 .and. (ieos==2 .or. ieos==10 .or. ieos==15 .or. ieos==16 .or. ieos == 19) ) then
=======
 if (maxvxyzu >= 4 .and. (ieos==2 .or. ieos==10 .or. ieos==15 .or. ieos==12 .or. ieos==16) ) then
>>>>>>> a95d3e7f
    call write_inopt(ipdv_heating,'ipdv_heating','heating from PdV work (0=off, 1=on)',iwritein)
    call write_inopt(ishock_heating,'ishock_heating','shock heating (0=off, 1=on)',iwritein)
    if (mhd) then
       call write_inopt(iresistive_heating,'iresistive_heating','resistive heating (0=off, 1=on)',iwritein)
    endif
 endif

 if (maxvxyzu >= 4) call write_options_cooling(iwritein)

#ifdef MCFOST
 call write_inopt(use_mcfost,'use_mcfost','use the mcfost library',iwritein)
 if (use_Voronoi_limits_file) call write_inopt(Voronoi_limits_file,'Voronoi_limits_file',&
      'Limit file for the Voronoi tesselation',iwritein)
 call write_inopt(use_mcfost_stellar_parameters,'use_mcfost_stars',&
      'Fix the stellar parameters to mcfost values or update using sink mass',iwritein)
#endif

 ! only write sink options if they are used, or if self-gravity is on
 if (nptmass > 0 .or. gravity) call write_options_ptmass(iwritein)

 call write_options_externalforces(iwritein,iexternalforce)

 write(iwritein,"(/,a)") '# options controlling physical viscosity'
 call write_inopt(irealvisc,'irealvisc','physical viscosity type (0=none,1=const,2=Shakura/Sunyaev)',iwritein)
 call write_inopt(shearparam,'shearparam','magnitude of shear viscosity (irealvisc=1) or alpha_SS (irealvisc=2)',iwritein)
 call write_inopt(bulkvisc,'bulkvisc','magnitude of bulk viscosity',iwritein)

#ifdef DRIVING
 call write_options_forcing(iwritein)
#endif

#ifdef DUST
 call write_options_dust(iwritein)
#ifdef DUSTGROWTH
 call write_options_growth(iwritein)
#endif
#endif

#ifdef PHOTO
 call write_options_photoevap(iwritein)
#endif

 write(iwritein,"(/,a)") '# options for injecting/removing particles'
#ifdef INJECT_PARTICLES
 call write_options_inject(iwritein)
 call write_options_dust_formation(iwritein)
#endif
 call write_inopt(rkill,'rkill','deactivate particles outside this radius (<0 is off)',iwritein)

 if (sink_radiation) then
    write(iwritein,"(/,a)") '# options controling radiation pressure from sink particles'
    call write_options_ptmass_radiation(iwritein)
 endif
#ifdef NONIDEALMHD
 call write_options_nicil(iwritein)
#endif

 if (do_radiation) then
    write(iwritein,"(/,a)") '# options for radiation'
    call write_inopt(exchange_radiation_energy,'gas-rad_exchange','exchange energy between gas and radiation',iwritein)
    call write_inopt(limit_radiation_flux,'flux_limiter','limit radiation flux',iwritein)
 endif
#ifdef GR
 call write_options_metric(iwritein)
#endif

 if (iwritein /= iprint) close(unit=iwritein)
 if (iwritein /= iprint) write(iprint,"(/,a)") ' input file '//trim(infile)//' written successfully.'

 return
end subroutine write_infile

!-----------------------------------------------------------------
!+
!  reads parameters for the run from the input file
!+
!-----------------------------------------------------------------
subroutine read_infile(infile,logfile,evfile,dumpfile)
 use dim,             only:maxvxyzu,maxptmass,gravity,sink_radiation
 use timestep,        only:tmax,dtmax,nmax,nout,C_cour,C_force
 use eos,             only:use_entropy,read_options_eos,ieos
 use io,              only:ireadin,iwritein,iprint,warn,die,error,fatal,id,master
 use infile_utils,    only:read_next_inopt,contains_loop,write_infile_series
#ifdef DRIVING
 use forcing,         only:read_options_forcing,write_options_forcing
#endif
 use externalforces,  only:read_options_externalforces
 use linklist,        only:read_inopts_link
#ifdef DUST
 use dust,            only:read_options_dust
#ifdef DUSTGROWTH
 use growth,          only:read_options_growth
#endif
#endif
#ifdef GR
 use metric,        only:read_options_metric
#endif
#ifdef PHOTO
 use photoevap,       only:read_options_photoevap
#endif
#ifdef INJECT_PARTICLES
 use inject,          only:read_options_inject
 use dust_formation,  only:read_options_dust_formation,idust_opacity
#endif
#ifdef NONIDEALMHD
 use nicil_sup,       only:read_options_nicil
#endif
 use part,            only:mhd,nptmass
 use cooling,         only:read_options_cooling
 use ptmass,          only:read_options_ptmass
 use ptmass_radiation,only:read_options_ptmass_radiation,isink_radiation,alpha_rad
 use damping,         only:read_options_damping
 character(len=*), parameter   :: label = 'read_infile'
 character(len=*), intent(in)  :: infile
 character(len=*), intent(out) :: logfile,evfile,dumpfile
 character(len=len(infile)+4)  :: infilenew
 character(len=10) :: cline
 character(len=20) :: name
 character(len=120) :: valstring
 integer :: ierr,ireaderr,line,idot,ngot,nlinesread
 real    :: ratio
 logical :: imatch,igotallrequired,igotallturb,igotalllink,igotloops
 logical :: igotallbowen,igotallcooling,igotalldust,igotallextern,igotallinject,igotallgrowth
 logical :: igotallionise,igotallnonideal,igotalleos,igotallptmass,igotallphoto,igotalldamping
 logical :: igotallprad,igotalldustform
 integer, parameter :: nrequired = 1

 ireaderr = 0
 ierr     = 0
 line     = 0
 idot     = index(infile,'.in') - 1
 if (idot <= 1) idot = len_trim(infile)
 logfile    = infile(1:idot)//'01.log'
 dumpfile   = infile(1:idot)//'_00000.tmp'
 ngot            = 0
 igotallturb     = .true.
 igotalldust     = .true.
 igotallgrowth   = .true.
 igotallphoto    = .true.
 igotalllink     = .true.
 igotallextern   = .true.
 igotallinject   = .true.
 igotalleos      = .true.
 igotallcooling  = .true.
 igotalldamping  = .true.
 igotloops       = .false.
 igotallionise   = .true.
 igotallnonideal = .true.
 igotallbowen    = .true.
 igotallptmass   = .true.
 igotallprad     = .true.
 igotalldustform = .true.
 use_Voronoi_limits_file = .false.

 open(unit=ireadin,err=999,file=infile,status='old',form='formatted')
 do while (ireaderr == 0)
    call read_next_inopt(name,valstring,ireadin,ireaderr,nlinesread)
    if (contains_loop(valstring)) igotloops = .true.
    line = line + nlinesread

    !print*,'name: '//trim(name),' value: '//trim(valstring)
    select case(trim(name))
    case('logfile')
       logfile = trim(valstring(1:min(len(logfile),len(valstring))))
       idot = index(logfile,'.log') - 1
       if (idot <= 1) idot = len_trim(logfile)
       evfile  = logfile(1:idot)//'.ev'
    case('dumpfile')
       dumpfile = trim(valstring(1:min(len(dumpfile),len(valstring))))
       ngot = ngot + 1
    case('tmax')
       read(valstring,*,iostat=ierr) tmax
    case('dtmax')
       read(valstring,*,iostat=ierr) dtmax
    case('nmax')
       read(valstring,*,iostat=ierr) nmax
    case('nout')
       read(valstring,*,iostat=ierr) nout
    case('nmaxdumps')
       read(valstring,*,iostat=ierr) nmaxdumps
    case('twallmax')
       read(valstring,*,iostat=ierr) twallmax
    case('dtwallmax')
       read(valstring,*,iostat=ierr) dtwallmax
    case('iverbose')
       read(valstring,*,iostat=ierr) iverbose
    case('rhofinal_cgs')
       read(valstring,*,iostat=ierr) rhofinal_cgs
       incl_runtime2 = .true.
    case('calc_erot')
       read(valstring,*,iostat=ierr) calc_erot
       incl_runtime2 = .true.
    case('dtmax_dratio')
       read(valstring,*,iostat=ierr) dtmax_dratio
       incl_runtime2 = .true.
    case('dtmax_max')
       read(valstring,*,iostat=ierr) dtmax_max
       if (dtmax_max <= 0.0) dtmax_max = dtmax
       ! to prevent comparison errors from round-off
       ratio = dtmax_max/dtmax
       ratio = int(ratio+0.5)+0.0001
       dtmax_max = dtmax*ratio
    case('dtmax_min')
       read(valstring,*,iostat=ierr) dtmax_min
       ! to prevent comparison errors from round-off
       if (dtmax_min > epsilon(dtmax_min)) then
          ratio = dtmax/dtmax_min
          ratio = int(ratio+0.5)+0.0001
          dtmax_min = dtmax/ratio
       endif
    case('C_cour')
       read(valstring,*,iostat=ierr) C_cour
    case('C_force')
       read(valstring,*,iostat=ierr) C_force
    case('tolv')
       read(valstring,*,iostat=ierr) tolv
    case('xtol')
       read(valstring,*,iostat=ierr) xtol
    case('ptol')
       read(valstring,*,iostat=ierr) ptol
    case('hfact')
       read(valstring,*,iostat=ierr) hfact
    case('tolh')
       read(valstring,*,iostat=ierr) tolh
    case('rkill')
       read(valstring,*,iostat=ierr) rkill
    case('nfulldump')
       read(valstring,*,iostat=ierr) nfulldump
    case('alpha')
       read(valstring,*,iostat=ierr) alpha
    case('alphamax')
       read(valstring,*,iostat=ierr) alphamax
    case('alphau')
       read(valstring,*,iostat=ierr) alphau
    case('alphaB')
       read(valstring,*,iostat=ierr) alphaB
    case('psidecayfac')
       read(valstring,*,iostat=ierr) psidecayfac
    case('overcleanfac')
       read(valstring,*,iostat=ierr) overcleanfac
    case('hdivbbmax_max')
       read(valstring,*,iostat=ierr) hdivbbmax_max
    case('beta')
       read(valstring,*,iostat=ierr) beta
    case('avdecayconst')
       read(valstring,*,iostat=ierr) avdecayconst
    case('ipdv_heating')
       read(valstring,*,iostat=ierr) ipdv_heating
    case('ishock_heating')
       read(valstring,*,iostat=ierr) ishock_heating
    case('iresistive_heating')
       read(valstring,*,iostat=ierr) iresistive_heating
    case('irealvisc')
       read(valstring,*,iostat=ierr) irealvisc
    case('shearparam')
       read(valstring,*,iostat=ierr) shearparam
    case('bulkvisc')
       read(valstring,*,iostat=ierr) bulkvisc
#ifdef MCFOST
    case('use_mcfost')
       read(valstring,*,iostat=ierr) use_mcfost
    case('Voronoi_limits_file')
       read(valstring,*,iostat=ierr) Voronoi_limits_file
       use_Voronoi_limits_file = .true.
    case('use_mcfost_stars')
       read(valstring,*,iostat=ierr) use_mcfost_stellar_parameters
#endif
    case('gas-rad_exchange')
       read(valstring,*,iostat=ierr) exchange_radiation_energy
    case('flux_limiter')
       read(valstring,*,iostat=ierr) limit_radiation_flux
    case default
       imatch = .false.
       if (.not.imatch) call read_options_externalforces(name,valstring,imatch,igotallextern,ierr,iexternalforce)
#ifdef DRIVING
       if (.not.imatch) call read_options_forcing(name,valstring,imatch,igotallturb,ierr)
#endif
       if (.not.imatch) call read_inopts_link(name,valstring,imatch,igotalllink,ierr)
#ifdef DUST
       !--Extract if one-fluid dust is used from the fileid
       if (.not.imatch) call read_options_dust(name,valstring,imatch,igotalldust,ierr)
#ifdef DUSTGROWTH
       if (.not.imatch) call read_options_growth(name,valstring,imatch,igotallgrowth,ierr)
#endif
#endif
#ifdef GR
       if (.not.imatch) call read_options_metric(name,valstring,imatch,igotalldust,ierr)
#endif
#ifdef PHOTO
       if (.not.imatch) call read_options_photoevap(name,valstring,imatch,igotallphoto,ierr)
#endif
#ifdef INJECT_PARTICLES
       if (.not.imatch) call read_options_inject(name,valstring,imatch,igotallinject,ierr)
       if (.not.imatch) call read_options_dust_formation(name,valstring,imatch,igotalldustform,ierr)
#endif
       if (.not.imatch .and. sink_radiation) then
          call read_options_ptmass_radiation(name,valstring,imatch,igotallprad,ierr)
       endif
#ifdef NONIDEALMHD
       if (.not.imatch) call read_options_nicil(name,valstring,imatch,igotallnonideal,ierr)
#endif
       if (.not.imatch) call read_options_eos(name,valstring,imatch,igotalleos,ierr)
       if (.not.imatch .and. maxvxyzu >= 4) call read_options_cooling(name,valstring,imatch,igotallcooling,ierr)
       if (.not.imatch) call read_options_damping(name,valstring,imatch,igotalldamping,ierr,idamp)
       if (maxptmass > 0) then
          if (.not.imatch) call read_options_ptmass(name,valstring,imatch,igotallptmass,ierr)
          !
          ! read whatever sink options are present, but make them not compulsory
          ! if there are no sinks used and there is no self-gravity
          !
          if (nptmass==0 .and. .not.gravity) igotallptmass = .true.
       endif

       if (len_trim(name) /= 0 .and. .not.imatch) then
          call warn('read_infile','unknown variable '//trim(adjustl(name))// &
                     ' in input file, value = '//trim(adjustl(valstring)))
       endif
    end select
    if (ierr /= 0 .and. len_trim(name) /= 0) &
       call fatal('read_infile','error extracting '//trim(adjustl(name))//' from input file')
 enddo
 close(unit=ireadin)

 igotallrequired = (ngot  >=  nrequired) .and. igotalllink   .and. igotallbowen   .and. igotalldust &
                    .and. igotalleos    .and. igotallcooling .and. igotallextern  .and. igotallturb &
                    .and. igotallptmass .and. igotallinject  .and. igotallionise  .and. igotallnonideal &
                    .and. igotallphoto  .and. igotallgrowth  .and. igotalldamping .and. igotallprad &
                    .and. igotalldustform

 if (ierr /= 0 .or. ireaderr > 0 .or. .not.igotallrequired) then
    ierr = 1
    if (id==master) then
       if (igotallrequired) then
          write(cline,"(i10)") line
          call error('read_infile','error reading '//trim(infile)//' at line '//trim(adjustl(cline)))
          infilenew = trim(infile)//'.new'
       else
          call error('read_infile','input file '//trim(infile)//' is incomplete for current compilation')
          if (.not.igotalleos) write(*,*) 'missing equation of state options'
          if (.not.igotallcooling) write(*,*) 'missing cooling options'
          if (.not.igotalldamping) write(*,*) 'missing damping options'
          if (.not.igotalllink) write(*,*) 'missing link options'
          if (.not.igotallbowen) write(*,*) 'missing Bowen dust options'
          if (.not.igotalldust) write(*,*) 'missing dust options'
          if (.not.igotallgrowth) write(*,*) 'missing growth options'
          if (.not.igotallphoto) write(*,*) 'missing photoevaporation options'
          if (.not.igotallextern) write(*,*) 'missing external force options'
          if (.not.igotallinject) write(*,*) 'missing inject-particle options'
          if (.not.igotallionise) write(*,*) 'missing ionisation options'
          if (.not.igotallnonideal) write(*,*) 'missing non-ideal MHD options'
          if (.not.igotallturb) write(*,*) 'missing turbulence-driving options'
          if (.not.igotallprad) write(*,*) 'missing sink particle radiation options'
          if (.not.igotallptmass) write(*,*) 'missing sink particle options'
          if (.not.igotalldustform) write(*,*) 'missing dusty wind options'
          infilenew = trim(infile)
       endif
       write(*,"(a)") ' REWRITING '//trim(infilenew)//' with all current and available options...'
       call write_infile(infilenew,logfile,evfile,dumpfile,iwritein,iprint)

       if (trim(infilenew) /= trim(infile)) then
          write(*,"(/,a)") ' useful commands to cut and paste:'
          write(*,*) ' diff '//trim(infilenew)//' '//trim(infile)
          write(*,*) ' mv '//trim(infilenew)//' '//trim(infile)
       else
          write(*,"(/,a)") ' (try again using revised input file)'
       endif
    endif
    call die
 elseif (igotloops) then
    if (id==master) then
       write(iprint,"(1x,a)") 'loops detected in input file:'
       call write_infile_series(ireadin,iwritein,infile,line,ierr)
       if (ierr /= 0) call fatal(label,'error writing input file series')
    endif
    call die
 endif
!
!--check options for possible errors
!
 if (id==master) then
    if (dtmax > tmax) call warn(label,'no output dtmax > tmax',1)
    if (nout > nmax)  call warn(label,'no output nout > nmax',1)
    if (nout==0)     call fatal(label,'nout = 0')
    if (C_cour <= 0.)  call fatal(label,'Courant number < 0')
    if (C_cour > 1.)  call fatal(label,'ridiculously big courant number!!')
    if (C_force <= 0.) call fatal(label,'bad choice for force timestep control')
    if (tolv <= 0.)    call fatal(label,'silly choice for tolv (< 0)')
    if (tolv > 1.e-1) call warn(label,'dangerously large tolerance on v iterations')
    if (xtol <= 0.)    call fatal(label,'silly choice for xtol (< 0)')
    if (xtol > 1.e-1) call warn(label,'dangerously large tolerance on xyz iterations')
    if (ptol <= 0.)    call fatal(label,'silly choice for ptol (< 0)')
    if (ptol > 1.e-1) call warn(label,'dangerously large tolerance on pmom iterations')
    if (nfulldump==0 .or. nfulldump > 10000) call fatal(label,'nfulldump = 0')
    if (nfulldump >= 50) call warn(label,'no full dumps for a long time...',1)
    if (twallmax < 0.)  call fatal(label,'invalid twallmax (use 000:00 to ignore)')
    if (dtwallmax < 0.) call fatal(label,'invalid dtwallmax (use 000:00 to ignore)')
    if (hfact < 1. .or. hfact > 5.) &
                         call warn(label,'ridiculous choice of hfact',4)
    if (tolh > 1.e-3)   call warn(label,'tolh is quite large!',2)
    if (tolh < epsilon(tolh)) call fatal(label,'tolh too small to ever converge')
    !if (damp < 0.)     call fatal(label,'damping < 0')
    !if (damp > 1.)     call warn(label,'damping ridiculously big')
    if (alpha < 0.)    call fatal(label,'stupid choice of alpha')
    if (alphau < 0.)   call fatal(label,'stupid choice of alphau')
    if (alphau > tiny(alphau) .and. use_entropy) &
                        call fatal(label,'cannot use thermal conductivity if evolving entropy')
    if (alpha > 10.)   call warn(label,'very large alpha, need to change timestep',2)
    if (alphau > 10.)  call warn(label,'very large alphau, check timestep',3)
    if (alphamax < tiny(alphamax)) call warn(label,'alphamax = 0 means no shock viscosity',2)
    if (alphamax < 1.) call warn(label,'alphamax < 1 is dangerous if there are shocks: don''t publish crap',2)
    if (alphamax < 0. .or. alphamax > 100.) call fatal(label,'stupid value for alphamax (generally 0.0-1.0)')
    if (mhd) then
       if (alphaB < 0.)   call warn(label,'stupid choice of alphaB',4)
       if (alphaB > 10.)  call warn(label,'very large alphaB, check timestep',3)
       if (alphaB < 1.)   call warn(label,'alphaB < 1 is not recommended, please don''t publish rubbish',2)
       if (psidecayfac < 0.) call fatal(label,'stupid value for psidecayfac')
       if (psidecayfac > 2.) call warn(label,'psidecayfac set outside recommended range (0.1-2.0)')
       if (overcleanfac < 1.0) call warn(label,'overcleanfac less than 1')
       if (hdivbbmax_max < overcleanfac) then
          call warn(label,'Resetting hdivbbmax_max = overcleanfac')
          hdivbbmax_max = overcleanfac
       endif
    endif
    if (beta < 0.)     call fatal(label,'beta < 0')
    if (beta > 4.)     call warn(label,'very high beta viscosity set')
#ifndef MCFOST
<<<<<<< HEAD
    !if (maxvxyzu >= 4 .and. (ieos /= 2 .and. ieos /= 4 .and. ieos /= 10 .and. ieos /=11 .and. ieos /= 15 .and. ieos /= 16)) &
    !   call fatal(label,'only ieos=2 makes sense if storing thermal energy')
=======
    if (maxvxyzu >= 4 .and. (ieos /= 2 .and. ieos /= 4 .and. ieos /= 10 .and. ieos /=11 .and. &
                             ieos /=12 .and. ieos /= 15 .and. ieos /= 16)) &
       call fatal(label,'only ieos=2 makes sense if storing thermal energy')
>>>>>>> a95d3e7f
#endif
    if (irealvisc < 0 .or. irealvisc > 12)  call fatal(label,'invalid setting for physical viscosity')
    if (shearparam < 0.)                     call fatal(label,'stupid value for shear parameter (< 0)')
    if (irealvisc==2 .and. shearparam > 1) call error(label,'alpha > 1 for shakura-sunyaev viscosity')
    if (iverbose > 99 .or. iverbose < -9)   call fatal(label,'invalid verboseness setting (two digits only)')
    if (icooling > 0 .and. ieos /= 2) call fatal(label,'cooling requires adiabatic eos (ieos=2)')
    if (icooling > 0 .and. (ipdv_heating <= 0 .or. ishock_heating <= 0)) &
         call fatal(label,'cooling requires shock and work contributions')
#ifdef WIND
    if (isink_radiation == 1 .and. idust_opacity == 0 .and. alpha_rad < 1.d-10) &
         call fatal(label,'no radiation pressure force! adapt isink_radiation/idust_opacity/alpha_rad')
#endif
 endif
 return

999 continue
 if (id == master) then
    call error('Phantom','input file '//trim(infile)//' not found')
    if (adjustl(infile(1:1)) /= ' ') then
       write(*,*) ' creating one with default options...'
       infilenew = trim(infile)
       call write_infile(infilenew,logfile,evfile,dumpfile,iwritein,iprint)
    endif
 endif
 call die

end subroutine read_infile

end module readwrite_infile<|MERGE_RESOLUTION|>--- conflicted
+++ resolved
@@ -212,11 +212,7 @@
  ! thermodynamics
  !
  call write_options_eos(iwritein)
-<<<<<<< HEAD
- if (maxvxyzu >= 4 .and. (ieos==2 .or. ieos==10 .or. ieos==15 .or. ieos==16 .or. ieos == 19) ) then
-=======
- if (maxvxyzu >= 4 .and. (ieos==2 .or. ieos==10 .or. ieos==15 .or. ieos==12 .or. ieos==16) ) then
->>>>>>> a95d3e7f
+ if (maxvxyzu >= 4 .and. (ieos==2 .or. ieos==10 .or. ieos==15 .or. ieos==12 .or. ieos==16 .or. ieos==19) ) then
     call write_inopt(ipdv_heating,'ipdv_heating','heating from PdV work (0=off, 1=on)',iwritein)
     call write_inopt(ishock_heating,'ishock_heating','shock heating (0=off, 1=on)',iwritein)
     if (mhd) then
@@ -643,14 +639,9 @@
     if (beta < 0.)     call fatal(label,'beta < 0')
     if (beta > 4.)     call warn(label,'very high beta viscosity set')
 #ifndef MCFOST
-<<<<<<< HEAD
-    !if (maxvxyzu >= 4 .and. (ieos /= 2 .and. ieos /= 4 .and. ieos /= 10 .and. ieos /=11 .and. ieos /= 15 .and. ieos /= 16)) &
-    !   call fatal(label,'only ieos=2 makes sense if storing thermal energy')
-=======
     if (maxvxyzu >= 4 .and. (ieos /= 2 .and. ieos /= 4 .and. ieos /= 10 .and. ieos /=11 .and. &
-                             ieos /=12 .and. ieos /= 15 .and. ieos /= 16)) &
+                             ieos /=12 .and. ieos /= 15 .and. ieos /= 16 .and. ieos /= 19)) &
        call fatal(label,'only ieos=2 makes sense if storing thermal energy')
->>>>>>> a95d3e7f
 #endif
     if (irealvisc < 0 .or. irealvisc > 12)  call fatal(label,'invalid setting for physical viscosity')
     if (shearparam < 0.)                     call fatal(label,'stupid value for shear parameter (< 0)')
