!--------------------------------------------------------------------------!
! The Phantom Smoothed Particle Hydrodynamics code, by Daniel Price et al. !
! Copyright (c) 2007-2024 The Authors (see AUTHORS)                        !
! See LICENCE file for usage and distribution conditions                   !
! http://phantomsph.github.io/                                             !
!--------------------------------------------------------------------------!
module dim
!
! Module to determine storage based on compile-time configuration
!
! :References: None
!
! :Owner: Daniel Price
!
! :Runtime parameters: None
!
! :Dependencies: None
!
 implicit none
#include "../../build/phantom-version.h"
 integer, parameter, public :: phantom_version_major = PHANTOM_VERSION_MAJOR
 integer, parameter, public :: phantom_version_minor = PHANTOM_VERSION_MINOR
 integer, parameter, public :: phantom_version_micro = PHANTOM_VERSION_MICRO
 character(len=*), parameter, public :: phantom_version_string = PHANTOM_VERSION_STRING

 public

 character(len=80), parameter :: &
    tagline='Phantom v'//phantom_version_string//' (c) 2007-2023 The Authors'

 ! maximum number of particles
 integer :: maxp = 0 ! memory not allocated initially
#ifdef MAXP
 integer, parameter :: maxp_hard = MAXP
#else
 integer, parameter :: maxp_hard = 5200000
#endif

 ! maximum number of point masses
#ifdef MAXPTMASS
 integer, parameter :: maxptmass = MAXPTMASS
#else
 integer, parameter :: maxptmass = 1000
#endif
<<<<<<< HEAD
 integer, parameter :: nsinkproperties = 20
=======
 integer, parameter :: nsinkproperties = 21
>>>>>>> 8333f061

 ! storage of thermal energy or not
#ifdef ISOTHERMAL
 integer, parameter :: maxvxyzu = 3
 logical, parameter :: isothermal = .true.
#else
 integer, parameter :: maxvxyzu = 4
 logical, parameter :: isothermal = .false.
#endif

 integer :: maxTdust = 0
 logical :: store_dust_temperature = .false.
#ifdef SINK_RADIATION
 logical, parameter :: sink_radiation = .true.
#else
 logical, parameter :: sink_radiation = .false.
#endif

 ! maximum allowable number of neighbours (safest=maxp)
#ifdef MAXNEIGH
 integer, parameter :: maxneigh = MAXNEIGH
#else
 integer, parameter :: maxneigh = maxp_hard
#endif

! maxmimum storage in linklist
 integer         :: ncellsmax
 integer(kind=8) :: ncellsmaxglobal

!------
! Dust
!------
 integer :: maxp_dustfrac = 0
 integer :: maxp_growth = 0
#ifdef DUST
 logical, parameter :: use_dust = .true.

#ifdef MAXDUSTLARGE
 integer, parameter :: maxdustlarge = MAXDUSTLARGE
#else
 integer, parameter :: maxdustlarge = 11
#endif
#ifdef MAXDUSTSMALL
 integer, parameter :: maxdustsmall = MAXDUSTSMALL
#else
 integer, parameter :: maxdustsmall = 11
#endif

#ifdef DUSTGROWTH
 logical, parameter :: use_dustgrowth = .true.
#else
 logical, parameter :: use_dustgrowth = .false.
#endif
#else
 logical, parameter :: use_dust = .false.
 ! integer, parameter :: ndustfluids = 0
 ! integer, parameter :: ndusttypes = 1 ! to avoid seg faults
 integer, parameter :: maxdustlarge = 1
 integer, parameter :: maxdustsmall = 1
 logical, parameter :: use_dustgrowth = .false.
#endif
 integer, parameter :: maxdusttypes = maxdustsmall + maxdustlarge

 ! kdtree
 integer, parameter :: minpart = 10

 integer :: maxprad = 0

 integer, parameter :: &
 radensumforce      = 1,&
 radenxpartvecforce = 7,&
 radensumden        = 3,&
 radenxpartvetden   = 1
#ifdef RADIATION
 logical, parameter :: do_radiation = .true.
#else
 logical, parameter :: do_radiation = .false.
#endif
 ! rhosum
 integer, parameter :: maxrhosum = 39 + &
                                   maxdustlarge - 1 + &
                                   radensumden

 ! fsum
 integer, parameter :: fsumvars = 23 ! Number of scalars in fsum
 integer, parameter :: fsumarrs = 5  ! Number of arrays  in fsum
 integer, parameter :: maxfsum  = fsumvars + &                  ! Total number of values
                                  fsumarrs*(maxdusttypes-1) + &
                                  radensumforce

! xpartveci
 integer, parameter :: maxxpartvecidens = 14 + radenxpartvetden

 integer, parameter :: maxxpartvecvars = 62 ! Number of scalars in xpartvec
 integer, parameter :: maxxpartvecarrs = 2  ! Number of arrays in xpartvec
 integer, parameter :: maxxpartvecGR   = 33 ! Number of GR values in xpartvec (1 for dens, 16 for gcov, 16 for gcon)
 integer, parameter :: maxxpartveciforce = maxxpartvecvars + &              ! Total number of values
                                           maxxpartvecarrs*(maxdusttypes-1) + &
                                           radenxpartvecforce + &
                                           maxxpartvecGR

#ifdef MPI
 logical, parameter :: mpi = .true.
#else
 logical, parameter :: mpi = .false.
#endif

 ! storage for artificial viscosity switch
 integer :: maxalpha = 0
#ifdef DISC_VISCOSITY
 integer, parameter :: nalpha = 0
#else
#ifdef CONST_AV
 integer, parameter :: nalpha = 0
#else
#ifdef USE_MORRIS_MONAGHAN
 integer, parameter :: nalpha = 1
#else
 integer, parameter :: nalpha = 3
#endif
#endif
#endif

 ! optional storage of curl v
#ifdef CURLV
 integer, parameter :: ndivcurlv = 4
#else
 integer, parameter :: ndivcurlv = 1
#endif
 ! storage of velocity derivatives
 integer :: maxdvdx = 0  ! set to maxp when memory allocated

 ! periodic boundaries
#ifdef PERIODIC
 logical, parameter :: periodic = .true.
#else
 logical, parameter :: periodic = .false.
#endif

 ! Maximum number of particle types
 !
 integer, parameter :: maxtypes = 7 + 2*maxdustlarge - 1

 !
 ! Number of dimensions, where it is needed
 ! (Phantom is hard wired to ndim=3 in a lot of
 !  places; changing this does NOT change the
 !  code dimensionality, it just allows routines
 !  to be written in a way that are agnostic to
 !  the number of dimensions)
 !
 integer, parameter :: ndim = 3


!-----------------
! KROME chemistry
!-----------------
 integer :: maxp_krome = 0
#ifdef KROME
 logical, parameter :: use_krome = .true.
#else
 logical, parameter :: use_krome = .false.
#endif

!-----------------
! Magnetic fields
!-----------------
 integer :: maxmhd = 0
#ifdef MHD
 logical, parameter :: mhd = .true.
#else
 logical, parameter :: mhd = .false.
#endif
 integer, parameter :: maxBevol  = 4  ! size of B-arrays (Bx,By,Bz,psi)
 integer, parameter :: ndivcurlB = 4

! Non-ideal MHD
! if fast_divcurlB=true, then divcurlB is calculated simultaneous with density which leads to a race condition and errors (typically less than a percent)
! divcurlB is only used as diagnostics & divergence cleaning in ideal MHD, so fast_divcurlB=true is reasonable
! divcurlB is used to update the non-ideal terms, so fast_divcurlB=false is required for accuracy (especially if there will be jumps in density)
 integer :: maxmhdni = 0
#ifdef NONIDEALMHD
 logical, parameter :: mhd_nonideal    = .true.
 logical, parameter :: fast_divcurlB   = .false.
 integer, parameter :: n_nden_phantom  = 13      ! number density of chemical species, electrons & n_grains; defined in nicil == 11+2*na
#else
 logical, parameter :: mhd_nonideal    = .false.
 logical, parameter :: fast_divcurlB   = .true.
 integer, parameter :: n_nden_phantom  = 0
#endif
 logical            :: calculate_density  = .true.  ! do not toggle; initialised for efficiency
 logical            :: calculate_divcurlB = .true.  ! do not toggle; initialised for efficiency

!--------------------
! H2 Chemistry
!--------------------
 integer :: maxp_h2 = 0
 integer, parameter :: nabundances = 5
 logical :: h2chemistry = .false.

!--------------------
! Self-gravity
!--------------------
 integer :: maxgrav = 0
#ifdef GRAVITY
 logical, parameter :: gravity = .true.
 integer, parameter :: ngradh = 2
#else
 logical, parameter :: gravity = .false.
 integer, parameter :: ngradh = 1
#endif

!--------------------
! General relativity
!--------------------
 integer :: maxgr = 0
#ifdef GR
 logical, parameter :: gr = .true.
#else
 logical, parameter :: gr = .false.
#endif

!---------------------
! Numerical relativity
!---------------------
#ifdef NR
 logical, parameter :: nr = .true.
#else
 logical, parameter :: nr = .false.
#endif

!--------------------
! Supertimestepping
!--------------------
 integer :: maxsts = 1

!--------------------
! Dust formation
!--------------------
 logical :: do_nucleation  = .false.
 logical :: update_muGamma = .false.
 integer :: itau_alloc     = 0
 integer :: itauL_alloc    = 0
 integer :: inucleation    = 0
 !number of elements considered in the nucleation chemical network
 integer, parameter :: nElements = 10
#ifdef DUST_NUCLEATION
 logical :: nucleation = .true.
#else
 logical :: nucleation = .false.
#endif
 integer :: maxp_nucleation = 0

!--------------------
! MCFOST library
!--------------------
#ifdef MCFOST
 logical, parameter :: compiled_with_mcfost = .true.
#else
 logical, parameter :: compiled_with_mcfost = .false.
#endif

!--------------------
! Light curve stuff
!--------------------
 integer :: maxlum = 0
#ifdef LIGHTCURVE
 logical, parameter :: lightcurve = .true.
#else
 logical, parameter :: lightcurve = .false.
#endif

!--------------------
! logical for bookkeeping
!--------------------
#ifdef INJECT_PARTICLES
 logical, parameter :: inject_parts = .true.
#else
 logical, parameter :: inject_parts = .false.
#endif

!--------------------
! individual timesteps
!--------------------
#ifdef IND_TIMESTEPS
 logical, parameter :: ind_timesteps = .true.
#else
 logical, parameter :: ind_timesteps = .false.
#endif

 !--------------------
 ! Analysis array sizes
 !--------------------
 integer :: maxan = 0
 integer :: maxmhdan = 0
 integer :: maxdustan = 0
 integer :: maxgran = 0
 integer :: maxindan = 0

 !--------------------
 ! Phase and gradh sizes - inconsistent with everything else, but keeping to original logic
 !--------------------
 integer :: maxphase = 0
 integer :: maxgradh = 0

 !--------------------
 ! a place to store the number of the dumpfile; required for restart dumps
 !--------------------
 integer :: idumpfile = 0

contains

subroutine update_max_sizes(n,ntot)
 integer,                   intent(in) :: n
 integer(kind=8), optional, intent(in) :: ntot

 maxp = n

 if (use_krome) maxp_krome = maxp

 if (h2chemistry) maxp_h2 = maxp

#ifdef SINK_RADIATION
 store_dust_temperature = .true.
#endif

 if (store_dust_temperature) maxTdust = maxp
 if (do_nucleation) maxp_nucleation = maxp

#ifdef NCELLSMAX
 ncellsmax       = NCELLSMAX
 ncellsmaxglobal = NCELLSMAX
#else
 ncellsmax = 2*maxp
 if (present(ntot)) then
    ncellsmaxglobal = 2*ntot
 else
    ncellsmaxglobal = ncellsmax
 endif
#endif

#ifdef DUST
 maxp_dustfrac = maxp
#ifdef DUSTGROWTH
 maxp_growth = maxp
#endif
#endif

#ifdef DISC_VISCOSITY
 maxalpha = 0
#else
#ifdef CONST_AV
 maxalpha = 0
#else
#ifdef USE_MORRIS_MONAGHAN
 maxalpha = maxp
#else
 maxalpha = maxp
#endif
#endif
#endif

#ifdef MHD
 maxmhd = maxp
#ifdef NONIDEALMHD
 maxmhdni = maxp
#endif
#endif

#ifdef GRAVITY
 maxgrav = maxp
#endif

#ifdef GR
 maxgr = maxp
#endif

#ifdef STS_TIMESTEPS
#ifdef IND_TIMESTEPS
 maxsts = maxp
#endif
#endif

#if LIGHTCURVE
 maxlum = maxp
#endif

#ifndef ANALYSIS
 maxan = maxp
 maxmhdan = maxmhd
 maxdustan = maxp_dustfrac
 maxgran = maxgr
#endif

#ifdef IND_TIMESTEPS
 maxindan = maxan
#endif

#ifdef RADIATION
 maxprad = maxp
 maxlum = maxp
#endif
! Very convoluted, but follows original logic...
 maxphase = maxan
 maxgradh = maxan
 maxdvdx = maxan

end subroutine update_max_sizes

end module dim<|MERGE_RESOLUTION|>--- conflicted
+++ resolved
@@ -42,11 +42,7 @@
 #else
  integer, parameter :: maxptmass = 1000
 #endif
-<<<<<<< HEAD
- integer, parameter :: nsinkproperties = 20
-=======
- integer, parameter :: nsinkproperties = 21
->>>>>>> 8333f061
+ integer, parameter :: nsinkproperties = 22
 
  ! storage of thermal energy or not
 #ifdef ISOTHERMAL
