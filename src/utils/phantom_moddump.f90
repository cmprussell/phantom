--- conflicted
+++ resolved
@@ -122,15 +122,9 @@
  elseif (ierr /= 0) then
     stop 'error reading dumpfile'
  endif
-<<<<<<< HEAD
  !call check_setup(nerr,nwarn,restart=.true.)
  !if (nwarn > 0) call warning('moddump','warnings from original setup',var='warnings',ival=nwarn)
  !if (nerr > 0) call warning('moddump','ERRORS in original setup',var='errors',ival=nerr)
-=======
- call check_setup(nerr,nwarn,restart=.true.)
- if (nwarn > 0) call warning('moddump','warnings from original setup',var='warnings',ival=nwarn)
- if (nerr > 0) call warning('moddump','ERRORS in original setup',var='errors',ival=nerr)
->>>>>>> 2c7ca5dd
 !
 !--modify the dump file
 !
