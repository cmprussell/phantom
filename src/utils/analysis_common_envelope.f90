!--------------------------------------------------------------------------!
! The Phantom Smoothed Particle Hydrodynamics code, by Daniel Price et al. !
! Copyright (c) 2007-2024 The Authors (see AUTHORS)                        !
! See LICENCE file for usage and distribution conditions                   !
! http://phantomsph.github.io/                                             !
!--------------------------------------------------------------------------!
module analysis
!
! Analysis routine for common envelope simulations
!
! :References: None
!
! :Owner: Mike Lau
!
! :Runtime parameters: None
!
! :Dependencies: centreofmass, dust_formation, energies, eos,
!   eos_gasradrec, eos_mesa, extern_corotate, io, ionization_mod, kernel,
!   mesa_microphysics, part, physcon, prompting, ptmass, setbinary,
!   sortutils, table_utils, units, vectorutils
!

 use part,          only:xyzmh_ptmass,vxyz_ptmass,nptmass,poten,ihsoft,ihacc,&
                         rhoh,nsinkproperties,maxvxyzu,maxptmass,isdead_or_accreted,&
                         radprop
 use dim,           only:do_radiation
 use units,         only:print_units,umass,utime,udist,unit_ergg,unit_density,&
                         unit_pressure,unit_velocity,unit_Bfield,unit_energ
 use physcon,       only:gg,pi,c,Rg
 use io,            only:fatal
 use prompting,     only:prompt
 use centreofmass,  only:get_centreofmass, reset_centreofmass
 use energies,      only:compute_energies,ekin,etherm,epot,etot
 use ptmass,        only:get_accel_sink_gas,get_accel_sink_sink
 use kernel,        only:kernel_softening,radkern,wkern,cnormk
 use ionization_mod,only:calc_thermal_energy
 use eos,           only:equationofstate,ieos,init_eos,X_in,Z_in,gmw,get_spsound,done_init_eos
 use eos_gasradrec, only:irecomb
 use eos_mesa,      only:get_eos_kappa_mesa,get_eos_pressure_temp_mesa,&
                         get_eos_various_mesa,get_eos_pressure_temp_gamma1_mesa
 use setbinary,     only:Rochelobe_estimate,L1_point
 use sortutils,     only:set_r2func_origin,r2func_origin,indexxfunc
 use table_utils,   only:logspace
 implicit none
 character(len=20), parameter, public :: analysistype = 'common_envelope'
 integer                              :: analysis_to_perform
 integer                              :: dump_number = 0
 real                                 :: omega_corotate=0,init_radius,rho_surface,gamma
 logical, dimension(5)                :: switch = .false.
 public                               :: do_analysis
 public                               :: tconv_profile,get_interior_mass ! public = no unused fn warning
 public                               :: planet_destruction,total_dust_mass ! make public to avoid compiler warning
 private

contains

subroutine do_analysis(dumpfile,num,xyzh,vxyzu,particlemass,npart,time,iunit)
 character(len=*), intent(in)    :: dumpfile
 integer,          intent(in)    :: num,npart,iunit
 real,             intent(inout) :: xyzh(:,:),vxyzu(:,:)
 real,             intent(in)    :: particlemass,time
 integer                         :: unitnum,i,ncols
 logical                         :: requires_eos_opts

 !case 5 variables
 real                         :: rhopart

 !case 7 variables
 character(len=17), allocatable :: columns(:)

 !case 12 variables
 real                         :: etoti, ekini, einti, epoti, phii

 real, dimension(3)           :: com_xyz, com_vxyz
 real, dimension(3)           :: xyz_a, vxyz_a
 real, allocatable            :: histogram_data(:,:)
 real                         :: ang_vel

 real :: pres_1i, proint_1i, peint_1i, temp_1i
 real :: troint_1i, teint_1i, entrop_1i, abad_1i, gamma1_1i, gam_1i

 !case 16 variables
 real, allocatable :: thermodynamic_quantities(:,:)
 real, allocatable :: radius_1i, dens_1i


 !chose analysis type
 if (dump_number==0) then
    print "(41(a,/))", &
            ' 1) Sink separation', &
            ' 2) Bound and unbound quantities', &
            ' 3) Energies', &
            ' 4) Profile from centre of mass', &
            ' 5) Roche-lobe utils', &
            ' 6) Star stabilisation suite', &
            ' 7) Simulation units and particle properties', &
            ' 8) Output .divv', &
            ' 9) EoS testing', &
            '11) Profile of newly unbound particles', &
            '12) Sink properties', &
            '13) MESA EoS compute total entropy and other average td quantities', &
            '14) MESA EoS save on file thermodynamical quantities for all particles', &
            '15) Gravitational drag on sinks', &
            '16) CoM of gas around primary core', &
            '17) Miscellaneous', &
            '18) J-E plane', &
            '19) Rotation profile', &
            '20) Energy profile', &
            '21) Recombination statistics', &
            '22) Optical depth profile', &
            '23) Particle tracker', &
            '24) Unbound ion fraction', &
            '25) Optical depth at recombination', &
            '26) Envelope binding energy', &
            '27) Print dumps number matching separation', &
            '28) Companion mass coordinate vs. time', &
            '29) Energy histogram',&
            '30) Analyse disk',&
            '31) Recombination energy vs time',&
            '32) Binding energy profile',&
            '33) planet_rvm',&
            '34) Velocity histogram',&
            '35) Unbound temperature',&
            '36) Planet mass distribution',&
            '37) Planet profile',&
            '38) Velocity profile',&
            '39) Angular momentum profile',&
            '40) Keplerian velocity profile',&
            '41) Total dust mass'
    analysis_to_perform = 1
    call prompt('Choose analysis type ',analysis_to_perform,1,41)
 endif

 call reset_centreofmass(npart,xyzh,vxyzu,nptmass,xyzmh_ptmass,vxyz_ptmass)
 call adjust_corotating_velocities(npart,particlemass,xyzh,vxyzu,&
                                   xyzmh_ptmass,vxyz_ptmass,omega_corotate,dump_number)

 ! List of analysis options that require specifying EOS options
 requires_eos_opts = any((/2,3,4,5,6,8,9,11,13,14,15,20,21,22,23,24,25,26,29,30,31,32,33,35,41/) == analysis_to_perform)
 if (dump_number == 0 .and. requires_eos_opts) call set_eos_options(analysis_to_perform)

 select case(analysis_to_perform)
 case(1) !sink separation
    call separation_vs_time(time)
 case(2) !bound and unbound quantities
    call bound_mass(time,npart,particlemass,xyzh,vxyzu)
 case(3) !Energies and bound mass
    call calculate_energies(time,npart,particlemass,xyzh,vxyzu)
 case(4) !Profile from COM (can be used for stellar profile)
    call create_profile(time, num, npart, particlemass, xyzh, vxyzu)
 case(5) !Mass within roche lobes
    call roche_lobe_values(time,npart,particlemass,xyzh,vxyzu)
 case(6) !Star stabilisation suite
    call star_stabilisation_suite(time,npart,particlemass,xyzh,vxyzu)
 case(7) !Units
    call print_simulation_parameters(npart,particlemass)
 case(8) !Output .divv
    call output_divv_files(time,dumpfile,npart,particlemass,xyzh,vxyzu)
 case(9) !EoS testing
    call eos_surfaces
 case(11) !New unbound particle profiles in time
    call unbound_profiles(time,num,npart,particlemass,xyzh,vxyzu)
 case(19) ! Rotation profile
    call rotation_profile(time,num,npart,xyzh,vxyzu)
 case(20) ! Energy profile
    call energy_profile(time,npart,particlemass,xyzh,vxyzu)
 case(21) ! Recombination statistics
    call recombination_stats(time,num,npart,particlemass,xyzh,vxyzu)
 case(22) ! Optical depth profile
    call tau_profile(time,num,npart,particlemass,xyzh)
 case(23) ! Particle tracker
    call track_particle(time,particlemass,xyzh,vxyzu)
 case(24) ! Unbound ion fractions
    call unbound_ionfrac(time,npart,particlemass,xyzh,vxyzu)
 case(25) ! Optical depth at recombination
    call recombination_tau(time,npart,particlemass,xyzh,vxyzu)
 case(26) ! Calculate binding energy outside core
    call env_binding_ene(npart,particlemass,xyzh,vxyzu)
 case(27) ! Print dump number corresponding to given set of sink-sink separations
    call print_dump_numbers(dumpfile)
 case(28) ! Companion mass coordinate (spherical mass shells) vs. time
    call m_vs_t(time,npart,particlemass,xyzh)
 case(29) ! Energy histogram
    call energy_hist(time,npart,particlemass,xyzh,vxyzu)
 case(30) ! Analyse disk around companion
    call analyse_disk(num,npart,particlemass,xyzh,vxyzu)
 case(31) ! Recombination energy vs. time
    call erec_vs_t(time,npart,particlemass,xyzh)
 case(32) ! Binding energy profile
    call create_bindingEnergy_profile(time,num,npart,particlemass,xyzh,vxyzu)
 case(33) ! Planet coordinates and mass
    call planet_rvm(time,particlemass,xyzh,vxyzu)
 case(34) ! Velocity histogram
    call velocity_histogram(time,num,npart,particlemass,xyzh,vxyzu)
 case(35) ! Unbound temperatures
    call unbound_temp(time,npart,particlemass,xyzh,vxyzu)
 case(36) ! Planet mass distribution
    call planet_mass_distribution(time,num,npart,xyzh)
 case(37) ! Calculate planet profile
    call planet_profile(num,dumpfile,particlemass,xyzh,vxyzu)
 case(38) ! Velocity profile
    call velocity_profile(time,num,npart,particlemass,xyzh,vxyzu)
 case(39) ! Angular momentum profile
    call angular_momentum_profile(time,num,npart,particlemass,xyzh,vxyzu)
 case(40) ! Keplerian velocity profile
    call vkep_profile(time,num,npart,particlemass,xyzh,vxyzu)
 case(41) !Total dust mass
    call total_dust_mass(time,npart,particlemass,xyzh)
 case(12) !sink properties
    call sink_properties(time,npart,particlemass,xyzh,vxyzu)
 case(13) !MESA EoS compute total entropy and other average thermodynamical quantities
    call bound_unbound_thermo(time,npart,particlemass,xyzh,vxyzu)
 case(14) !MESA EoS save on file thermodynamical quantities for all particles
    allocate(thermodynamic_quantities(5,npart))
    do i=1,npart

       !particle radius
       radius_1i = distance(xyzh(1:3,i)) * udist

       !particles density in code units
       rhopart = rhoh(xyzh(4,i), particlemass)
       dens_1i = rhopart * unit_density

       !gets entropy for the current particle
       call get_eos_various_mesa(rhopart*unit_density,vxyzu(4,i) * unit_ergg, &
                                 pres_1i,proint_1i,peint_1i,temp_1i,troint_1i, &
                                 teint_1i,entrop_1i,abad_1i,gamma1_1i,gam_1i)

       !stores everything in an array
       thermodynamic_quantities(1,i) = radius_1i
       thermodynamic_quantities(2,i) = dens_1i
       thermodynamic_quantities(3,i) = pres_1i
       thermodynamic_quantities(4,i) = temp_1i
       thermodynamic_quantities(5,i) = entrop_1i

    enddo
    ncols = 5
    allocate(columns(ncols))
    columns = (/'      radius', &
                '     density', &
                '    pressure', &
                ' temperature', &
                '     entropy'/)
    call write_file('td_quantities', 'thermodynamics', columns, thermodynamic_quantities, npart, ncols, num)

    unitnum = unitnum + 1
    deallocate(thermodynamic_quantities)

 case(15) !Gravitational drag on sinks
    call gravitational_drag(time,npart,particlemass,xyzh,vxyzu)

 case(16)
    call get_core_gas_com(time,npart,xyzh,vxyzu)

 case(17)
    ncols = 6
    allocate(columns(ncols))
    columns = (/'           x', &
                '           y', &
                '           z', &
                '           r', &
                'spec. energy', &
                ' omega ratio'/)

    call orbit_com(npart,xyzh,vxyzu,nptmass,xyzmh_ptmass,vxyz_ptmass,com_xyz,com_vxyz)

    ang_vel = 0.

    do i=1,nptmass
       if (xyzmh_ptmass(4,i) > 0.) then
          xyz_a(1:3) = xyzmh_ptmass(1:3,i) - com_xyz(1:3)
          vxyz_a(1:3) = vxyz_ptmass(1:3,i) - com_vxyz(1:3)
          ang_vel = ang_vel + (-xyz_a(2) * vxyz_a(1) + xyz_a(1) * vxyz_a(2)) / dot_product(xyz_a(1:2), xyz_a(1:2))
       endif
    enddo

    ang_vel = ang_vel / 2.

    allocate(histogram_data(6,npart))

    do i=1,npart
       xyz_a(1:3) = xyzh(1:3,i) - com_xyz(1:3)
       vxyz_a(1:3) = vxyzu(1:3,i) - com_vxyz(1:3)

       call calc_gas_energies(particlemass,poten(i),xyzh(:,i),vxyzu(:,i),radprop(:,i),xyzmh_ptmass,phii,epoti,ekini,einti,etoti)
       histogram_data(1:3,i) = xyzh(1:3,i)
       histogram_data(4,i) = distance(xyz_a(1:3))
       histogram_data(5,i) = epoti + ekini
       histogram_data(6,i) = (-xyz_a(2) * vxyz_a(1) + xyz_a(1) * vxyz_a(2)) / dot_product(xyz_a(1:2), xyz_a(1:2))
       histogram_data(6,i) = (histogram_data(6,i) - ang_vel) / ang_vel
    enddo

    call write_file('specific_energy_particles', 'histogram', columns, histogram_data, size(histogram_data(1,:)), ncols, num)

    deallocate(histogram_data)

 case(18)
    call J_E_plane(num,npart,particlemass,xyzh,vxyzu)
 end select
 !increase dump number counter
 dump_number = dump_number + 1

end subroutine do_analysis

!!!!!!!!!!!!!!!!!!!!!!!!!!!!!!!!!!!!!!!!!!!!!!!!!!!!!!!!!!!!
!!!!!                Analysis  routines                !!!!!
!!!!!!!!!!!!!!!!!!!!!!!!!!!!!!!!!!!!!!!!!!!!!!!!!!!!!!!!!!!!


subroutine total_dust_mass(time,npart,particlemass,xyzh)
 use part,           only:nucleation,idK3,idK0,idK1, idJstar
 use dust_formation, only:set_abundances, mass_per_H
 use physcon, only:atomic_mass_unit
 real, intent(in)               :: time,particlemass,xyzh(:,:)
 integer, intent(in)            :: npart
 integer                        :: i,ncols,j
 real, dimension(2)             :: dust_mass
 character(len=17), allocatable :: columns(:)
 real, allocatable              :: temp(:) !npart
 real                           :: median,mass_factor,grain_size
 real, parameter :: a0 = 1.28e-4 !radius of a carbon atom in micron

 call set_abundances !initialize mass_per_H
 dust_mass = 0.
 ncols = 2
 print *,'size(nucleation,1) = ',size(nucleation,1)
 print *,'size(nucleation,2) = ',size(nucleation,2)
 allocate(columns(ncols),temp(npart))
 columns = (/'Dust mass [Msun]', &
             'median size [um]'/)
 j=0
 mass_factor = 12.*atomic_mass_unit*particlemass/mass_per_H
 do i = 1,npart
    if (.not. isdead_or_accreted(xyzh(4,i))) then
       dust_mass(1) = dust_mass(1) + nucleation(idK3,i) *mass_factor
       grain_size = a0*nucleation(idK1,i)/(nucleation(idK0,i)+1.0E-99) !in micron
       if (grain_size > a0) then
          j = j+1
          temp(j) = grain_size
       endif
    endif
 enddo

 call sort(temp,j)
 if (mod(j,2)==0) then !npart
    median = (temp(j/2)+temp(j/2+1))/2.0 !(temp(npart/2)+temp(npart/2+1))/2.0
 else
    median = (temp(j/2)+temp(j/2+1))/2.0 !temp(npart/2+1)
 endif

 dust_mass(2) = median

 call write_time_file('total_dust_mass_vs_time', columns, time, dust_mass, ncols, dump_number)
 !after execution of the analysis routine, a file named "total_dust_mass_vs_time.ev" appears
 deallocate(columns,temp)

end subroutine total_dust_mass

! --------------------------------------------------------------------
! integer function  FindMinimum():
!    This function returns the location of the minimum in the section
! between Start and End.
! --------------------------------------------------------------------

integer function  FindMinimum(x, Start, Fin)
 implicit  none
 integer, intent(in)                   :: start, fin
 real, dimension(Fin), intent(in) :: x
 real                            :: minimum
 integer                            :: location
 integer                            :: i

 minimum  = x(start)          ! assume the first is the min
 location = start             ! record its position
 do i = start+1, fin          ! start with next elements
    if (x(i) < minimum) then  !   if x(i) less than the min?
       minimum  = x(i)        !      yes, a new minimum found
       location = i                !      record its position
    endif
 enddo
 findminimum = location            ! return the position
end function FindMinimum

! --------------------------------------------------------------------
! subroutine  Sort():
!    This subroutine receives an array x() and sorts it into ascending
! order.
! --------------------------------------------------------------------

subroutine  Sort(x, longitud)
 implicit  none
 integer, intent(in)                   :: longitud
 real, dimension(longitud), intent(inout) :: x
 integer                               :: i
 integer                               :: location

 do i = 1, longitud-1             ! except for the last
    location = findminimum(x, i, longitud)  ! find min from this to last
    call swap(x(i), x(location))  ! swap this and the minimum
 enddo
end subroutine Sort


!----------------------------------------------------------------
!+
!  Separation vs. time
!+
!----------------------------------------------------------------
subroutine separation_vs_time(time)
 real, intent(in)               :: time
 character(len=17), allocatable :: columns(:)
 real                           :: sink_separation(4,nptmass-1)
 integer                        :: i,ncols
 ncols = 4*(nptmass-1)
 allocate(columns(ncols))

 do i=1,(nptmass-1)
    call separation_vector(xyzmh_ptmass(1:3,1),xyzmh_ptmass(1:3,i+1),sink_separation(1:4,i))

    write(columns((i*4)-3), '(A11,I1)') '    x sep. ', i
    write(columns((i*4)-2), '(A11,I1)') '    y sep. ', i
    write(columns((i*4)-1), '(A11,I1)') '    z sep. ', i
    write(columns((i*4)),   '(A11,I1)') '      sep. ', i
 enddo

 call write_time_file('separation_vs_time', columns, time, sink_separation, ncols, dump_number)
 deallocate(columns)
end subroutine separation_vs_time


!----------------------------------------------------------------
!+
!  Output planet position (x,y,z,r) and velocity (vx,vy,vz,|v|)
!  relative to core, instantaneous mass according to different
!  criteria (m1,m2,m3,m4,m5), max. density, and min. entropy
!
!  For small dumps, only (x,y,z,r) and rhomax may be determined.
!  All other quantities will be outputted as zero.
!+
!----------------------------------------------------------------
subroutine planet_rvm(time,particlemass,xyzh,vxyzu)
 use eos, only:entropy
 real, intent(in)               :: time,xyzh(:,:),vxyzu(:,:),particlemass
 character(len=17), allocatable :: columns(:)
 real, dimension(3)             :: planet_com,planet_vel,sep,vel
 real                           :: rhoi,rhoprev,sepi,si,smin,presi,Rthreshold
 real, allocatable              :: data_cols(:),mass(:),vthreshold(:)
 integer                        :: i,j,ncols,maxrho_ID,ientropy,Nmasks
 integer, save                  :: nplanet
 integer, allocatable, save     :: planetIDs(:)
 logical                        :: isfulldump

 if (.not. done_init_eos) call fatal("planet_rvm","EOS has not been initialised.")

 ncols = 15
 allocate(data_cols(ncols),columns(ncols))
 columns = (/'       x sep', &
             '       y sep', &
             '       z sep', &
             '         sep', &
             '          vx', &
             '          vy', &
             '          vz', &
             '           v', &
             '          m1', &
             '          m2', &
             '          m3', &
             '          m4', &
             '          m5', &
             '      rhomax', &
             '        smin'/)

 if (dump_number == 0) call get_planetIDs(nplanet,planetIDs)
 isfulldump = (vxyzu(4,1) > 0.)

 ! Find highest density and lowest entropy in planet
 rhoprev = 0.
 maxrho_ID = 1
 smin = huge(0.)
 ientropy = 1
 ieos = 2
 gamma = 5./3.
 do i = 1,nplanet
    rhoi = rhoh(xyzh(4,planetIDs(i)), particlemass)
    if (rhoi > rhoprev) then
       maxrho_ID = planetIDs(i)
       rhoprev = rhoi
    endif

    if (isfulldump) then
       presi = (gamma-1.)*vxyzu(4,i)
       si = entropy(rhoi*unit_density,presi*unit_pressure,gmw,ientropy)
       smin = min(smin,si)
    endif
 enddo

 planet_com = xyzh(1:3,maxrho_ID)
 sep = planet_com - xyzmh_ptmass(1:3,1)

 if (isfulldump) then
    planet_vel = vxyzu(1:3,maxrho_ID)
    vel = planet_vel - vxyz_ptmass(1:3,1)
 else
    vel = 0.
    smin = 0.
 endif

 ! Sum planet mass according to criterion
 Nmasks = 5  ! Number of velocity thresholds for calculating planet mass
 allocate(mass(Nmasks),vthreshold(Nmasks))
 mass = 0.
 if (isfulldump) then
    Rthreshold = 0.21  ! Radius criterion to be considered part of planet
    vthreshold = (/0.1,0.3,0.5,0.7,0.9/) ! Allowed fractional deviation in particle velocity from velocity of densest planet particle
    do i = 1,nplanet
       sepi = separation(xyzh(1:3,planetIDs(i)), planet_com)
       do j = 1,Nmasks
          if ( (sepi < Rthreshold) .and. (abs(1. - dot_product(vxyzu(1:3,planetIDs(i)),planet_vel)/&
                dot_product(planet_vel,planet_vel)) < vthreshold(j)) ) then ! vi dot vp / vp^2 > threshold
             mass(j:Nmasks) = mass(j:Nmasks) + 1.
             exit
          endif
       enddo
    enddo
    mass = mass * particlemass
 endif

 data_cols = (/ sep(1), sep(2), sep(3), distance(planet_com),&
                vel(1), vel(2), vel(3), distance(vel),&
                mass(1), mass(2), mass(3), mass(4), mass(5), rhoprev, smin /)
 call write_time_file('planet_rvm', columns, time, data_cols, ncols, dump_number)

 deallocate(data_cols,columns,mass,vthreshold)

end subroutine planet_rvm


!----------------------------------------------------------------
!+
!  Output radial distribution of planetary material
!+
!----------------------------------------------------------------
subroutine planet_mass_distribution(time,num,npart,xyzh)
 integer, intent(in)          :: npart,num
 real, intent(in)             :: time
 real, intent(inout)          :: xyzh(:,:)
 real, allocatable            :: rad_part(:),dist_part(:),hist_var(:)
 real                         :: mina,maxa,xyz_origin(3)
 character(len=17)            :: filename
 character(len=100)           :: data_formatter,headerline
 integer                      :: i,iu,nbins
 integer, save                :: nplanet
 integer, allocatable, save   :: planetIDs(:)

 if (dump_number == 0) call get_planetIDs(nplanet,planetIDs)

 nbins = 1000 ! Radial bins
 mina = 0.
 maxa = 4.2

 allocate(rad_part(nplanet),dist_part(nplanet),hist_var(nbins))
 filename = ' planet_m_dist.ev'
 xyz_origin = xyzmh_ptmass(1:3,1)

 dist_part = 0.
 rad_part = 0.
 do i = 1,nplanet
    rad_part(i) = separation(xyzh(1:3,planetIDs(i)),xyz_origin)
    dist_part(i) = 1.
 enddo

 call histogram_setup(rad_part,dist_part,hist_var,nplanet,maxa,mina,nbins,.false.,.false.)

 write(data_formatter, "(a,I5,a)") "(", nbins+1, "(3x,es18.10e3,1x))"
 if (num == 0) then
    open(newunit=iu,file=trim(adjustl(filename)),status='replace')
    write(headerline, "(a,i5,a,f5.2,a,f5.2)") "# Planet mass distribution, nbins = ", nbins,", min a = ", mina, ", max a = ", maxa
    write(iu, "(a)") headerline
    close(unit=iu)
 endif
 open(newunit=iu,file=trim(adjustl(filename)), position='append')
 write(iu,data_formatter) time,hist_var(:)
 close(unit=iu)

 deallocate(rad_part,dist_part,hist_var)

end subroutine planet_mass_distribution


!----------------------------------------------------------------
!+
!  Companion mass coordinate (spherical mass shells) vs. time
!+
!----------------------------------------------------------------
subroutine m_vs_t(time,npart,particlemass,xyzh)
 integer, intent(in) :: npart
 real, intent(in)    :: time,particlemass,xyzh(:,:)
 character(len=17)   :: colname
 real                :: sinksinksep,mass(1)
 integer             :: i,k
 integer, allocatable :: iorder(:)

 allocate(iorder(npart))

 call set_r2func_origin(xyzmh_ptmass(1,1),xyzmh_ptmass(2,1),xyzmh_ptmass(3,1)) ! Order particles by distance from core
 call indexxfunc(npart,r2func_origin,xyzh,iorder)

 sinksinksep = separation(xyzmh_ptmass(1:3,1), xyzmh_ptmass(1:3,2))
 do i=1,npart
    k = iorder(i)
    if (separation(xyzh(1:3,k), xyzmh_ptmass(1:3,1)) > sinksinksep) exit
 enddo

 mass = i*particlemass + xyzmh_ptmass(4,1)
 write(colname, '(A11)') ' mass coord'
 call write_time_file('            m_vs_t',colname,time,mass,1,dump_number)

 deallocate(iorder)

end subroutine m_vs_t


!----------------------------------------------------------------
!+
!  Bound mass
!+
!----------------------------------------------------------------
subroutine bound_mass(time,npart,particlemass,xyzh,vxyzu)
 use part,           only:eos_vars,itemp,radprop
 use ptmass,         only:get_accel_sink_gas
 use vectorutils,    only:cross_product3D
 integer, intent(in)            :: npart
 real, intent(in)               :: time,particlemass
 real, intent(inout)            :: xyzh(:,:),vxyzu(:,:)
 real                           :: etoti,ekini,epoti,phii,einti,ethi
 real                           :: E_H2,E_HI,E_HeI,E_HeII
 real, save                     :: Xfrac,Yfrac,Zfrac
 real                           :: rhopart,ponrhoi,spsoundi,tempi,dum1,dum2,dum3
 real, dimension(3)             :: rcrossmv
 real, dimension(28)            :: bound
 integer                        :: i,bound_i,ncols
 integer, parameter             :: ib=1,ibt=9,ibe=17
 character(len=17), allocatable :: columns(:)

 if (.not. done_init_eos) call fatal("bound_mass","EOS has not been initialised.")

 ncols = 28
 bound = 0.
 allocate(columns(ncols))
 columns = (/'  b num part', & ! Total bound number of particles
             '      b mass', & ! Total bound gas mass
             '   b ang mom', & ! Total bound gas angular momentum wrt CoM of entire system
             '    b tot en', & ! Total bound energy of gas
             ' ub num part', &
             '     ub mass', &
             '  ub ang mom', &
             '   ub tot en', &
             ' bt num part', & ! As in comments above, but including thermal energy in criterion
             '     bt mass', &
             '  bt ang mom', &
             '   bt tot en', &
             'ubt num part', &
             '    ubt mass', &
             ' ubt ang mom', &
             '  ubt tot en', &
             ' be num part', &
             '     be mass', &
             '  be ang mom', &
             '   be tot en', &
             'ube num part', &
             '    ube mass', &
             ' ube ang mom', &
             '  ube tot en', &
             '     HeII bm', & ! Bound mass including recombination energy of HeII
             ' HeII+HeI bm', & ! Bound mass including recombination energy of HeII, HeI
             '    He+HI bm', & ! Bound mass including recombination energy of HeII, HeI, HI
             ' He+HI+H2 bm'/)  ! Bound mass including recombination energy of HeII, HeI, HI, H2

 Zfrac = 0.
 if (dump_number == 0) then
    if (ieos /= 10 .and. ieos /= 20) then ! For MESA EoS, just use X_in and Z_in from eos module
       Xfrac = 0.69843
       Zfrac = 0.01426
       call prompt('Enter hydrogen mass fraction to assume for recombination:',Xfrac,0.,1.)
       call prompt('Enter metallicity to assume for recombination:',Zfrac,0.,1.)
    else
       Xfrac = X_in
       Zfrac = Z_in
    endif
    Yfrac = 1. - Xfrac - Zfrac
 endif

 ! Ionisation energies per particle (in code units)
 E_H2   = 0.5*Xfrac*0.0022866 * particlemass
 E_HI   = Xfrac*0.0068808 * particlemass
 E_HeI  = 0.25*Yfrac*0.012442 * particlemass
 E_HeII = 0.25*Yfrac*0.027536 * particlemass

 do i = 1,npart
    if (.not. isdead_or_accreted(xyzh(4,i))) then
       call calc_gas_energies(particlemass,poten(i),xyzh(:,i),vxyzu(:,i),radprop(:,i),xyzmh_ptmass,phii,epoti,ekini,einti,etoti)
       call get_accel_sink_gas(nptmass,xyzh(1,i),xyzh(2,i),xyzh(3,i),xyzh(4,i),xyzmh_ptmass,dum1,dum2,dum3,phii)
       rhopart = rhoh(xyzh(4,i), particlemass)
       tempi = eos_vars(itemp,i)
       call equationofstate(ieos,ponrhoi,spsoundi,rhopart,xyzh(1,i),xyzh(2,i),xyzh(3,i),tempi,vxyzu(4,i))
       call cross_product3D(xyzh(1:3,i), particlemass * vxyzu(1:3,i), rcrossmv)  ! Angular momentum w.r.t. CoM
<<<<<<< HEAD
       call calc_thermal_energy(particlemass,ieos,xyzh(:,i),vxyzu(:,i),ponrhoi*rhopart,tempi,gamma,ethi,radprop(:,i))
=======
       call calc_thermal_energy(particlemass,ieos,xyzh(:,i),vxyzu(:,i),ponrhoi*rhopart,tempi,ethi)
>>>>>>> 231cf1bf
       etoti = ekini + epoti + ethi ! Overwrite etoti outputted by calc_gas_energies to use ethi instead of einti
    else
       ! Output 0 for quantities pertaining to accreted particles
       etoti   = 0.
       epoti   = 0.
       ekini   = 0.
       einti   = 0.
       ethi    = 0.
       phii    = 0.
       ponrhoi = 0.
       rcrossmv = (/ 0., 0., 0. /)
    endif

    ! Bound criterion
    if ((epoti + ekini < 0.) .or. isdead_or_accreted(xyzh(4,i))) then
       bound_i = ib
    else
       bound_i = ib + 4 ! Unbound
    endif

    bound(bound_i)     = bound(bound_i)     + 1
    bound(bound_i + 1) = bound(bound_i + 1) + particlemass
    bound(bound_i + 2) = bound(bound_i + 2) + distance(rcrossmv)
    bound(bound_i + 3) = bound(bound_i + 3) + etoti

    ! Bound criterion INCLUDING thermal energy
    if ((epoti + ekini + ethi < 0.) .or. isdead_or_accreted(xyzh(4,i))) then
       bound_i = ibt
    else
       bound_i = ibt + 4
    endif

    bound(bound_i)     = bound(bound_i)     + 1
    bound(bound_i + 1) = bound(bound_i + 1) + particlemass
    bound(bound_i + 2) = bound(bound_i + 2) + distance(rcrossmv)
    bound(bound_i + 3) = bound(bound_i + 3) + etoti

    ! Bound criterion using enthalpy
    if ((epoti + ekini + ethi + ponrhoi*particlemass < 0.)  .or. isdead_or_accreted(xyzh(4,i))) then
       bound_i = ibe
    else
       bound_i = ibe + 4
    endif

    bound(bound_i)     = bound(bound_i)     + 1
    bound(bound_i + 1) = bound(bound_i + 1) + particlemass
    bound(bound_i + 2) = bound(bound_i + 2) + distance(rcrossmv)
    bound(bound_i + 3) = bound(bound_i + 3) + etoti

    ! Bound criterion including HeI + HeII ionisation energy
    if ((epoti + ekini + ethi + E_HeII < 0.)  .or. isdead_or_accreted(xyzh(4,i))) then
       bound(25) = bound(25) + particlemass
    endif

    ! Bound criterion including HeI + HeII ionisation energy
    if ((epoti + ekini + ethi + E_HeII + E_HeI < 0.)  .or. isdead_or_accreted(xyzh(4,i))) then
       bound(26) = bound(26) + particlemass
    endif

    ! Bound criterion including HeI + HeII + HI ionisation energy
    if ((epoti + ekini + ethi + E_HeII + E_HeI + E_HI < 0.)  .or. isdead_or_accreted(xyzh(4,i))) then
       bound(27) = bound(27) + particlemass
    endif

    ! Bound criterion including HeI + HeII + HI + H2 ionisation energy
    if ((epoti + ekini + ethi + E_HeII + E_HeI + E_HI + E_H2 < 0.)  .or. isdead_or_accreted(xyzh(4,i))) then
       bound(28) = bound(28) + particlemass
    endif
 enddo

 call write_time_file('boundunbound_vs_time', columns, time, bound, ncols, dump_number)
 deallocate(columns)

end subroutine bound_mass


!----------------------------------------------------------------
!+
!  Calculate energies
!+
!----------------------------------------------------------------
subroutine calculate_energies(time,npart,particlemass,xyzh,vxyzu)
 use vectorutils, only:cross_product3D
 integer, intent(in)            :: npart
 real, intent(in)               :: time,particlemass
 real, intent(inout)            :: xyzh(:,:),vxyzu(:,:)
 real                           :: etoti,ekini,einti,epoti,phii,phii1,jz,fxi,fyi,fzi
 real                           :: rhopart,ponrhoi,spsoundi,tempi,r_ij,radvel
 real, dimension(3)             :: rcrossmv
 character(len=17), allocatable :: columns(:)
 integer                        :: i,j,ncols
 logical                        :: inearsink
 integer, parameter             :: ie_tot        = 1
 integer, parameter             :: ie_pot        = ie_tot + 1
 integer, parameter             :: ie_kin        = ie_pot + 1
 integer, parameter             :: ie_therm      = ie_kin + 1
 integer, parameter             :: ipot_sink     = ie_therm + 1
 integer, parameter             :: ikin_sink     = ipot_sink + 1
 integer, parameter             :: iorb_sink     = ikin_sink + 1
 integer, parameter             :: iorb_comp     = iorb_sink + 1
 integer, parameter             :: ipot_env      = iorb_comp + 1
 integer, parameter             :: ie_env        = ipot_env + 1
 integer, parameter             :: ikin_bound    = ie_env + 1
 integer, parameter             :: ikin_unbound  = ikin_bound + 1
 integer, parameter             :: imass_bound   = ikin_unbound + 1
 integer, parameter             :: imass_unbound = imass_bound + 1
 integer, parameter             :: ipot_pp       = imass_unbound + 1
 integer, parameter             :: ipot_ps       = ipot_pp + 1
 integer, parameter             :: ijz_tot       = ipot_ps + 1
 integer, parameter             :: ijz_bound     = ijz_tot + 1
 integer, parameter             :: ijz_unbound   = ijz_bound + 1
 integer, parameter             :: ijz_orb       = ijz_unbound + 1
 integer, parameter             :: ie_gas        = ijz_orb + 1
 integer, parameter             :: fallbackmass  = ie_gas + 1
 integer, parameter             :: fallbackmom   = fallbackmass + 1
 real, dimension(fallbackmom)   :: encomp

 ncols = 23
 allocate(columns(ncols))
 columns = (/'total energy',&
             '  pot energy',&
             '  kin energy',&
             'therm energy',&
             '    sink pot',&  ! does not include sink-gas potential energy
             '    sink kin',&
             '    sink orb',&  ! sink kin + sink pot
             '    comp orb',&
             '     env pot',&
             '  env energy',&
             '   bound kin',&
             ' unbound kin',&
             '  bound mass',&
             'unbound mass',&
             '     p-p pot',&
             '     p-s pot',&
             ' tot ang mom',&
             '   b ang mom',&
             '  ub ang mom',&
             ' orb ang mom',&
             '  gas energy',&
             '    fallback',&
             'fallback mom'/)

 encomp(5:) = 0.
 call compute_energies(time)
 ekin = 0.

 do i=1,npart
    encomp(ipot_pp)  = encomp(ipot_pp) + poten(i) ! poten already includes factor of 1/2 to correct for double counting
    encomp(ipot_env) = encomp(ipot_env) + poten(i)

    call cross_product3D(xyzh(1:3,i), particlemass * vxyzu(1:3,i), rcrossmv)
    jz = rcrossmv(3)
    encomp(ijz_tot) = encomp(ijz_tot) + jz

    call calc_gas_energies(particlemass,poten(i),xyzh(:,i),vxyzu(:,i),radprop(:,i),xyzmh_ptmass,phii,epoti,ekini,einti,etoti)

    encomp(ipot_ps) = encomp(ipot_ps) + particlemass * phii

    phii1 = 0.
    call get_accel_sink_gas(1,xyzh(1,i),xyzh(2,i),xyzh(3,i),xyzh(4,i),xyzmh_ptmass,fxi,fyi,fzi,phii1)
    encomp(ipot_env) = encomp(ipot_env) + phii1 * particlemass

    do j=1,nptmass
       if (xyzmh_ptmass(4,j) > 0.) then
          r_ij = separation(xyzmh_ptmass(1:3,j),xyzh(1:3,i))
          if (r_ij < 80.) then
             inearsink = .true.
          endif
       endif
    enddo

    rhopart = rhoh(xyzh(4,i), particlemass)
    call equationofstate(ieos,ponrhoi,spsoundi,rhopart,xyzh(1,i),xyzh(2,i),xyzh(3,i),tempi,vxyzu(4,i))

    if (etoti < 0) then
       encomp(ikin_bound) = encomp(ikin_bound) + ekini
       encomp(imass_bound) = encomp(imass_bound) + particlemass
       encomp(ijz_bound) = encomp(ijz_bound) + jz
       radvel = dot_product(vxyzu(1:3,i),xyzh(1:3,i)) / distance(xyzh(1:3,i))

       if (inearsink .eqv. .false.) then
          if (radvel < 0.) then
             encomp(fallbackmass) = encomp(fallbackmass) + particlemass
             encomp(fallbackmom) = encomp(fallbackmom) + particlemass * radvel
          endif
       endif

    else
       encomp(ikin_unbound) = encomp(ikin_unbound) + ekini
       encomp(imass_unbound) = encomp(imass_unbound) + particlemass
       encomp(ijz_unbound) = encomp(ijz_unbound) + jz
    endif
 enddo

 do i=1,nptmass
    if (xyzmh_ptmass(4,i) > 0.) then
       call cross_product3D(xyzmh_ptmass(1:3,i), xyzmh_ptmass(4,i)*vxyz_ptmass(1:3,i), rcrossmv)
       jz = rcrossmv(3)
       encomp(ijz_tot) = jz + encomp(ijz_tot)
       encomp(ijz_orb) = jz + encomp(ijz_orb)
       encomp(ikin_sink) = encomp(ikin_sink) + 0.5 * xyzmh_ptmass(4,i) * distance(vxyz_ptmass(1:3,i))**2
       if (i==2) encomp(iorb_comp) = encomp(iorb_comp) + 0.5 * xyzmh_ptmass(4,i) * distance(vxyz_ptmass(1:3,i))**2
    endif
 enddo

 do i=1,nptmass-1
    if (xyzmh_ptmass(4,i) > 0.) then
       do j=i+1,nptmass
          if (xyzmh_ptmass(4,j) > 0.) then
             r_ij = separation(xyzmh_ptmass(1:3,i),xyzmh_ptmass(1:3,j))
             encomp(ipot_sink) = encomp(ipot_sink) - xyzmh_ptmass(4,i) * xyzmh_ptmass(4,j) / r_ij  ! Newtonian expression is fine as long as rij > hsofti + hsoftj
             if (i==1 .and. j==2) encomp(iorb_comp) = encomp(iorb_comp) - xyzmh_ptmass(4,i) * xyzmh_ptmass(4,j) / r_ij
          endif
       enddo
    endif
 enddo

 ekin = encomp(ikin_bound) + encomp(ikin_unbound) + encomp(ikin_sink)
 encomp(iorb_sink) = encomp(ipot_sink) + encomp(ikin_sink)
 encomp(ie_env) = encomp(ipot_env) + etherm + encomp(ikin_bound)
 epot = encomp(ipot_pp) + encomp(ipot_ps) + encomp(ipot_sink)
 etot = epot + ekin + etherm
 encomp(ie_gas) = encomp(ikin_bound) + encomp(ikin_unbound) + encomp(ipot_ps)

 encomp(ie_tot) = etot
 encomp(ie_pot) = epot
 encomp(ie_kin) = ekin
 encomp(ie_therm) = etherm

 call write_time_file('energy', columns, time, encomp, ncols, dump_number)
 deallocate(columns)

end subroutine calculate_energies


!!!!! Create profile !!!!!
subroutine create_profile(time, num, npart, particlemass, xyzh, vxyzu)
 integer, intent(in)            :: npart, num
 real, intent(in)               :: time, particlemass
 real, intent(inout)            :: xyzh(:,:),vxyzu(:,:)
 character(len=17), allocatable :: columns(:)
 real, save                     :: profile_vector(3)
 integer                        :: ncols
 character(len=15)              :: name_in
 real, allocatable              :: profile(:,:)

 if (dump_number == 0) then
    profile_vector=(/1.,0.,0./)
    call prompt('Would you like simple profiles?', switch(1), .true.)
    call prompt('Choose profile vector x-component ',profile_vector(1))
    call prompt('Choose profile vector y-component ',profile_vector(2))
    call prompt('Choose profile vector z-component ',profile_vector(3))
 endif

 if (switch(1)) then
    ncols = 8
 else
    ncols = 18
 endif

 if (all(profile_vector <= tiny(profile_vector))) then
    write(*,*)'Using all particles!'
    call stellar_profile(time,ncols,particlemass,npart,xyzh,vxyzu,profile,switch(1))
    write(name_in, "(a)") 'part_profile'
 else
    write(*,*)'Profile_vector is:',profile_vector
    call stellar_profile(time,ncols,particlemass,npart,xyzh,vxyzu,profile,switch(1),profile_vector)
    write(name_in, "(a,i1,i1,i1)") 'ray_profile_',int(profile_vector(1:3))
 endif

 allocate(columns(18))
 columns = (/'      radius',&
             '  mass coord',&
             '     azimuth',&
             '     density',&
             '    velocity',&
             '   rad. vel.',&
             '    vxy tan.',&
             '       omega',& !Simple creates up to here
             ' int. energy',&
             '    pressure',&
             ' sound speed',&
             '        temp',&
             '       kappa',&
             '         mfp',&
             '      energy',&
             '    HII frac',&
             '   HeII frac',&
             '  HeIII frac'/)

 call write_file(name_in, 'profile', columns, profile, size(profile(1,:)), ncols, num)

 deallocate(profile,columns)
end subroutine create_profile


!!!!! Roche lobe values !!!!!
subroutine roche_lobe_values(time,npart,particlemass,xyzh,vxyzu)
 use vectorutils, only:cross_product3D
 integer, intent(in)            :: npart
 real, intent(in)               :: time, particlemass
 real, intent(inout)            :: xyzh(:,:),vxyzu(:,:)
 character(len=17), allocatable :: columns(:)
 integer                        :: i, j, nFB, nR1T, ncols
 integer, parameter             :: iRL1   = 1
 integer, parameter             :: iMRL1  = 2
 integer, parameter             :: iBMRL1 = 3
 integer, parameter             :: ijzRL1 = 4
 integer, parameter             :: iRL2   = 5
 integer, parameter             :: iMRL2  = 6
 integer, parameter             :: iBMRL2 = 7
 integer, parameter             :: ijzRL2 = 8
 integer, parameter             :: iR1    = 9
 integer, parameter             :: iR1T   = 10
 integer, parameter             :: iRej   = 11
 integer, parameter             :: iMej   = 12
 integer, parameter             :: iBMej  = 13
 integer, parameter             :: ijzej  = 14
 integer, parameter             :: iBjzej = 15
 integer, parameter             :: iMF    = 16
 integer, parameter             :: ijzMF  = 17
 integer, parameter             :: iDR    = 18
 integer, parameter             :: iFB    = 19
 integer, parameter             :: iFBV   = 20
 integer, parameter             :: iFBJz  = 21
 real, dimension(iFBJz)         :: MRL
 real                           :: etoti, ekini, einti, epoti, phii, jz
 logical, dimension(:), allocatable, save:: transferred
 real, save                     :: m1, m2
 real                           :: sep, sep1, sep2
 real                           :: rhovol, rhomass, rhopart, R1, rad_vel, sepCoO
 real                           :: temp_const, ponrhoi, spsoundi, tempi
 real, dimension(3)             :: rcrossmv, CoO, com_xyz, com_vxyz
 real, allocatable              :: xyz_a(:,:)
 integer                        :: npart_a, mean_rad_num
 integer, allocatable           :: iorder(:)

 allocate(iorder(npart),xyz_a(3,npart))

 MRL = 0.
 rhovol = 0.
 rhomass = 0.
 nFB = 0
 nR1T = 0
 temp_const = (unit_pressure / unit_density) * 1.34 / Rg

 if (dump_number == 0) then
    m1 = npart * particlemass + xyzmh_ptmass(4,1)
    m2 = xyzmh_ptmass(4,2)
    allocate(transferred(npart))
    transferred(1:npart) = .false.

    rho_surface = rhoh(xyzh(4,1), particlemass)
    do i=1,npart
       rhopart = rhoh(xyzh(4,i), particlemass)
       if (rhopart < rho_surface) then
          rho_surface = rhopart
       endif
    enddo
 endif

 mean_rad_num = npart / 200
 npart_a = 0

 do i=1,npart
    rhopart = rhoh(xyzh(4,i), particlemass)
    if (rhopart > rho_surface) then
       if (separation(xyzh(1:3,i), xyzmh_ptmass(1:3,1)) < &
              separation(xyzh(1:3,i), xyzmh_ptmass(1:3,2))) then
          rhomass = rhomass + particlemass
          rhovol = rhovol + particlemass / rhopart
          npart_a = npart_a + 1
          xyz_a(1:3,npart_a) = xyzh(1:3,i)
       endif
    endif
 enddo

 call set_r2func_origin(xyzmh_ptmass(1,1),xyzmh_ptmass(2,1),xyzmh_ptmass(3,1))
 call indexxfunc(npart_a,r2func_origin,xyz_a,iorder)

 R1 = 0
 do i=npart_a-mean_rad_num,npart_a
    j = iorder(i)
    R1 = R1 + separation(xyz_a(1:3,j),xyzmh_ptmass(1:3,1))
 enddo

 R1 = R1 / real(mean_rad_num)

 sep = separation(xyzmh_ptmass(1:3,1),xyzmh_ptmass(1:3,2))
 MRL(iRL1) = Rochelobe_estimate(m2,m1,sep)
 MRL(iRL2) = Rochelobe_estimate(m1,m2,sep)

 !R1 = (3. * rhovol/(4. * pi))**(1./3.)
 CoO(1:3) = (xyzmh_ptmass(1:3,1) + xyzmh_ptmass(1:3,2)) / 2.
 MRL(iR1) = R1
 MRL(iRej) = separation(CoO(1:3),xyzmh_ptmass(1:3,1)) + R1

 call orbit_com(npart,xyzh,vxyzu,nptmass,xyzmh_ptmass,vxyz_ptmass,com_xyz,com_vxyz)

 do i=1,npart
    call calc_gas_energies(particlemass,poten(i),xyzh(:,i),vxyzu(:,i),radprop(:,i),xyzmh_ptmass,phii,epoti,ekini,einti,etoti)

    sep1 = separation(xyzmh_ptmass(1:3,1),xyzh(1:3,i))
    sep2 = separation(xyzmh_ptmass(1:3,2),xyzh(1:3,i))
    sepCoO = separation(CoO(1:3),xyzh(1:3,i))

    call cross_product3D(xyzh(1:3,i)-com_xyz(1:3), particlemass * vxyzu(1:3,i), rcrossmv)
    jz = rcrossmv(3)

    if (sep1 < MRL(iRL1)) then
       MRL(iMRL1) = MRL(iMRL1) + particlemass
       MRL(ijzRL1) = MRL(ijzRL1) + jz
       if (etoti < 0) then
          MRL(iBMRL1) = MRL(iBMRL1) + particlemass
       endif
    endif

    if (sep2 < MRL(iRL2)) then
       MRL(iMRL2) = MRL(iMRL2) + particlemass
       MRL(ijzRL2) = MRL(ijzRL2) + jz

       if (transferred(i) .eqv. .false.) then
          MRL(iMF) = MRL(iMF) + particlemass
          MRL(ijzMF) = MRL(ijzMF) + jz
          transferred(i) = .true.
       endif

       if (etoti < 0) then
          MRL(iBMRL2) = MRL(iBMRL2) + particlemass
       endif
    endif

    if ((sep1 - xyzh(4,i) < R1) .and. (sep1 + xyzh(4,i) > R1)) then !!!!FIX THIS
       call equationofstate(ieos,ponrhoi,spsoundi,rhopart,xyzh(1,i),xyzh(2,i),xyzh(3,i),tempi,vxyzu(4,i))
       MRL(iR1T) = MRL(iR1T) + ponrhoi * temp_const
       nR1T = nR1T + 1
    endif

    if (sepCoO > MRL(iRej)) then
       rad_vel = dot_product(vxyzu(1:3,i),xyzh(1:3,i)) / distance(xyzh(1:3,i))

       MRL(iMej) = MRL(iMej) + particlemass
       MRL(ijzej) = MRL(ijzej) + jz

       if (etoti < 0) then
          MRL(iBMej) = MRL(iBMej) + particlemass
          MRL(iBjzej) = MRL(iBjzej) + jz
       endif

       if (rad_vel < 0) then
          MRL(iFB) = MRL(iFB) + particlemass
          MRL(iFBV) = MRL(iFBV) + rad_vel
          MRL(iFBJz) = MRL(iFBJz) + jz
          nFB = nFB + 1
       endif
    endif
 enddo

 if (nR1T == 0) then
    MRL(iR1T) = 0
 else
    MRL(iR1T) = MRL(iR1T) / real(nR1T)
 endif

 if (nFB == 0) then
    MRL(iFBV) = 0
 else
    MRL(iFBV) = MRL(iFBV) / real(nFB)
 endif



 MRL(iMRL1) = MRL(iMRL1) + xyzmh_ptmass(4,1)
 MRL(iMRL2) = MRL(iMRL2) + xyzmh_ptmass(4,2)

 MRL(iDR) = (R1 - MRL(iRL1)) / R1

 call cross_product3D(xyzmh_ptmass(1:3,1) - com_xyz(1:3),xyzmh_ptmass(4,1) * vxyz_ptmass(1:3,1),rcrossmv)
 MRL(ijzRL1) = MRL(ijzRL1) + rcrossmv(3)

 call cross_product3D(xyzmh_ptmass(1:3,2) - com_xyz(1:3),xyzmh_ptmass(4,2) * vxyz_ptmass(1:3,2),rcrossmv)
 MRL(ijzRL2) = MRL(ijzRL2) + rcrossmv(3)

 m1 = rhomass + xyzmh_ptmass(4,1)
 m2 = MRL(iMRL2)

 ncols = 21
 allocate(columns(ncols))
 columns = (/'         RL1',&
             ' Mass in RL1',&
             '  B Mass RL1',&
             '   jz in RL1',&
             '         RL2',&
             ' Mass in RL2',&
             '  B Mass RL2',&
             '   jz in RL2',&
             '          R1',&
             '     R1 temp',&
             '    R_ejecta',&
             'Mass ejected',&
             'B Mass eject',&
             '  jz ejected',&
             '  B jz eject',&
             '   Mass flow',&
             'Mass flow jz',&
             '   R1-RL1/R1',&
             '    Fallback',&
             'Fallback vel',&
             ' Fallback Jz'/)

 call write_time_file('roche_lobes', columns, time, MRL, ncols, dump_number)
 deallocate(columns,iorder)

end subroutine roche_lobe_values

!----------------------------------------------------------------
!+
!  Star stabilisation
!+
!----------------------------------------------------------------
subroutine star_stabilisation_suite(time,npart,particlemass,xyzh,vxyzu)
 use part,   only:fxyzu
 use eos,    only:equationofstate
 integer, intent(in)            :: npart
 real, intent(in)               :: time, particlemass
 real, intent(inout)            :: xyzh(:,:),vxyzu(:,:)
 character(len=17), allocatable :: columns(:)
 integer                        :: i,j,k,ncols,mean_rad_num,npart_a
 integer, allocatable           :: iorder(:),iorder_a(:)
 real, allocatable              :: star_stability(:)
 real                           :: total_mass,rhovol,totvol,rhopart,virialpart,virialfluid
 real                           :: phii,ponrhoi,spsoundi,tempi,epoti,ekini,einti,etoti,totekin,totepot,virialintegral,gamma
 integer, parameter             :: ivoleqrad    = 1
 integer, parameter             :: idensrad     = 2
 integer, parameter             :: imassout     = 3
 integer, parameter             :: imassfracout = 4
 integer, parameter             :: ipartrad     = 5
 integer, parameter             :: ipart2hrad   = 6
 integer, parameter             :: ipdensrad    = 7
 integer, parameter             :: ip2hdensrad  = 8
 integer, parameter             :: ivirialpart  = 9
 integer, parameter             :: ivirialfluid = 10

 ncols = 10
 allocate(columns(ncols),star_stability(ncols),iorder(npart),iorder_a(npart))
 columns = (/'vol. eq. rad',&
             ' density rad',&
             'mass outside',&
             'frac outside',&
             '    part rad',&
             ' part 2h rad',&
             '  p dens rad',&
             'p2h dens rad',&
             'part. virial',& ! Residual of virial theorem for self-gravitating particles
             'fluid virial'/) ! Residual of virial theorem for fluid

 ! Get order of particles by distance from sink particle core
 call set_r2func_origin(xyzmh_ptmass(1,1),xyzmh_ptmass(2,1),xyzmh_ptmass(3,1))
 call indexxfunc(npart,r2func_origin,xyzh,iorder)

 ! Get density of outermost particle in initial star dump
 if (dump_number == 0) then
    rho_surface = rhoh(xyzh(4,iorder(npart)), particlemass)
 endif

 npart_a = 0
 totvol = 0.
 rhovol = 0.
 virialpart = 0.
 totekin = 0.
 totepot = 0.
 virialintegral= 0.
 do i = 1,npart
    rhopart = rhoh(xyzh(4,i), particlemass)
    totvol = totvol + particlemass / rhopart ! Sum "volume" of all particles
    virialpart = virialpart + particlemass * ( dot_product(fxyzu(1:3,i),xyzh(1:3,i)) + dot_product(vxyzu(1:3,i),vxyzu(1:3,i)) )
    call calc_gas_energies(particlemass,poten(i),xyzh(:,i),vxyzu(:,i),radprop(:,i),xyzmh_ptmass,phii,epoti,ekini,einti,etoti)
    totekin = totekin + ekini
    totepot = totepot + 0.5*epoti ! Factor of 1/2 to correct for double counting
    if (rhopart > rho_surface) then
       ! Sum "volume" of particles within "surface" of initial star dump
       rhovol = rhovol + particlemass / rhopart
       npart_a = npart_a + 1 ! Count number of particles within "surface" of initial star dump
    endif
    ! Calculate residual of Virial theorem for fluid
    if (ieos == 2) then
       call equationofstate(ieos,ponrhoi,spsoundi,rhopart,xyzh(1,i),xyzh(2,i),xyzh(3,i),tempi,gamma_local=gamma)
    else
       call equationofstate(ieos,ponrhoi,spsoundi,rhopart,xyzh(1,i),xyzh(2,i),xyzh(3,i),tempi,vxyzu(4,i))
    endif
    virialintegral = virialintegral + 3. * ponrhoi * particlemass
 enddo
 virialpart = virialpart / (abs(totepot) + 2.*abs(totekin)) ! Normalisation for the virial
 virialfluid = (virialintegral + totepot) / (abs(virialintegral) + abs(totepot))

 ! Sort particles within "surface" by radius
 call indexxfunc(npart_a,r2func_origin,xyzh,iorder_a)

 mean_rad_num = npart / 200 ! 0.5 percent of particles
 star_stability = 0.
 ! Loop over the outermost npart/200 particles that are within the "surface"
 do i = npart_a - mean_rad_num,npart_a
    j = iorder(i)
    k = iorder_a(i)
    star_stability(ipartrad)    = star_stability(ipartrad)    + separation(xyzh(1:3,j),xyzmh_ptmass(1:3,1))
    star_stability(ipart2hrad)  = star_stability(ipart2hrad)  + separation(xyzh(1:3,j),xyzmh_ptmass(1:3,1)) + xyzh(4,j)
    star_stability(ipdensrad)   = star_stability(ipdensrad)   + separation(xyzh(1:3,k),xyzmh_ptmass(1:3,1))
    star_stability(ip2hdensrad) = star_stability(ip2hdensrad) + separation(xyzh(1:3,k),xyzmh_ptmass(1:3,1)) + xyzh(4,j)
 enddo

 star_stability(ipartrad)    = star_stability(ipartrad)    / real(mean_rad_num)
 star_stability(ipart2hrad)  = star_stability(ipart2hrad)  / real(mean_rad_num)
 star_stability(ipdensrad)   = star_stability(ipdensrad)   / real(mean_rad_num)
 star_stability(ip2hdensrad) = star_stability(ip2hdensrad) / real(mean_rad_num)
 star_stability(ivoleqrad)   = (3. * totvol/(4. * pi))**(1./3.)
 star_stability(idensrad)    = (3. * rhovol/(4. * pi))**(1./3.)
 star_stability(ivirialpart) = virialpart
 star_stability(ivirialfluid)= virialfluid

 if (dump_number == 0) then
    init_radius = star_stability(ivoleqrad)
 endif

 star_stability(imassout) = 0.
 total_mass = xyzmh_ptmass(4,1)
 do i = 1,npart
    if (separation(xyzmh_ptmass(1:3,1),xyzh(1:3,i)) > init_radius) then
       star_stability(imassout) = star_stability(imassout) + particlemass
    endif
    total_mass = total_mass + particlemass
 enddo

 star_stability(imassfracout) = star_stability(imassout) / total_mass
 call write_time_file('star_stability', columns, time, star_stability, ncols, dump_number)
 deallocate(columns,star_stability,iorder,iorder_a)

end subroutine star_stabilisation_suite


!----------------------------------------------------------------
!+
!  Print simulation parameters
!+
!----------------------------------------------------------------
subroutine print_simulation_parameters(npart,particlemass)
 integer, intent(in)            :: npart
 real, intent(in)               :: particlemass
 integer                        :: i

 write(*,"(/,3(a,es10.3,1x),a)") '     Mass: ',umass,    'g       Length: ',udist,  'cm     Time: ',utime,'s'
 write(*,"(3(a,es10.3,1x),a)") '  Density: ',unit_density, 'g/cm^3  Energy: ',unit_energ,'erg    En/m: ',unit_ergg,'erg/g'
 write(*,"(3(a,es10.3,1x),a)") ' Velocity: ',unit_velocity,'cm/s    Bfield: ',unit_Bfield,'G  Pressure: ',&
                                     unit_pressure,'g/cm s^2'
 write(*,"(2(a,es10.3,1x),/)")   '        G: ', gg*umass*utime**2/udist**3,'             c: ',c*utime/udist

 do i=1,nptmass
    if (xyzmh_ptmass(4,i) > 0.) then
       write(*,'(A,I2,A,ES10.3,A,ES10.3)') 'Point mass ',i,': M = ',xyzmh_ptmass(4,i),' and h_soft = ',xyzmh_ptmass(ihsoft,i)
    endif
 enddo
 write(*,"(A,ES10.3)")  'Sink-sink separation: ', separation(xyzmh_ptmass(1:3,1), xyzmh_ptmass(1:3,2))

 write(*,'(A,I7,A,ES10.3)') 'Gas particles : ',npart,' particles, each of mass ',particlemass

end subroutine print_simulation_parameters


!----------------------------------------------------------------
!+
!  Write quantities (up to four) to divv file
!+
!----------------------------------------------------------------
subroutine output_divv_files(time,dumpfile,npart,particlemass,xyzh,vxyzu)
 use part,              only:eos_vars,itemp,nucleation,idK0,idK1,idK2,idK3,idJstar,idmu,idgamma
 use eos,               only:entropy
 use eos_mesa,          only:get_eos_kappa_mesa
 use mesa_microphysics, only:getvalue_mesa
 use sortutils,         only:set_r2func_origin,r2func_origin,indexxfunc
 use ionization_mod,    only:ionisation_fraction
 use dust_formation,    only:psat_C,eps,set_abundances,mass_per_H, chemical_equilibrium_light, calc_nucleation!, Scrit
 !use dim,     only:nElements
 integer, intent(in)          :: npart
 character(len=*), intent(in) :: dumpfile
 real, intent(in)             :: time,particlemass
 real, intent(inout)          :: xyzh(:,:),vxyzu(:,:)
 integer                      :: i,k,Nquantities,ierr,iu
 integer, save                :: quantities_to_calculate(4)
 integer, allocatable         :: iorder(:)
 real                         :: ekini,einti,epoti,ethi,phii,rho_cgs,ponrhoi,spsoundi,tempi,&
                                 omega_orb,kappai,kappat,kappar,pgas,mu,entropyi,rhopart,&
                                 dum1,dum2,dum3,dum4,dum5
 real, allocatable, save      :: init_entropy(:)
 real, allocatable            :: quant(:,:)
 real, dimension(3)           :: com_xyz,com_vxyz,xyz_a,vxyz_a
 real                         :: pC, pC2, pC2H, pC2H2, nH_tot, epsC, S
 real                         :: taustar, taugr, JstarS
 real                         :: v_esci
 real, parameter :: Scrit = 2. ! Critical saturation ratio
 logical :: verbose = .false.

 allocate(quant(4,npart))
 Nquantities = 14
 if (dump_number == 0) then
    print "(14(a,/))",&
           '1) Total energy (kin + pot + therm)', &
           '2) Mach number', &
           '3) Opacity from MESA tables', &
           '4) Gas omega w.r.t. effective CoM', &
           '5) Fractional difference between gas and orbital omega', &
           '6) MESA EoS specific entropy', &
           '7) Fractional entropy gain', &
           '8) Specific recombination energy', &
           '9) Total energy (kin + pot)', &
           '10) Mass coordinate', &
           '11) Gas omega w.r.t. CoM', &
           '12) Gas omega w.r.t. sink 1',&
           '13) JstarS', &
           '14) Escape velocity'

    quantities_to_calculate = (/1,2,4,5/)
    call prompt('Choose first quantity to compute ',quantities_to_calculate(1),0,Nquantities)
    call prompt('Choose second quantity to compute ',quantities_to_calculate(2),0,Nquantities)
    call prompt('Choose third quantity to compute ',quantities_to_calculate(3),0,Nquantities)
    call prompt('Choose fourth quantity to compute ',quantities_to_calculate(4),0,Nquantities)
 endif

 ! Calculations performed outside loop over particles
 call compute_energies(time)
 omega_orb = 0.
 com_xyz = 0.
 com_vxyz = 0.
 do k=1,4
    select case (quantities_to_calculate(k))
    case(0,1,2,3,6,8,9,13,14) ! Nothing to do
    case(4,5,11,12) ! Fractional difference between gas and orbital omega
       if (quantities_to_calculate(k) == 4 .or. quantities_to_calculate(k) == 5) then
          com_xyz  = (xyzmh_ptmass(1:3,1)*xyzmh_ptmass(4,1) + xyzmh_ptmass(1:3,2)*xyzmh_ptmass(4,2)) &
                  / (xyzmh_ptmass(4,1) + xyzmh_ptmass(4,2))
          com_vxyz = (vxyz_ptmass(1:3,1)*xyzmh_ptmass(4,1)  + vxyz_ptmass(1:3,2)*xyzmh_ptmass(4,2))  &
                  / (xyzmh_ptmass(4,1) + xyzmh_ptmass(4,2))
       elseif (quantities_to_calculate(k) == 11 .or. quantities_to_calculate(k) == 12) then
          com_xyz = xyzmh_ptmass(1:3,1)
          com_vxyz = vxyz_ptmass(1:3,1)
       endif
       do i=1,nptmass
          xyz_a(1:3) = xyzmh_ptmass(1:3,i) - com_xyz(1:3)
          vxyz_a(1:3) = vxyz_ptmass(1:3,i) - com_vxyz(1:3)
          omega_orb = omega_orb + 0.5 * (-xyz_a(2) * vxyz_a(1) + xyz_a(1) * vxyz_a(2)) / dot_product(xyz_a(1:2), xyz_a(1:2))
       enddo
    case(7)
       if (dump_number==0) allocate(init_entropy(npart))
    case(10)
       call set_r2func_origin(0.,0.,0.)
       allocate(iorder(npart))
       call indexxfunc(npart,r2func_origin,xyzh,iorder)
       deallocate(iorder)
    case default
       print*,"Error: Requested quantity is invalid."
       stop
    end select
 enddo

 !set initial abundances to get mass_per_H
 call set_abundances
 ! Calculations performed in loop over particles
 do i=1,npart
    do k=1,4
       select case (quantities_to_calculate(k))
       case(13) !to calculate JstarS
          rhopart = rhoh(xyzh(4,i), particlemass)
          rho_cgs = rhopart*unit_density
          !call equationofstate to obtain temperature and store it in tempi
          call equationofstate(ieos,ponrhoi,spsoundi,rhopart,xyzh(1,i),xyzh(2,i),xyzh(3,i),tempi,vxyzu(4,i))
          JstarS = 0.
          !nH_tot is needed to normalize JstarS
          nH_tot = rho_cgs/mass_per_H
          epsC   = eps(3) - nucleation(idK3,i)
          if (epsC < 0.) then
             print *,'eps(C) =',eps(3),', K3=',nucleation(idK3,i),', epsC=',epsC,', T=',tempi,' rho=',rho_cgs
             print *,'JKmuS=',nucleation(:,i)
             stop '[S-dust_formation] epsC < 0!'
          endif
          if (tempi > 450.) then
             !call chemical_equilibrium_light to obtain pC, and pC2H2
             call chemical_equilibrium_light(rho_cgs, tempi, epsC, pC, pC2, pC2H, pC2H2, nucleation(idmu,i), nucleation(idgamma,i))
             S = pC/psat_C(tempi)
             if (S > Scrit) then
                !call nucleation_function to obtain JstarS
                call calc_nucleation(tempi, pC, 0., 0., 0., pC2H2, S, JstarS, taustar, taugr)
                JstarS = JstarS/ nH_tot
             endif
          endif
          !Check if the variables have meaningful values close to condensation temperatures
          if (tempi >= 1400. .and. tempi <= 1500. .and. verbose ) then
             print *,'size(nucleation,1) = ',size(nucleation,1)
             print *,'size(nucleation,2) = ',size(nucleation,2)
             print *,'nucleation(idK3,i) = ',nucleation(idK3,i)
             print *,'epsC = ',epsC
             print *,'tempi = ',tempi
             print *,'S = ',S
             print *,'pC =',pC
             print *,'psat_C(tempi) = ',psat_C(tempi)
             print *,'nucleation(idmu,i) = ',nucleation(idmu,i)
             print *,'nucleation(idgamma,i) = ',nucleation(idgamma,i)
             print *,'taustar = ',taustar
             print *,'eps = ',eps
             print *,'JstarS = ',JstarS
          endif
          quant(k,i) = JstarS

       case(0) ! Skip
          quant(k,i) = 0.

       case(1,9) ! Total energy (kin + pot + therm)
          rhopart = rhoh(xyzh(4,i), particlemass)
          call equationofstate(ieos,ponrhoi,spsoundi,rhopart,xyzh(1,i),xyzh(2,i),xyzh(3,i),tempi,vxyzu(4,i))
          call calc_gas_energies(particlemass,poten(i),xyzh(:,i),vxyzu(:,i),radprop(:,i),xyzmh_ptmass,phii,epoti,ekini,einti,dum1)
          if (quantities_to_calculate(k)==1) then
             call calc_thermal_energy(particlemass,ieos,xyzh(:,i),vxyzu(:,i),ponrhoi*rhopart,eos_vars(itemp,i),ethi)
             quant(k,i) = (ekini + epoti + ethi) / particlemass ! Specific energy
          elseif (quantities_to_calculate(k)==9) then
             quant(k,i) = (ekini + epoti) / particlemass ! Specific energy
          endif

       case(2) ! Mach number
          rhopart = rhoh(xyzh(4,i), particlemass)
          call equationofstate(ieos,ponrhoi,spsoundi,rhopart,xyzh(1,i),xyzh(2,i),xyzh(3,i),tempi,vxyzu(4,i))
          quant(k,i) = distance(vxyzu(1:3,i)) / spsoundi

       case(3) ! Opacity from MESA tables
          rhopart = rhoh(xyzh(4,i), particlemass)
          call ionisation_fraction(rhopart*unit_density,eos_vars(itemp,i),X_in,1.-X_in-Z_in,dum1,dum2,dum3,dum4,dum5)
          if (ieos == 10) then
             call get_eos_kappa_mesa(rhopart*unit_density,eos_vars(itemp,i),kappai,kappat,kappar)
             quant(k,i) = kappai
          else
             quant(k,i) = 0.
          endif

       case(4,11,12) ! Gas omega w.r.t. effective CoM
          xyz_a  = xyzh(1:3,i)  - com_xyz(1:3)
          vxyz_a = vxyzu(1:3,i) - com_vxyz(1:3)
          quant(k,i) = (-xyz_a(2) * vxyz_a(1) + xyz_a(1) * vxyz_a(2)) / dot_product(xyz_a(1:2), xyz_a(1:2))

       case(5) ! Fractional difference between gas and orbital omega
          xyz_a  = xyzh(1:3,i)  - com_xyz(1:3)
          vxyz_a = vxyzu(1:3,i) - com_vxyz(1:3)
          quant(k,i) = (-xyz_a(2) * vxyz_a(1) + xyz_a(1) * vxyz_a(2)) / dot_product(xyz_a(1:2), xyz_a(1:2))
          quant(k,i) = (quant(k,i) - omega_orb) / omega_orb

       case(6,7) ! Calculate MESA EoS entropy
          entropyi = 0.
          rhopart = rhoh(xyzh(4,i), particlemass)
          call equationofstate(ieos,ponrhoi,spsoundi,rhopart,xyzh(1,i),xyzh(2,i),xyzh(3,i),tempi,vxyzu(4,i))
          if (ieos==10) then
             call getvalue_mesa(rhopart*unit_density,vxyzu(4,i)*unit_ergg,3,pgas,ierr) ! Get gas pressure
             mu = rhopart*unit_density * Rg * eos_vars(itemp,i) / pgas
             entropyi = entropy(rhopart*unit_density,ponrhoi*rhopart*unit_pressure,mu,3,vxyzu(4,i)*unit_ergg,ierr)
          elseif (ieos==2) then
             entropyi = entropy(rhopart*unit_density,ponrhoi*rhopart*unit_pressure,gmw,1)
          endif

          if (quantities_to_calculate(k) == 7) then
             if (dump_number == 0) then
                init_entropy(i) = entropyi ! Store initial entropy on each particle
             endif
             quant(k,i) = entropyi/init_entropy(i) - 1.
          elseif (quantities_to_calculate(k) == 6) then
             quant(k,i) = entropyi
          endif

       case(8) ! Specific recombination energy
          rhopart = rhoh(xyzh(4,i), particlemass)
          call equationofstate(ieos,ponrhoi,spsoundi,rhopart,xyzh(1,i),xyzh(2,i),xyzh(3,i),tempi,vxyzu(4,i))
          call calc_thermal_energy(particlemass,ieos,xyzh(:,i),vxyzu(:,i),ponrhoi*rhopart,eos_vars(itemp,i),ethi)
          quant(k,i) = vxyzu(4,i) - ethi / particlemass ! Specific energy

       case(10) ! Mass coordinate
          quant(k,iorder(i)) = real(i,kind=kind(time)) * particlemass

       case(14) ! Escape_velocity
          call calc_escape_velocities(particlemass,poten(i),xyzh(:,i),vxyzu(:,i),xyzmh_ptmass,phii,epoti,v_esci)
          quant(k,i) = v_esci
       case default
          print*,"Error: Requested quantity is invalid."
          stop
       end select
    enddo
 enddo

 open(newunit=iu,file=trim(dumpfile)//".divv",status='replace',form='unformatted')
 do k=1,4
    write(iu) (quant(k,i),i=1,npart)
 enddo
 close(iu)
 deallocate(quant)

end subroutine output_divv_files



!!!!! EoS surfaces !!!!!
subroutine eos_surfaces
 integer :: i, j, ierr
 real    :: rho_array(1000) = (/ (10**(i/10000.), i=-180000,-30150,150) /)
 real    :: eni_array(1000) = (/ (10**(i/10000.), i=120000,149970,30) /)
 real    :: temp_array(400) = (/ (10**(i/1000.), i=3000,6990,10) /)
 real    :: kappa_array(1000,400)
 real    :: gam1_array(1000,1000)
 real    :: pres_array(1000,1000)
 real    :: dum(1000,1000)
 real    :: kappat, kappar


 do i=1,size(rho_array)
    do j=1,size(eni_array)
       if (j < size(temp_array) + 1) then
          call get_eos_kappa_mesa(rho_array(i),temp_array(j),kappa_array(i,j),kappat,kappar)
       endif
       call get_eos_pressure_temp_gamma1_mesa(rho_array(i),eni_array(j),pres_array(i,j),dum(i,j),gam1_array(i,j),ierr)
       !call get_eos_pressure_temp_mesa(rho_array(i),eni_array(j),pres_array(i,j),temp)
       !pres_array(i,j) = eni_array(j)*rho_array(i)*0.66667 / pres_array(i,j)
    enddo
 enddo

 open(unit=1000,file='mesa_eos_pressure.out',status='replace')

 !Write data to file
 do i=1,1000
    write(1000,"(1000(3x,es18.11e2,1x))") pres_array(i,:)
 enddo

 close(unit=1000)

 open(unit=1002,file='mesa_eos_gamma.out',status='replace')

 !Write data to file
 do i=1,1000
    write(1002,"(1000(3x,es18.11e2,1x))") gam1_array(i,:)
 enddo

 close(unit=1002)

 open(unit=1001,file='mesa_eos_kappa.out',status='replace')

 !Write data to file
 do i=1,1000
    write(1001,"(400(3x,es18.11e2,1x))") kappa_array(i,:)
 enddo

 close(unit=1001)

end subroutine eos_surfaces


!----------------------------------------------------------------
!+
!  Particle tracker: Paint the life of a particle
!+
!----------------------------------------------------------------
subroutine track_particle(time,particlemass,xyzh,vxyzu)
 use part, only:eos_vars,itemp
 use eos,  only:entropy
 use mesa_microphysics, only:getvalue_mesa
 use ionization_mod, only:ionisation_fraction
 real, intent(in)        :: time,particlemass
 real, intent(inout)     :: xyzh(:,:),vxyzu(:,:)
 integer, parameter      :: nparttotrack=10,ncols=17
 real                    :: r,v,rhopart,ponrhoi,Si,spsoundi,tempi,machi,xh0,xh1,xhe0,xhe1,xhe2,&
                            ekini,einti,epoti,ethi,etoti,dum,phii,pgas,mu
 real, dimension(ncols)  :: datatable
 character(len=17)       :: filenames(nparttotrack),columns(ncols)
 integer                 :: i,k,partID(nparttotrack),ientropy,ierr

 partID = (/ 1,2,3,4,5,6,7,8,9,10 /)
 columns = (/ '      r',&
              '      v',&
              '    rho',&
              '   temp',&
              'entropy',&
              'spsound',&
              '   mach',&
              '   ekin',&
              '   epot',&
              '    eth',&
              '   eint',&
              '   etot',&
              '    xHI',&
              '   xHII',&
              '   xHeI',&
              '  xHeII',&
              ' xHeIII' /)

 call compute_energies(time)

 do i=1,nparttotrack
    write (filenames(i),"(a1,i7.7)") "p", partID(i)
 enddo

 do k=1,nparttotrack
    i = partID(k)
    r = separation(xyzh(1:3,i),xyzmh_ptmass(1:3,1))
    v = separation(vxyzu(1:3,i),vxyz_ptmass(1:3,1))
    rhopart = rhoh(xyzh(4,i), particlemass)
    call equationofstate(ieos,ponrhoi,spsoundi,rhopart,xyzh(1,i),xyzh(2,i),xyzh(3,i),tempi,vxyzu(4,i))
    machi = v / spsoundi
    select case(ieos)
    case(2)
       ientropy = 1
    case(10,12)
       ientropy = 2
    case default
       ientropy = -1
    end select
    if (ieos==10) then
       call getvalue_mesa(rhopart*unit_density,vxyzu(4,i)*unit_ergg,3,pgas,ierr) ! Get gas pressure
       mu = rhopart*unit_density * Rg * eos_vars(itemp,i) / pgas
    else
       mu = gmw
    endif
    ! MESA ENTROPY
    Si = 0.
    if (ieos==10) then
       Si = entropy(rhopart*unit_density,ponrhoi*rhopart*unit_pressure,mu,3,vxyzu(4,i)*unit_ergg,ierr)
    endif
    ! MESA ENTROPY
    !  Si = entropy(rhopart*unit_density,ponrhoi*rhopart*unit_pressure,mu,ientropy,vxyzu(4,i)*unit_ergg,ierr)
<<<<<<< HEAD
    call calc_gas_energies(particlemass,poten(i),xyzh(:,i),vxyzu(:,i),radprop(:,i),xyzmh_ptmass,phii,epoti,ekini,einti,dum)
    call calc_thermal_energy(particlemass,ieos,xyzh(:,i),vxyzu(:,i),ponrhoi*rhopart,eos_vars(itemp,i),gamma,ethi)
=======
    call calc_gas_energies(particlemass,poten(i),xyzh(:,i),vxyzu(:,i),xyzmh_ptmass,phii,epoti,ekini,einti,dum)
    call calc_thermal_energy(particlemass,ieos,xyzh(:,i),vxyzu(:,i),ponrhoi*rhopart,eos_vars(itemp,i),ethi)
>>>>>>> 231cf1bf
    etoti = ekini + epoti + ethi
    call ionisation_fraction(rhopart*unit_density,eos_vars(itemp,i),X_in,1.-X_in-Z_in,xh0,xh1,xhe0,xhe1,xhe2)

    ! Write file
    datatable = (/ r,v,rhopart,eos_vars(itemp,i),Si,spsoundi,machi,ekini,epoti,ethi,einti,etoti,xh0,xh1,xhe0,xhe1,xhe2 /)
    call write_time_file(trim(adjustl(filenames(k))),columns,time,datatable,ncols,dump_number)
 enddo

end subroutine track_particle


!----------------------------------------------------------------
!+
!  Optical depth profile
!+
!----------------------------------------------------------------
subroutine tau_profile(time,num,npart,particlemass,xyzh)
 use part, only:eos_vars,itemp
 integer, intent(in)    :: npart,num
 real, intent(in)       :: time,particlemass
 real, intent(inout)    :: xyzh(:,:)
 integer                :: nbins
 real, allocatable      :: rad_part(:),kappa_part(:),rho_part(:)
 real, allocatable      :: kappa_hist(:),rho_hist(:),tau_r(:),sepbins(:)
 real                   :: maxloga,minloga,kappa,kappat,kappar
 character(len=17)      :: filename
 character(len=40)      :: data_formatter
 integer                :: i,unitnum

 call compute_energies(time)
 nbins      = 500

 allocate(rad_part(npart),kappa_part(npart),rho_part(npart))
 rad_part   = 0.
 kappa_part = 0.
 rho_part   = 0.
 minloga    = 0.5
 maxloga    = 4.3

 allocate(rho_hist(nbins),kappa_hist(nbins),sepbins(nbins),tau_r(nbins))
 filename = '      grid_tau.ev'

 do i=1,npart
    rho_part(i) = rhoh(xyzh(4,i), particlemass)
    rad_part(i) = separation(xyzh(1:3,i),xyzmh_ptmass(1:3,1))
    call get_eos_kappa_mesa(rho_part(i)*unit_density,eos_vars(itemp,i),kappa,kappat,kappar)
    kappa_part(i) = kappa ! In cgs units?
 enddo

 call histogram_setup(rad_part(1:npart),kappa_part,kappa_hist,npart,maxloga,minloga,nbins,.true.,.true.)
 call histogram_setup(rad_part(1:npart),rho_part,rho_hist,npart,maxloga,minloga,nbins,.true.,.true.)


 ! Integrate optical depth inwards
 sepbins = (/ (10**(minloga + (i-1) * (maxloga-minloga)/real(nbins)), i=1,nbins) /) ! Create log-uniform bins
 ! Convert to cgs units (kappa has already been outputted in cgs)
 rho_hist = rho_hist * unit_density
 sepbins = sepbins * udist ! udist should be Rsun in cm

 tau_r(nbins) = 0.
 do i=nbins,2,-1
    tau_r(i-1) = tau_r(i) + kappa_hist(i) * rho_hist(i) * (sepbins(i+1) - sepbins(i))
 enddo

 ! Write data row
 write(data_formatter, "(a,I5,a)") "(", nbins+1, "(3x,es18.10e3,1x))"
 if (num == 0) then
    unitnum = 1000
    open(unit=unitnum,file=trim(adjustl(filename)),status='replace')
    write(unitnum, "(a)") '# Optical depth profile'
    close(unit=unitnum)
 endif
 unitnum=1002
 open(unit=unitnum,file=trim(adjustl(filename)), position='append')
 write(unitnum,data_formatter) time,tau_r
 close(unit=unitnum)
 deallocate(rad_part,kappa_part,rho_part)
 deallocate(rho_hist,kappa_hist,sepbins,tau_r)

end subroutine tau_profile

!----------------------------------------------------------------
!+
!  Sound crossing time profile
!+
!----------------------------------------------------------------
subroutine tconv_profile(time,num,npart,particlemass,xyzh,vxyzu)
 use part,  only:itemp
 use eos,   only:get_spsound
 use units, only:unit_velocity
 integer, intent(in)    :: npart,num
 real, intent(in)       :: time,particlemass
 real, intent(inout)    :: xyzh(:,:),vxyzu(:,:)
 integer                :: nbins
 real, allocatable      :: rad_part(:),cs_part(:)
 real, allocatable      :: cs_hist(:),tconv(:),sepbins(:)
 real                   :: maxloga,minloga,rhoi
 character(len=17)      :: filename
 character(len=40)      :: data_formatter
 integer                :: i,unitnum

 call compute_energies(time)
 nbins      = 500
 allocate(rad_part(npart),cs_part(npart))
 rad_part   = 0.
 cs_part   = 0.
 minloga    = 0.5
 maxloga    = 4.3

 allocate(cs_hist(nbins),sepbins(nbins),tconv(nbins))
 filename = '    grid_tconv.ev'

 do i=1,npart
    rhoi = rhoh(xyzh(4,i), particlemass)
    rad_part(i) = separation(xyzh(1:3,i),xyzmh_ptmass(1:3,1))
    cs_part(i) = get_spsound(eos_type=ieos,xyzi=xyzh(:,i),rhoi=rhoi,vxyzui=vxyzu(:,i),gammai=gamma,mui=gmw,Xi=X_in,Zi=Z_in)
 enddo

 call histogram_setup(rad_part(1:npart),cs_part,cs_hist,npart,maxloga,minloga,nbins,.true.,.true.)

 ! Integrate sound-crossing time from surface inwards
 sepbins = (/ (10**(minloga + (i-1) * (maxloga-minloga)/real(nbins)), i=1,nbins) /) ! Create log-uniform bins
 ! Convert to cgs units
 cs_hist = cs_hist * unit_velocity
 sepbins = sepbins * udist ! udist should be Rsun in cm

 tconv(nbins) = 0.
 do i=nbins,2,-1
    if (cs_hist(i) < tiny(1.)) then
       tconv(i-1) = tconv(i)
    else
       tconv(i-1) = tconv(i) + (sepbins(i+1) - sepbins(i)) / cs_hist(i)
    endif
 enddo

 ! Write data row
 write(data_formatter, "(a,I5,a)") "(", nbins+1, "(3x,es18.10e3,1x))"
 if (num == 0) then
    unitnum = 1000
    open(unit=unitnum,file=trim(adjustl(filename)),status='replace')
    write(unitnum, "(a)") '# Sound crossing time profile'
    close(unit=unitnum)
 endif
 unitnum=1002
 open(unit=unitnum,file=trim(adjustl(filename)), position='append')
 write(unitnum,data_formatter) time,tconv
 close(unit=unitnum)

 deallocate(rad_part,cs_part)

end subroutine tconv_profile


!----------------------------------------------------------------
!+
!  Histogram of optical depth at hydrogen recombination
!+
!----------------------------------------------------------------
subroutine recombination_tau(time,npart,particlemass,xyzh,vxyzu)
 use part, only:eos_vars,itemp
 use ionization_mod, only:ionisation_fraction
 integer, intent(in)    :: npart
 real,    intent(in)    :: time,particlemass
 real,    intent(inout) :: xyzh(:,:),vxyzu(:,:)
 integer                :: nbins
 integer, allocatable   :: recombined_pid(:)
 real, allocatable      :: rad_part(:),kappa_part(:),rho_part(:)
 real, allocatable, save:: tau_recombined(:)
 real, allocatable      :: kappa_hist(:),rho_hist(:),tau_r(:),sepbins(:),sepbins_cm(:)
 logical, allocatable, save :: prev_recombined(:)
 real                   :: maxloga,minloga,kappa,kappat,kappar,xh0,xh1,xhe0,xhe1,xhe2,&
                           ponrhoi,spsoundi,tempi,etoti,ekini,einti,epoti,ethi,phii,dum
 real, parameter        :: recomb_th=0.9
 integer                :: i,j,nrecombined,bin_ind

 call compute_energies(time)
 allocate(rad_part(npart),kappa_part(npart),rho_part(npart),recombined_pid(npart))
 rad_part   = 0.
 kappa_part = 0.
 rho_part   = 0.
 nbins      = 300 ! Number of radial bins
 minloga    = 0.5
 maxloga    = 4.3
 allocate(rho_hist(nbins),kappa_hist(nbins),sepbins(nbins),sepbins_cm(nbins),tau_r(nbins))
 if (dump_number == 0) then
    allocate(tau_recombined(npart),prev_recombined(npart))
    tau_recombined = -1. ! Store tau of newly-recombined particles. -ve data means particle never recombined]
    prev_recombined = .false. ! All hydrogen is ionised at the start
 endif

 j=0
 do i=1,npart
    rho_part(i) = rhoh(xyzh(4,i), particlemass)
    rad_part(i) = separation(xyzh(1:3,i),xyzmh_ptmass(1:3,1))
    call equationofstate(ieos,ponrhoi,spsoundi,rho_part(i),xyzh(1,i),xyzh(2,i),xyzh(3,i),tempi,vxyzu(4,i))
    call get_eos_kappa_mesa(rho_part(i)*unit_density,eos_vars(itemp,i),kappa,kappat,kappar)
    kappa_part(i) = kappa ! In cgs units
    call ionisation_fraction(rho_part(i)*unit_density,eos_vars(itemp,i),X_in,1.-X_in-Z_in,xh0,xh1,xhe0,xhe1,xhe2)
<<<<<<< HEAD
    call calc_gas_energies(particlemass,poten(i),xyzh(:,i),vxyzu(:,i),radprop(:,i),xyzmh_ptmass,phii,epoti,ekini,einti,dum) ! Calculate total energy
    call calc_thermal_energy(particlemass,ieos,xyzh(:,i),vxyzu(:,i),ponrhoi*rho_part(i),eos_vars(itemp,i),gamma,ethi)
=======
    call calc_gas_energies(particlemass,poten(i),xyzh(:,i),vxyzu(:,i),xyzmh_ptmass,phii,epoti,ekini,einti,dum) ! Calculate total energy
    call calc_thermal_energy(particlemass,ieos,xyzh(:,i),vxyzu(:,i),ponrhoi*rho_part(i),eos_vars(itemp,i),ethi)
>>>>>>> 231cf1bf
    etoti = ekini + epoti + ethi
    if ((xh0 > recomb_th) .and. (.not. prev_recombined(i)) .and. (etoti < 0.)) then ! Recombination event and particle is still bound
       j=j+1
       recombined_pid(j) = i
       prev_recombined(i) = .true.
    else
       prev_recombined(i) = .false.
    endif
 enddo
 nrecombined = j

 call histogram_setup(rad_part(1:npart),kappa_part,kappa_hist,npart,maxloga,minloga,nbins,.true.,.true.)
 call histogram_setup(rad_part(1:npart),rho_part,rho_hist,npart,maxloga,minloga,nbins,.true.,.true.)

 ! Integrate optical depth inwards
 sepbins = (/ (10.**(minloga + (i-1) * (maxloga-minloga)/real(nbins)), i=1,nbins) /) ! Create log-uniform bins

 ! Convert to cgs units (kappa has already been outputted in cgs)
 rho_hist = rho_hist * unit_density
 sepbins_cm = sepbins * udist ! udist should be Rsun in g

 ! Integrate bins in tau(r)
 tau_r(nbins) = 0.
 do i=nbins,2,-1
    tau_r(i-1) = tau_r(i) + kappa_hist(i) * rho_hist(i) * (sepbins_cm(i+1) - sepbins_cm(i))
 enddo

 ! Integrate optical depth for each newly recombined particle
 do j=1,nrecombined
    i = recombined_pid(j)
    bin_ind = 1 + nint( nbins * ( log10(rad_part(i))-minloga ) / (maxloga-minloga) )   ! Find radial bin of recombined particle
    tau_recombined(i) = tau_r(bin_ind)
 enddo
 ! Trick write_time_file into writing my data table
 if (dump_number == 320) then
    do i=1,npart
       call write_time_file("recombination_tau",(/'          tau'/),-1.,tau_recombined(i),1,i-1) ! Set num = i-1 so that header will be written for particle 1 and particle 1 only
    enddo
 endif
 deallocate(recombined_pid,rad_part,kappa_part,rho_part)

end subroutine recombination_tau


!----------------------------------------------------------------
!+
!  Energy histogram
!+
!----------------------------------------------------------------
subroutine energy_hist(time,npart,particlemass,xyzh,vxyzu)
 use part, only:eos_vars,itemp
 integer, intent(in)            :: npart
 real, intent(in)               :: time,particlemass
 real, intent(inout)            :: xyzh(:,:),vxyzu(:,:)
 character(len=17), allocatable :: filename(:)
 character(len=40)              :: data_formatter
 integer                        :: nbins,nhists,i,unitnum
 real, allocatable              :: hist(:),coord(:,:),Emin(:),Emax(:)
 real                           :: rhopart,ponrhoi,spsoundi,tempi,phii,epoti,ekini,einti,ethi,dum
 real, allocatable              :: quant(:)
 logical                        :: ilogbins

 nhists = 3
 nbins = 500
 allocate(filename(nhists),coord(npart,nhists),hist(nbins),Emin(nhists),Emax(nhists))
 Emin = (/ -0.0446, 0., 0. /)
 Emax = (/ 0.0315, 0.0105, 0.0105 /)
 ilogbins = .false.
 filename = (/ '       hist_kp.ev', &
               '     hist_erec.ev', &
               '      hist_eth.ev' /)

 allocate(quant(npart))
 quant = (/ (1., i=1,npart) /)
 do i=1,npart
    rhopart = rhoh(xyzh(4,i), particlemass)
    call equationofstate(ieos,ponrhoi,spsoundi,rhopart,xyzh(1,i),xyzh(2,i),xyzh(3,i),tempi,vxyzu(4,i))
    call calc_gas_energies(particlemass,poten(i),xyzh(:,i),vxyzu(:,i),radprop(:,i),xyzmh_ptmass,phii,epoti,ekini,einti,dum)
    if (ieos==10 .or. ieos==20) then
       call calc_thermal_energy(particlemass,ieos,xyzh(:,i),vxyzu(:,i),ponrhoi*rhopart,eos_vars(itemp,i),ethi)
    else
       ethi = einti
    endif
    coord(i,1) = (ekini + epoti)/particlemass
    coord(i,2) = vxyzu(4,i) - ethi/particlemass
    coord(i,3) = ethi/particlemass
 enddo

 write(data_formatter, "(a,I5,a)") "(", nbins+1, "(3x,es18.10e3,1x))"
 do i=1,nhists
    call histogram_setup(coord(:,i),quant,hist,npart,Emax(i),Emin(i),nbins,.false.,ilogbins)
    if (dump_number == 0) then
       unitnum = 1000
       open(unit=unitnum,file=trim(adjustl(filename(i))),status='replace')
       close(unit=unitnum)
    endif
    unitnum=1001+i
    open(unit=unitnum,file=trim(adjustl(filename(i))),status='old', position='append')
    write(unitnum,data_formatter) time,hist
    close(unit=unitnum)
 enddo
 deallocate(filename,coord,hist,Emin,Emax,quant)

end subroutine energy_hist


!----------------------------------------------------------------
!+
!  Energy profile
!+
!----------------------------------------------------------------
subroutine energy_profile(time,npart,particlemass,xyzh,vxyzu)
 use part,              only:eos_vars,itemp
 use eos,               only:entropy
 use mesa_microphysics, only:getvalue_mesa
 use ionization_mod,    only:ionisation_fraction
 integer, intent(in)    :: npart
 real, intent(in)       :: time,particlemass
 real, intent(inout)    :: xyzh(:,:),vxyzu(:,:)
 integer                :: nbins
 real, allocatable      :: coord(:)
 real, allocatable      :: hist(:),quant(:,:)
 real                   :: ekini,einti,epoti,ethi,phii,pgas,mu,dum,rhopart,ponrhoi,spsoundi,tempi,&
                           maxcoord,mincoord,xh0,xh1,xhe0,xhe1,xhe2
 character(len=17), allocatable :: filename(:),headerline(:)
 character(len=40)      :: data_formatter
 integer                :: i,k,unitnum,ierr,ientropy,nvars
 integer, allocatable   :: iorder(:)
 integer, save          :: iquantity
 logical                :: ilogbins
 logical, save          :: use_mass_coord

 if (dump_number==0) then
    iquantity = 1
    use_mass_coord = .false.
    print "(5(/,a))",'1. Energy',&
                     '2. Entropy',&
                     '3. Bernoulli energy',&
                     '4. Ion fractions',&
                     '5. Sound speed'
    call prompt("Select quantity to calculate",iquantity,1,5)
    call prompt("Bin in mass coordinates instead of radius?",use_mass_coord)
 endif

 nbins = 500
 allocate(hist(nbins))
 if (use_mass_coord) then
    mincoord  = 3.8405  ! Min. mass coordinate
    maxcoord  = 12.0 ! Max. mass coordinate
    ilogbins = .false.
 else
    mincoord  = 0.5  ! Min. log(r)
    maxcoord  = 4.3  ! Max. log(r)
    ilogbins = .true.
 endif

 call compute_energies(time)

 ! Allocate arrays for single variable outputs
 if (iquantity==1 .or. iquantity==2 .or. iquantity==3 .or. iquantity==5) then
    nvars = 1
 else
    nvars = 5
 endif
 allocate(filename(nvars),headerline(nvars),quant(npart,nvars),coord(npart))

 coord = 0.
 quant = 0.
 select case (iquantity)
 case(1) ! Energy
    filename = '     grid_Etot.ev'
    headerline = '# Energy profile '
 case(2) ! Entropy
    filename = '  grid_entropy.ev'
    headerline = '# Entropy profile'
    select case(ieos)
    case(2)
       ientropy = 1
    case(12)
       ientropy = 2
    case(10,20)
       ientropy = 3
    case default
       ientropy = -1
    end select
 case(3) ! Bernoulli energy (per unit mass)
    filename = 'grid_bernoulli.ev'
    headerline = '# Bernoulli prof.'
 case(4) ! Ion fraction profiles
    filename = (/ '       grid_HI.ev', &
                  '      grid_HII.ev', &
                  '      grid_HeI.ev', &
                  '     grid_HeII.ev', &
                  '    grid_HeIII.ev' /)
    headerline = (/ '             # HI', &
                    '            # HII', &
                    '            # HeI', &
                    '           # HeII', &
                    '          # HeIII' /)
  case(5) ! Sound speed
    filename = '       grid_cs.ev'
    headerline = '# cs profile    '
 end select

 allocate(iorder(npart))
 if (use_mass_coord) then
    call set_r2func_origin(xyzmh_ptmass(1,1),xyzmh_ptmass(2,1),xyzmh_ptmass(3,1)) ! Order particles by distance from core
    call indexxfunc(npart,r2func_origin,xyzh,iorder)
 else
    iorder = (/(i, i=1,npart, 1)/) ! Have iorder(k) be same as k
 endif

 do k=1,npart
    i = iorder(k) ! Loop from innermost to outermost particle
    if (use_mass_coord) then
       coord(i) = real(k-1) ! Number of particles interior to particle k
    else
       coord(i) = separation(xyzh(1:3,i),xyzmh_ptmass(1:3,1))
    endif

    rhopart = rhoh(xyzh(4,i), particlemass)
    call equationofstate(ieos,ponrhoi,spsoundi,rhopart,xyzh(1,i),xyzh(2,i),xyzh(3,i),tempi,vxyzu(4,i))
    select case (iquantity)
    case(1) ! Energy
<<<<<<< HEAD
       call calc_gas_energies(particlemass,poten(i),xyzh(:,i),vxyzu(:,i),radprop(:,i),xyzmh_ptmass,phii,epoti,ekini,einti,dum)
       call calc_thermal_energy(particlemass,ieos,xyzh(:,i),vxyzu(:,i),ponrhoi*rhopart,eos_vars(itemp,i),gamma,ethi)
=======
       call calc_gas_energies(particlemass,poten(i),xyzh(:,i),vxyzu(:,i),xyzmh_ptmass,phii,epoti,ekini,einti,dum)
       call calc_thermal_energy(particlemass,ieos,xyzh(:,i),vxyzu(:,i),ponrhoi*rhopart,eos_vars(itemp,i),ethi)
>>>>>>> 231cf1bf
       quant(i,1) = ekini + epoti + ethi
    case(2) ! Entropy
       if ((ieos==10) .and. (ientropy==2)) then
          call getvalue_mesa(rhopart*unit_density,vxyzu(4,i)*unit_ergg,3,pgas,ierr) ! Get gas pressure
          mu = rhopart*unit_density * Rg * eos_vars(itemp,i) / pgas
       else
          mu = gmw
       endif
       if ((ieos==10) .and. (ientropy==3)) then
          quant(i,1) = entropy(rhopart*unit_density,ponrhoi*rhopart*unit_pressure,mu,ientropy,vxyzu(4,i)*unit_ergg,ierr)
       else
          quant(i,1) = entropy(rhopart*unit_density,ponrhoi*rhopart*unit_pressure,mu,ientropy,ierr=ierr)
       endif
    case(3) ! Bernoulli energy (per unit mass)
       call calc_gas_energies(particlemass,poten(i),xyzh(:,i),vxyzu(:,i),radprop(:,i),xyzmh_ptmass,phii,epoti,ekini,einti,dum)
       quant(i,1) = 0.5*dot_product(vxyzu(1:3,i),vxyzu(1:3,i)) + ponrhoi + vxyzu(4,i) + epoti/particlemass ! 1/2 v^2 + P/rho + phi
    case(4) ! Ion fraction
       call ionisation_fraction(rhopart*unit_density,eos_vars(itemp,i),X_in,1.-X_in-Z_in,xh0,xh1,xhe0,xhe1,xhe2)
       quant(i,1) = xh0
       quant(i,2) = xh1
       quant(i,3) = xhe0
       quant(i,4) = xhe1
       quant(i,5) = xhe2
    case(5) ! Sound speed
       quant(i,1) = spsoundi
    end select
 enddo

 if (use_mass_coord) coord = coord * particlemass + xyzmh_ptmass(4,1)

 write(data_formatter, "(a,I5,a)") "(", nbins+1, "(3x,es18.10e3,1x))"
 do i=1,nvars
    call histogram_setup(coord,quant(:,i),hist,npart,maxcoord,mincoord,nbins,.true.,ilogbins)
    if (dump_number == 0) then
       unitnum = 1000
       open(unit=unitnum,file=trim(adjustl(filename(i))),status='replace')
       write(unitnum, "(a)") trim(headerline(i))
       close(unit=unitnum)
    endif
    unitnum=1001+i
    open(unit=unitnum,file=trim(adjustl(filename(i))),status='old', position='append')
    write(unitnum,data_formatter) time,hist
    close(unit=unitnum)
 enddo
 deallocate(iorder,coord,headerline,filename,quant,hist)

end subroutine energy_profile


!----------------------------------------------------------------
!+
!  Rotation profiles
!+
!----------------------------------------------------------------
subroutine rotation_profile(time,num,npart,xyzh,vxyzu)
 use vectorutils, only:cross_product3D
 integer, intent(in)          :: npart,num
 real, intent(in)             :: time
 real, intent(inout)          :: xyzh(:,:),vxyzu(:,:)
 integer                      :: nbins
 real, allocatable            :: rad_part(:)
 real, allocatable            :: hist_var(:),dist_part(:,:)
 real                         :: minloga,maxloga,sep_vector(3),vel_vector(3),J_vector(3),xyz_origin(3),vxyz_origin(3),omega,vphi
 character(len=17), allocatable :: grid_file(:)
 character(len=40)            :: data_formatter
 integer                      :: i,unitnum,nfiles,iradius

 nbins = 500
 minloga = 0.5
 maxloga = 4.3
 iradius = 1 ! 1: Bin by cylindrical radius; 2: Bin by spherical radius; 3: Bin by cylindrical radius from CM

 nfiles = 2
 allocate(hist_var(nbins),grid_file(nfiles),dist_part(nfiles,npart),rad_part(npart))
 rad_part = 0.
 dist_part = 0.
 grid_file = (/ '    grid_omega.ev', &
                '       grid_Jz.ev' /)

 select case (iradius)
 case(1,2) ! Take donor core as origin
    xyz_origin = xyzmh_ptmass(1:3,1)
    vxyz_origin = vxyz_ptmass(1:3,1)
 case(3) ! Take sink CM as origin
    xyz_origin = (xyzmh_ptmass(1:3,1)*xyzmh_ptmass(4,1) + xyzmh_ptmass(1:3,2)*xyzmh_ptmass(4,2)) / (xyzmh_ptmass(4,1) + &
                  xyzmh_ptmass(4,2))
    vxyz_origin = (vxyz_ptmass(1:3,1)*xyzmh_ptmass(4,1) + vxyz_ptmass(1:3,2)*xyzmh_ptmass(4,2)) / (xyzmh_ptmass(4,1) + &
                  xyzmh_ptmass(4,2))
 end select

 do i=1,npart
    select case (iradius)
    case(1,3) ! Bin by cylindrical radius
       rad_part(i) = sqrt( dot_product(xyzh(1:2,i) - xyz_origin(1:2), xyzh(1:2,i) - xyz_origin(1:2)) )
    case(2) ! Bin by spherical radius
       rad_part(i) = separation(xyzh(1:3,i),xyz_origin)
    end select

    call get_gas_omega(xyz_origin,vxyz_origin,xyzh(1:3,i),vxyzu(1:3,i),vphi,omega)
    dist_part(1,i) = vphi

    sep_vector = xyzh(1:3,i) - xyz_origin(1:3)
    vel_vector = vxyzu(1:3,i) - vxyz_origin(1:3)
    call cross_product3D(vel_vector, sep_vector, J_vector)
    dist_part(2,i) = dot_product(J_vector, (/0.,0.,1./))
 enddo

 do i=1,nfiles
    call histogram_setup(rad_part(1:npart),dist_part(i,1:npart),hist_var,npart,maxloga,minloga,nbins,.true.,.true.)
    write(data_formatter, "(a,I5,a)") "(", nbins+1, "(3x,es18.10e3,1x))"
    if (num == 0) then
       unitnum = 1000
       open(unit=unitnum,file=trim(adjustl(grid_file(i))),status='replace')
       write(unitnum, "(a)") '# z-component of angular velocity'
       close(unit=unitnum)
    endif
    unitnum=1001+i
    open(unit=unitnum,file=trim(adjustl(grid_file(i))), position='append')
    write(unitnum,data_formatter) time,hist_var(:)
    close(unit=unitnum)
 enddo
 deallocate(hist_var,grid_file,dist_part,rad_part)

end subroutine rotation_profile


!----------------------------------------------------------------
!+
!  Velocity distribution
!+
!----------------------------------------------------------------
subroutine velocity_histogram(time,num,npart,particlemass,xyzh,vxyzu)
 use part,           only:eos_vars,itemp
 real, intent(in)    :: time,particlemass
 integer, intent(in) :: npart,num
 real, intent(inout) :: xyzh(:,:),vxyzu(:,:)
 character(len=40)   :: data_formatter
 character(len=40)   :: file_name1,file_name2
 integer             :: i,iu1,iu2,ncols
 real                :: ponrhoi,rhopart,spsoundi,phii,epoti,ekini,einti,tempi,ethi,dum
 real, allocatable   :: vbound(:),vunbound(:),vr(:)

 allocate(vbound(npart),vunbound(npart),vr(npart))
 do i = 1,npart
    rhopart = rhoh(xyzh(4,i), particlemass)
    call equationofstate(ieos,ponrhoi,spsoundi,rhopart,xyzh(1,i),xyzh(2,i),xyzh(3,i),tempi,vxyzu(4,i))
<<<<<<< HEAD
    call calc_gas_energies(particlemass,poten(i),xyzh(:,i),vxyzu(:,i),radprop(:,i),xyzmh_ptmass,phii,epoti,ekini,einti,dum)
    call calc_thermal_energy(particlemass,ieos,xyzh(:,i),vxyzu(:,i),ponrhoi*rhopart,eos_vars(itemp,i),gamma,ethi)
=======
    call calc_gas_energies(particlemass,poten(i),xyzh(:,i),vxyzu(:,i),xyzmh_ptmass,phii,epoti,ekini,einti,dum)
    call calc_thermal_energy(particlemass,ieos,xyzh(:,i),vxyzu(:,i),ponrhoi*rhopart,eos_vars(itemp,i),ethi)
>>>>>>> 231cf1bf
    vr(i) = dot_product(xyzh(1:3,i),vxyzu(1:3,i)) / sqrt(dot_product(xyzh(1:3,i),xyzh(1:3,i)))

    if (ekini+epoti > 0.) then
       vbound(i) = -1.e15
       vunbound(i) = vr(i)
    else
       vbound(i) = vr(i)
       vunbound(i) = -1.e15
    endif
 enddo

 ncols = npart
 write(data_formatter, "(a,I6.6,a)") "(", ncols+1, "(2x,es18.11e2))"
 file_name1 = "vel_bound.ev"
 file_name2 = "vel_unbound.ev"

 if (dump_number == 0) then
    open(newunit=iu1,file=file_name1,status='replace')
    open(newunit=iu2,file=file_name2,status='replace')
 else
    open(newunit=iu1,file=file_name1, position='append')
    open(newunit=iu2,file=file_name2, position='append')
 endif

 write(iu1,data_formatter) time,vbound
 write(iu2,data_formatter) time,vunbound
 close(unit=iu1)
 close(unit=iu2)

 deallocate(vbound,vunbound,vr)

end subroutine velocity_histogram


!----------------------------------------------------------------
!+
!  Velocity profile
!+
!----------------------------------------------------------------
subroutine velocity_profile(time,num,npart,particlemass,xyzh,vxyzu)
 real, intent(in)    :: time,particlemass
 integer, intent(in) :: npart,num
 real, intent(inout) :: xyzh(:,:),vxyzu(:,:)
 character(len=40)   :: data_formatter
 character(len=40)   :: file_name
 integer             :: i,nbins,iu,count
 real                :: rmin,rmax,xyz_origin(3),vxyz_origin(3),vphi,omega,&
                        theta1,theta2,tantheta1,tantheta2,tantheta
 real, allocatable, dimension(:) :: rad_part,dist_part,hist

 nbins = 500
 rmin = 0.
 rmax = 5.

 allocate(hist(nbins),dist_part(npart),rad_part(npart))
 dist_part = 0.
 file_name = '  vphi_profile.ev'

 ! Select origin
 xyz_origin = xyzmh_ptmass(1:3,1)
 vxyz_origin = vxyz_ptmass(1:3,1)

 ! Masking in polar angle
 theta1 = 75.   ! Polar angle in deg
 theta2 = 105.
 tantheta1 = tan(theta1*3.14159/180.)
 tantheta2 = tan(theta2*3.14159/180.)

 count = 0
 do i = 1,npart
    rad_part(i) = sqrt( dot_product(xyzh(1:2,i) - xyz_origin(1:2), xyzh(1:2,i) - xyz_origin(1:2)) )  ! Cylindrical radius

    ! Masking in polar angle
    tantheta = rad_part(i)/(xyzh(3,i) - xyzmh_ptmass(3,1))
    if ( (tantheta>0. .and. tantheta<tantheta1) .or. (tantheta<0. .and. tantheta>tantheta2) ) cycle

    call get_gas_omega(xyz_origin,vxyz_origin,xyzh(1:3,i),vxyzu(1:3,i),vphi,omega)
    dist_part(i) = vphi
    count = count + 1
 enddo

 call histogram_setup(rad_part,dist_part,hist,count,rmax,rmin,nbins,.true.,.false.)
 write(data_formatter, "(a,I5,a)") "(", nbins+1, "(3x,es18.10e3,1x))"
 if (num == 0) then
    open(newunit=iu,file=trim(adjustl(file_name)),status='replace')
    write(iu, "(a)") '# Azimuthal velocity profile'
    close(unit=iu)
 endif
 open(newunit=iu,file=trim(adjustl(file_name)), position='append')
 write(iu,data_formatter) time,hist
 close(unit=iu)
 deallocate(hist,dist_part,rad_part)

end subroutine velocity_profile


!----------------------------------------------------------------
!+
!  Specific z-angular momentum profile
!+
!----------------------------------------------------------------
subroutine angular_momentum_profile(time,num,npart,particlemass,xyzh,vxyzu)
 real, intent(in)    :: time,particlemass
 integer, intent(in) :: npart,num
 real, intent(inout) :: xyzh(:,:),vxyzu(:,:)
 character(len=40)   :: data_formatter
 character(len=40)   :: file_name
 integer             :: i,nbins,iu,count
 real                :: rmin,rmax,xyz_origin(3),vxyz_origin(3),&
                        theta1,theta2,tantheta1,tantheta2,tantheta
 real, allocatable, dimension(:) :: rad_part,dist_part,hist

 nbins = 500
 rmin = 0.
 rmax = 5.

 allocate(hist(nbins),dist_part(npart),rad_part(npart))
 dist_part = 0.
 file_name = '    jz_profile.ev'

 ! Select origin
 xyz_origin = xyzmh_ptmass(1:3,1)
 vxyz_origin = vxyz_ptmass(1:3,1)

 ! Masking in polar angle
 theta1 = 75.   ! Polar angle in deg
 theta2 = 105.
 tantheta1 = tan(theta1*3.14159/180.)
 tantheta2 = tan(theta2*3.14159/180.)

 count = 0
 do i = 1,npart
    rad_part(i) = sqrt( dot_product(xyzh(1:2,i) - xyz_origin(1:2), xyzh(1:2,i) - xyz_origin(1:2)) )  ! Cylindrical radius

    ! Masking in polar angle
    tantheta = rad_part(i)/(xyzh(3,i) - xyzmh_ptmass(3,1))
    if ( (tantheta>0. .and. tantheta<tantheta1) .or. (tantheta<0. .and. tantheta>tantheta2) ) cycle

    dist_part(i) = ( (xyzh(1,i)-xyz_origin(1))*(vxyzu(2,i)-vxyz_origin(2)) - &
                   (xyzh(2,i)-xyz_origin(2))*(vxyzu(1,i)-vxyz_origin(1)) )
    count = count + 1
 enddo

 call histogram_setup(rad_part,dist_part,hist,count,rmax,rmin,nbins,.true.,.false.)
 write(data_formatter, "(a,I5,a)") "(", nbins+1, "(3x,es18.10e3,1x))"
 if (num == 0) then
    open(newunit=iu,file=trim(adjustl(file_name)),status='replace')
    write(iu, "(a)") '# z-angular momentum profile'
    close(unit=iu)
 endif
 open(newunit=iu,file=trim(adjustl(file_name)), position='append')
 write(iu,data_formatter) time,hist
 close(unit=iu)

end subroutine angular_momentum_profile


!----------------------------------------------------------------
!+
!  Keplerian velocity profile
!+
!----------------------------------------------------------------
subroutine vkep_profile(time,num,npart,particlemass,xyzh,vxyzu)
 use sortutils, only:set_r2func_origin,r2func_origin,find_rank
 use part,      only:iorder=>ll
 real, intent(in)    :: time,particlemass
 integer, intent(in) :: npart,num
 real, intent(inout) :: xyzh(:,:),vxyzu(:,:)
 character(len=40)   :: data_formatter,file_name
 integer             :: i,nbins,iu
 real                :: rmin,rmax,massi,Mtot
 real, allocatable   :: hist(:),rad_part(:),dist_part(:)

 nbins = 500
 rmin = 0.
 rmax = 5.

 allocate(hist(nbins),rad_part(npart),dist_part(npart))
 dist_part = 0.
 file_name = '  vkep_profile.ev'

 call set_r2func_origin(xyzmh_ptmass(1,1),xyzmh_ptmass(2,1),xyzmh_ptmass(3,1))
 call find_rank(npart,r2func_origin,xyzh(1:3,:),iorder)

 Mtot = npart*particlemass
 do i = 1,npart
    massi = Mtot * real(iorder(i)-1) / real(npart) + xyzmh_ptmass(4,1)
    rad_part(i) = separation( xyzh(1:3,i), xyzmh_ptmass(1:3,1) )
    dist_part(i) = sqrt(massi/rad_part(i))
 enddo

 call histogram_setup(rad_part,dist_part,hist,npart,rmax,rmin,nbins,.true.,.false.)
 write(data_formatter, "(a,I5,a)") "(", nbins+1, "(3x,es18.10e3,1x))"
 if (num == 0) then
    open(newunit=iu,file=trim(adjustl(file_name)),status='replace')
    write(iu, "(a)") '# Keplerian velocity profile'
    close(unit=iu)
 endif
 open(newunit=iu,file=trim(adjustl(file_name)), position='append')
 write(iu,data_formatter) time,hist
 close(unit=iu)
 deallocate(hist,dist_part,rad_part)

end subroutine vkep_profile


!----------------------------------------------------------------
!+
!  Planet profile
!+
!----------------------------------------------------------------
subroutine planet_profile(num,dumpfile,particlemass,xyzh,vxyzu)
 character(len=*), intent(in) :: dumpfile
 integer, intent(in)        :: num
 real, intent(in)           :: particlemass
 real, intent(inout)        :: xyzh(:,:),vxyzu(:,:)
 character(len=40)          :: file_name
 integer                    :: i,maxrho_ID,iu
 integer, save              :: nplanet
 integer, allocatable, save :: planetIDs(:)
 real                       :: rhoprev
 real, dimension(3)         :: planet_com,planet_vcom,vnorm,ri,Rvec
 real, allocatable          :: R(:),z(:),rho(:)

 if (dump_number ==0 ) call get_planetIDs(nplanet,planetIDs)
 allocate(R(nplanet),z(nplanet),rho(nplanet))

 ! Find highest density in planet
 rhoprev = 0.
 maxrho_ID = planetIDs(1)
 do i = 1,nplanet
    rho(i) = rhoh(xyzh(4,planetIDs(i)), particlemass)
    if (rho(i) > rhoprev) then
       maxrho_ID = planetIDs(i)
       rhoprev = rho(i)
    endif
 enddo
 planet_com = xyzh(1:3,maxrho_ID)
 planet_vcom = vxyzu(1:3,maxrho_ID)
 vnorm = planet_vcom / sqrt(dot_product(planet_vcom,planet_vcom))

 ! Write to file
 file_name = trim(dumpfile)//".planetpart"
 open(newunit=iu,file=file_name,status='replace')

 ! Record R and z cylindrical coordinates w.r.t. planet_com
 do i = 1,nplanet
    ri = xyzh(1:3,planetIDs(i)) - planet_com ! Particle position w.r.t. planet_com
    z(i) = dot_product(ri, vnorm)
    Rvec = ri - z(i)*vnorm
    R(i) = sqrt(dot_product(Rvec,Rvec))
    !  write(iu,"(es13.6,2x,es13.6,2x,es13.6)") R(i),z(i),rho(i)
    write(iu,"(es13.6,2x,es13.6,2x,es13.6,2x,es13.6,2x,es13.6)") xyzh(1,i),xyzh(2,i),xyzh(3,i),rho(i),vxyzu(4,i)
 enddo

 close(unit=iu)
 deallocate(R,z,rho)

end subroutine planet_profile


!----------------------------------------------------------------
!+
!  Unbound profiles
!+
!----------------------------------------------------------------
subroutine unbound_profiles(time,num,npart,particlemass,xyzh,vxyzu)
 integer, intent(in)                          :: npart,num
 real,    intent(in)                          :: time,particlemass
 real,    intent(inout)                       :: xyzh(:,:),vxyzu(:,:)
 integer, dimension(4)                        :: npart_hist
 real,    dimension(5,npart)                  :: dist_part,rad_part
 real,    dimension(:), allocatable           :: hist_var
 real                                         :: etoti,ekini,einti,epoti,ethi,phii,dum,rhopart,ponrhoi,spsoundi,tempi
 real                                         :: maxloga,minloga
 character(len=18), dimension(4)              :: grid_file
 character(len=40)                            :: data_formatter
 logical, allocatable, save                   :: prev_unbound(:,:),prev_bound(:,:)
 integer                                      :: i,unitnum,nbins

 call compute_energies(time)
 npart_hist = 0     ! Stores number of particles fulfilling each of the four bound/unbound criterion
 nbins      = 500
 rad_part   = 0.    ! (4,npart_hist)-array storing separations of particles
 dist_part  = 0.
 minloga    = 0.5
 maxloga    = 4.3

 allocate(hist_var(nbins))
 grid_file = (/ 'grid_unbound_th.ev', &
                'grid_unbound_kp.ev', &
                ' grid_bound_kpt.ev', &
                '  grid_bound_kp.ev' /)

 if (dump_number == 0) then
    allocate(prev_bound(2,npart))
    allocate(prev_unbound(2,npart))
    prev_bound   = .false.
    prev_unbound = .false.
 endif


 do i=1,npart
    if (.not. isdead_or_accreted(xyzh(4,i))) then
       rhopart = rhoh(xyzh(4,i), particlemass)
       call equationofstate(ieos,ponrhoi,spsoundi,rhopart,xyzh(1,i),xyzh(2,i),xyzh(3,i),tempi,vxyzu(4,i))
<<<<<<< HEAD
       call calc_gas_energies(particlemass,poten(i),xyzh(:,i),vxyzu(:,i),radprop(:,i),xyzmh_ptmass,phii,epoti,ekini,einti,dum)
       call calc_thermal_energy(particlemass,ieos,xyzh(:,i),vxyzu(:,i),ponrhoi*rhopart,tempi,gamma,ethi)
=======
       call calc_gas_energies(particlemass,poten(i),xyzh(:,i),vxyzu(:,i),xyzmh_ptmass,phii,epoti,ekini,einti,dum)
       call calc_thermal_energy(particlemass,ieos,xyzh(:,i),vxyzu(:,i),ponrhoi*rhopart,tempi,ethi)
>>>>>>> 231cf1bf
       etoti = ekini + epoti + ethi

       ! Ekin + Epot + Eth > 0
       if ((etoti > 0.) .and. (.not. prev_unbound(1,i))) then
          npart_hist(1) = npart_hist(1) + 1 ! Keeps track of number of particles that have become newly unbound in this dump
          rad_part(1,npart_hist(1)) = separation(xyzh(1:3,i),xyzmh_ptmass(1:3,1))
          dist_part(1,npart_hist(1)) = 1. ! Array of ones with size of npart_hist(1)?
          prev_unbound(1,i) = .true.
       elseif (etoti < 0.) then
          prev_unbound(1,i) = .false.
       endif

       ! Ekin + Epot > 0
       if ((ekini + epoti > 0.) .and. (.not. prev_unbound(2,i))) then
          npart_hist(2) = npart_hist(2) + 1
          rad_part(2,npart_hist(2)) = separation(xyzh(1:3,i),xyzmh_ptmass(1:3,1))
          dist_part(2,npart_hist(2)) = 1.
          prev_unbound(2,i) = .true.
       elseif (ekini + epoti < 0.) then
          prev_unbound(2,i) = .false.
       endif

       ! Ekin + Epot + Eth < 0
       if ((etoti < 0.) .and. (.not. prev_bound(1,i))) then
          npart_hist(3) = npart_hist(3) + 1
          rad_part(3,npart_hist(3)) = separation(xyzh(1:3,i),xyzmh_ptmass(1:3,1))
          dist_part(3,npart_hist(3)) = 1.
          prev_bound(1,i) = .true.
       elseif (etoti > 0.) then
          prev_bound(1,i) = .false.
       endif

       ! Ekin + Epot < 0
       if ((ekini + epoti < 0.) .and. (.not. prev_bound(2,i))) then
          npart_hist(4) = npart_hist(4) + 1
          rad_part(4,npart_hist(4)) = separation(xyzh(1:3,i),xyzmh_ptmass(1:3,1))
          dist_part(4,npart_hist(4)) = 1.
          prev_bound(2,i) = .true.
       elseif (ekini + epoti > 0.) then
          prev_bound(2,i) = .false.
       endif
    endif
 enddo

 do i=1,4
    call histogram_setup(rad_part(i,1:npart_hist(i)),dist_part(i,1:npart_hist(i)),hist_var,npart_hist(i),maxloga,minloga,nbins,&
                        .false.,.true.)

    write(data_formatter, "(a,I5,a)") "(", nbins+1, "(3x,es18.10e3,1x))" ! Time column plus nbins columns

    if (num == 0) then ! Write header line
       unitnum = 1000
       open(unit=unitnum,file=trim(adjustl(grid_file(i))),status='replace')
       write(unitnum, "(a)") '# Newly bound/unbound particles'
       close(unit=unitnum)
    endif

    unitnum=1001+i

    open(unit=unitnum,file=trim(adjustl(grid_file(i))), position='append')

    write(unitnum,"()")
    write(unitnum,data_formatter) time,hist_var(:)

    close(unit=unitnum)
 enddo
 deallocate(hist_var)

end subroutine unbound_profiles


!----------------------------------------------------------------
!+
!  Unbound ion fractions: Look at distribution of ion fraction when given particle is unbound
!+
!----------------------------------------------------------------
subroutine unbound_ionfrac(time,npart,particlemass,xyzh,vxyzu)
 use ionization_mod, only:get_xion,ionisation_fraction
 integer, intent(in)       :: npart
 real,    intent(in)       :: time,particlemass
 real,    intent(inout)    :: xyzh(:,:),vxyzu(:,:)
 character(len=17)         :: columns(5)
 integer                   :: i
 real                      :: etoti,ekini,einti,epoti,ethi,phii,dum,rhopart,xion(1:4),&
                              ponrhoi,spsoundi,tempi,xh0,xh1,xhe0,xhe1,xhe2
 logical, allocatable, save :: prev_unbound(:),prev_bound(:)
 real, allocatable, save :: ionfrac(:,:)

 columns = (/'        xion1', &
             '        xion2', &
             '        xion3', &
             '        xion4', &
             '      1-xion3' /)

 if (dump_number == 0) then
    allocate(prev_unbound(npart),prev_bound(npart))
    prev_bound   = .false.
    prev_unbound = .false.
    allocate(ionfrac(npart,5))
    ionfrac = -1. ! Initialise ion states to -1
 endif

 call compute_energies(time)
 do i=1,npart
    rhopart = rhoh(xyzh(4,i), particlemass)
    call equationofstate(ieos,ponrhoi,spsoundi,rhopart,xyzh(1,i),xyzh(2,i),xyzh(3,i),tempi,vxyzu(4,i))
<<<<<<< HEAD
    call calc_gas_energies(particlemass,poten(i),xyzh(:,i),vxyzu(:,i),radprop(:,i),xyzmh_ptmass,phii,epoti,ekini,einti,dum)
    call calc_thermal_energy(particlemass,ieos,xyzh(:,i),vxyzu(:,i),ponrhoi*rhopart,tempi,gamma,ethi)
=======
    call calc_gas_energies(particlemass,poten(i),xyzh(:,i),vxyzu(:,i),xyzmh_ptmass,phii,epoti,ekini,einti,dum)
    call calc_thermal_energy(particlemass,ieos,xyzh(:,i),vxyzu(:,i),ponrhoi*rhopart,tempi,ethi)
>>>>>>> 231cf1bf
    etoti = ekini + epoti + ethi

    if ((etoti > 0.) .and. (.not. prev_unbound(i))) then
       if (ieos == 10) then  ! MESA EoS
          call ionisation_fraction(rhopart*unit_density,tempi,X_in,1.-X_in-Z_in,xh0,xh1,xhe0,xhe1,xhe2)
       elseif (ieos == 20) then  ! Gas + radiation + recombination EoS
          call get_xion(log10(rhopart*unit_density),tempi,X_in,1.-X_in-Z_in,xion)
          xh0 = xion(1)  ! H2 ionisation fraction
          xh1 = xion(2)  ! H ionisation fraction
          xhe1 = xion(3) ! He ionisation to He+ fraction
          xhe2 = xion(4) ! He+ ionisation to He++ fraction
          xhe0 = 1.-xion(3)
       else  ! Not supported
          print*,"Error, not sensible to use unbound_ionfrac when not using MESA EoS (ieos=10) or gas+rad+rec EoS (ieos=20)"
          stop
       endif
       ionfrac(i,1) = xh0
       ionfrac(i,2) = xh1
       ionfrac(i,3) = xhe1
       ionfrac(i,4) = xhe2
       ionfrac(i,5) = xhe0
       prev_unbound(i) = .true.
    elseif (etoti < 0.) then
       prev_unbound(i) = .false.
    endif
 enddo

 ! Trick write_time_file into writing my data table
 print*,'Dump number is ',dump_number
 if (dump_number == 258) then
    do i=1,npart
       call write_time_file("unbound_ionfrac",columns,-1.,ionfrac(i,1:5),5,i-1) ! Set num = i-1 so that header will be written for particle 1 and particle 1 only
    enddo
 endif

end subroutine unbound_ionfrac


!----------------------------------------------------------------
!+
!  Unbound temperature
!+
!----------------------------------------------------------------
subroutine unbound_temp(time,npart,particlemass,xyzh,vxyzu)
 use part,           only:eos_vars,itemp
 use ionization_mod, only:get_xion
 integer, intent(in)        :: npart
 real,    intent(in)        :: time,particlemass
 real,    intent(inout)     :: xyzh(:,:),vxyzu(:,:)
 character(len=17)          :: columns(1)
 integer                    :: i,final_count(7)
 real                       :: etoti,ekini,einti,epoti,ethi,phii,dum,rhopart,&
                               ponrhoi,spsoundi,temp_bins(7)
 logical, allocatable, save :: prev_unbound(:),prev_bound(:)
 real, allocatable, save    :: temp_unbound(:)

 columns = (/'         temp'/)

 if (dump_number == 0) then
    allocate(prev_unbound(npart),prev_bound(npart),temp_unbound(npart))
    prev_bound   = .false.
    prev_unbound = .false.
    temp_unbound = 0. ! Initialise temperatures to 0.
 endif

 do i=1,npart
    rhopart = rhoh(xyzh(4,i), particlemass)
    call equationofstate(ieos,ponrhoi,spsoundi,rhopart,xyzh(1,i),xyzh(2,i),xyzh(3,i),eos_vars(itemp,i),vxyzu(4,i))
<<<<<<< HEAD
    call calc_gas_energies(particlemass,poten(i),xyzh(:,i),vxyzu(:,i),radprop(:,i),xyzmh_ptmass,phii,epoti,ekini,einti,dum)
    call calc_thermal_energy(particlemass,ieos,xyzh(:,i),vxyzu(:,i),ponrhoi*rhopart,eos_vars(itemp,i),gamma,ethi)
=======
    call calc_gas_energies(particlemass,poten(i),xyzh(:,i),vxyzu(:,i),xyzmh_ptmass,phii,epoti,ekini,einti,dum)
    call calc_thermal_energy(particlemass,ieos,xyzh(:,i),vxyzu(:,i),ponrhoi*rhopart,eos_vars(itemp,i),ethi)
>>>>>>> 231cf1bf
    etoti = ekini + epoti + ethi

    if ((etoti > 0.) .and. (.not. prev_unbound(i))) then
       temp_unbound(i) = eos_vars(itemp,i)
       prev_unbound(i) = .true.
    elseif (etoti < 0.) then
       prev_unbound(i) = .false.
    endif
 enddo

 print*,'dump_number=',dump_number
 ! Trick write_time_file into writing my data table
 if (dump_number == 167) then
    temp_bins = (/ 2.e3, 5.5e3, 8.e3, 1.5e4, 2.e4, 4.e4, 1.e15 /)
    final_count = 0
    do i=1,npart
       if (temp_unbound(i) > 1.e-15) then
          if (temp_unbound(i) < temp_bins(1)) then
             final_count(1:7) = final_count(1:7) + 1
          elseif (temp_unbound(i) < temp_bins(2)) then
             final_count(2:7) = final_count(2:7) + 1
          elseif (temp_unbound(i) < temp_bins(3)) then
             final_count(3:7) = final_count(3:7) + 1
          elseif (temp_unbound(i) < temp_bins(4)) then
             final_count(4:7) = final_count(4:7) + 1
          elseif (temp_unbound(i) < temp_bins(5)) then
             final_count(5:7) = final_count(5:7) + 1
          elseif (temp_unbound(i) < temp_bins(6)) then
             final_count(6:7) = final_count(6:7) + 1
          elseif (temp_unbound(i) < temp_bins(7)) then
             final_count(7) = final_count(7) + 1
          endif
       endif
       call write_time_file("unbound_temp",columns,-1.,temp_unbound(i),1,i-1) ! Set num = i-1 so that header will be written for particle 1 and particle 1 only
    enddo

    print*,final_count
 endif

end subroutine unbound_temp


!----------------------------------------------------------------
!+
!  Recombination statistics
!+
!----------------------------------------------------------------
subroutine recombination_stats(time,num,npart,particlemass,xyzh,vxyzu)
 use part, only:eos_vars,itemp
 use ionization_mod, only:ionisation_fraction
 integer, intent(in)       :: npart,num
 real,    intent(in)       :: time,particlemass
 real,    intent(inout)    :: xyzh(:,:),vxyzu(:,:)
 real                      :: etoti,ekini,einti,epoti,ethi,phii,dum,rhopart,&
                              ponrhoi,spsoundi,tempi,pressure,temperature,xh0,xh1,xhe0,xhe1,xhe2
 character(len=40)         :: data_formatter,logical_format
 logical, allocatable      :: isbound(:)
 integer, allocatable      :: H_state(:),He_state(:)
 integer                   :: i
 real, parameter           :: recomb_th=0.05

 call compute_energies(time)

 allocate(isbound(npart),H_state(npart),He_state(npart))
 do i=1,npart
    ! Calculate total energy
    rhopart = rhoh(xyzh(4,i), particlemass)
    call equationofstate(ieos,ponrhoi,spsoundi,rhopart,xyzh(1,i),xyzh(2,i),xyzh(3,i),tempi,vxyzu(4,i))
<<<<<<< HEAD
    call calc_gas_energies(particlemass,poten(i),xyzh(:,i),vxyzu(:,i),radprop(:,i),xyzmh_ptmass,phii,epoti,ekini,einti,dum)
    call calc_thermal_energy(particlemass,ieos,xyzh(:,i),vxyzu(:,i),ponrhoi*rhopart,eos_vars(itemp,i),gamma,ethi)
=======
    call calc_gas_energies(particlemass,poten(i),xyzh(:,i),vxyzu(:,i),xyzmh_ptmass,phii,epoti,ekini,einti,dum)
    call calc_thermal_energy(particlemass,ieos,xyzh(:,i),vxyzu(:,i),ponrhoi*rhopart,eos_vars(itemp,i),ethi)
>>>>>>> 231cf1bf
    etoti = ekini + epoti + ethi

    call get_eos_pressure_temp_mesa(rhopart*unit_density,vxyzu(4,i)*unit_ergg,pressure,temperature) ! This should depend on ieos
    call ionisation_fraction(rhopart*unit_density,temperature,X_in,1.-X_in-Z_in,xh0,xh1,xhe0,xhe1,xhe2)

    ! Is unbound?
    if (etoti > 0.) then
       isbound(i) = .false.
    else
       isbound(i) = .true.
    endif

    ! H ionisation state
    if (xh0 > recomb_th) then
       H_state(i) = 1
    elseif (xh1 > recomb_th) then
       H_state(i) = 2
    else
       H_state(i) = 0 ! This should not happen
    endif

    ! H ionisation state
    if (xhe0 > recomb_th) then
       He_state(i) = 1
    elseif (xhe1 > recomb_th) then
       He_state(i) = 2
    elseif (xhe2 > recomb_th) then
       He_state(i) = 3
    else
       He_state(i) = 0 ! This should not happen
    endif
 enddo

 write(data_formatter, "(a,I5,a)") "(es18.10e3,", npart, "(1x,i1))" ! Time column plus npart columns
 write(logical_format, "(a,I5,a)") "(es18.10e3,", npart, "(1x,L))" ! Time column plus npart columns

 if (num == 0) then ! Write header line
    open(unit=1000,file="H_state.ev",status='replace')
    write(1000, "(a)") '# Ion fraction statistics'
    close(unit=1000)
    open(unit=1001,file="He_state.ev",status='replace')
    write(1001, "(a)") '# Ion fraction statistics'
    close(unit=1001)
    open(unit=1002,file="isbound.ev",status='replace')
    write(1002, "(a)") '# Ion fraction statistics'
    close(unit=1002)
 endif

 open(unit=1000,file="H_state.ev", position='append')
 write(1000,data_formatter) time,H_state(:)
 close(unit=1000)

 open(unit=1000,file="He_state.ev", position='append')
 write(1000,data_formatter) time,He_state(:)
 close(unit=1000)

 open(unit=1000,file="isbound.ev", position='append')
 write(1000,logical_format) time,isbound(:)
 close(unit=1000)

 deallocate(isbound,H_state,He_state)

end subroutine recombination_stats


!----------------------------------------------------------------
!+
!  Sink properties
!+
!----------------------------------------------------------------
subroutine sink_properties(time,npart,particlemass,xyzh,vxyzu)
 use vectorutils, only:cross_product3D
 integer, intent(in)          :: npart
 real, intent(in)             :: time, particlemass
 real, intent(inout)          :: xyzh(:,:),vxyzu(:,:)
 character(len=17), allocatable :: columns(:)
 character(len=17)            :: filename
 real                         :: sinkcomp(35)
 real                         :: ang_mom(3)
 real                         :: phitot, dtsinksink, fonrmax
 real                         :: fxi, fyi, fzi, phii
 real, dimension(4,maxptmass) :: fssxyz_ptmass
 real, dimension(4,maxptmass) :: fxyz_ptmass
 real, dimension(3,maxptmass) :: dsdt_ptmass
 real, dimension(3)           :: com_xyz,com_vxyz
 integer                      :: i,ncols,merge_n,merge_ij(nptmass)

 ncols = 31
 allocate(columns(ncols))
 columns = (/'            x', &
             '            y', &
             '            z', &
             '            r', &
             '           vx', &
             '           vy', &
             '           vz', &
             '          |v|', &
             '           px', &
             '           py', &
             '           pz', &
             '          |p|', &
             '         fssx', &
             '         fssy', &
             '         fssz', &
             '        |fss|', &
             '          fsx', &
             '          fsy', &
             '          fsz', &
             '         |fs|', &
             '    ang mom x', &
             '    ang mom y', &
             '    ang mom z', &
             '    |ang mom|', &
             '       kin en', &
             '       CoM x ', &
             '       CoM y ', &
             '       CoM z ', &
             '       CoM vx', &
             '       CoM vy', &
             '       CoM vz' /)

 fxyz_ptmass = 0.
 call get_accel_sink_sink(nptmass,xyzmh_ptmass,fxyz_ptmass,phitot,dtsinksink,0,0.,merge_ij,merge_n,dsdt_ptmass)
 fssxyz_ptmass = fxyz_ptmass
 do i=1,npart
    call get_accel_sink_gas(nptmass,xyzh(1,i),xyzh(2,i),xyzh(3,i),xyzh(4,i),xyzmh_ptmass,&
                            fxi,fyi,fzi,phii,particlemass,fxyz_ptmass,dsdt_ptmass,fonrmax)
 enddo

 ! Determine position and velocity of the CoM
 call orbit_com(npart,xyzh,vxyzu,nptmass,xyzmh_ptmass,vxyz_ptmass,com_xyz,com_vxyz)

 do i=1,nptmass
    sinkcomp = 0.
    write (filename, "(A16,I0)") "sink_properties_", i

    ! position xyz
    sinkcomp(1:3)   = xyzmh_ptmass(1:3,i)
    ! position modulus
    sinkcomp(4)     = distance(xyzmh_ptmass(1:3,i))
    ! velocity xyz
    sinkcomp(5:7)   = vxyz_ptmass(1:3,i)
    ! velocity modulus
    sinkcomp(8)     = distance(vxyz_ptmass(1:3,i))
    ! momentum xyz
    sinkcomp(9:11)  = xyzmh_ptmass(4,i)*vxyz_ptmass(1:3,i)
    ! momentum modulus
    sinkcomp(12)    = xyzmh_ptmass(4,i)*sinkcomp(8)
    ! force xyz
    sinkcomp(13:15) = fssxyz_ptmass(1:3,i)
    ! force modulus
    sinkcomp(16)    = distance(fssxyz_ptmass(1:3,i))
    ! tot force xyz
    sinkcomp(17:19) = fxyz_ptmass(1:3,i)
    ! tot force modulus
    sinkcomp(20)    = distance(fxyz_ptmass(1:3,i))
    ! angular momentum xyz
    call cross_product3D(xyzmh_ptmass(1:3,i), xyzmh_ptmass(4,i)*vxyz_ptmass(1:3,i), ang_mom)
    sinkcomp(21:23) = ang_mom
    ! angular momentum modulus
    sinkcomp(24)    = distance(ang_mom(1:3))
    ! kinetic energy
    sinkcomp(25)    = 0.5*xyzmh_ptmass(4,i)*sinkcomp(8)**2
    ! CoM position
    sinkcomp(26:28) = com_xyz(1:3)
    ! CoM velocity
    sinkcomp(29:31) = com_vxyz(1:3)

    call write_time_file(filename, columns, time, sinkcomp, ncols, dump_number)
 enddo
 deallocate(columns)

end subroutine sink_properties



subroutine env_binding_ene(npart,particlemass,xyzh,vxyzu)
 use part, only:eos_vars,itemp
 integer, intent(in)    :: npart
 real, intent(in)       :: particlemass
 real, intent(inout)    :: xyzh(:,:),vxyzu(:,:)
 integer                :: i
 real                   :: ethi,phii,rhoi,ponrhoi,spsoundi,tempi,dum1,dum2,dum3
 real                   :: bind_g,bind_th,bind_int,eth_tot,eint_tot

 bind_g = 0.
 bind_th = 0.
 bind_int = 0.
 eint_tot = 0.
 eth_tot = 0.
 do i=1,npart
    ! Gas-gas potential
    bind_g = bind_g + poten(i) ! Double counting factor of 1/2 already included in poten

    ! Sink-sink potential
    phii = 0.
    call get_accel_sink_gas(1,xyzh(1,i),xyzh(2,i),xyzh(3,i),xyzh(4,i),xyzmh_ptmass(:,1),dum1,dum2,dum3,phii) ! Include only core particle; no companion
    bind_g = bind_g + particlemass * phii

    rhoi = rhoh(xyzh(4,i), particlemass)
    call equationofstate(ieos,ponrhoi,spsoundi,rhoi,xyzh(1,i),xyzh(2,i),xyzh(3,i),tempi,vxyzu(4,i))
    call calc_thermal_energy(particlemass,ieos,xyzh(:,i),vxyzu(:,i),ponrhoi*rhoi,eos_vars(itemp,i),ethi)

    eth_tot = eth_tot + ethi
    eint_tot = eint_tot + particlemass * vxyzu(4,i)
 enddo
 bind_th  = bind_g + eth_tot
 bind_int = bind_g + eint_tot

 print*,bind_g*unit_energ, bind_th*unit_energ, bind_int*unit_energ

end subroutine env_binding_ene


subroutine bound_unbound_thermo(time,npart,particlemass,xyzh,vxyzu)
 integer, intent(in)          :: npart
 real, intent(in)             :: time, particlemass
 real, intent(inout)          :: xyzh(:,:),vxyzu(:,:)
 character(len=17), allocatable :: columns(:)
 integer                      :: i, ncols
 real, dimension(8)           :: entropy_array
 real                         :: etoti, ekini, einti, epoti, phii, rhopart
 real                         :: pres_1, proint_1, peint_1, temp_1
 real                         :: troint_1, teint_1, entrop_1, abad_1, gamma1_1, gam_1
 integer, parameter           :: ient_b   = 1
 integer, parameter           :: ient_ub  = 2
 integer, parameter           :: itemp_b  = 3
 integer, parameter           :: itemp_ub = 4
 integer, parameter           :: ipres_b  = 5
 integer, parameter           :: ipres_ub = 6
 integer, parameter           :: idens_b  = 7
 integer, parameter           :: idens_ub = 8

 !zeroes the entropy variable and others
 entropy_array = 0.

 !setup
 if (dump_number == 0) then
    call prompt('Would you like to use thermal energy in the computation of the bound/unbound status?', switch(1),.false.)
 endif

 call compute_energies(time)

 do i=1,npart
    call calc_gas_energies(particlemass,poten(i),xyzh(:,i),vxyzu(:,i),radprop(:,i),xyzmh_ptmass,phii,epoti,ekini,einti,etoti)

    rhopart = rhoh(xyzh(4,i), particlemass)

    !gets entropy for the current particle
    call get_eos_various_mesa(rhopart*unit_density,vxyzu(4,i) * unit_ergg, &
                              pres_1,proint_1,peint_1,temp_1,troint_1, &
                              teint_1,entrop_1,abad_1,gamma1_1,gam_1)

    !sums entropy and other quantities for bound particles and unbound particles

    if (.not. switch(1)) then
       etoti = etoti - einti
    endif

    if (etoti < 0.0) then !bound
       entropy_array(ient_b)  = entropy_array(ient_b) + entrop_1
       entropy_array(itemp_b) = entropy_array(itemp_b) + temp_1
       entropy_array(ipres_b) = entropy_array(ipres_b) + pres_1
       entropy_array(idens_b) = entropy_array(idens_b) + rhopart*unit_density

    else !unbound
       entropy_array(ient_ub)  = entropy_array(ient_ub) + entrop_1
       entropy_array(itemp_ub) = entropy_array(itemp_ub) + temp_1
       entropy_array(ipres_ub) = entropy_array(ipres_ub) + pres_1
       entropy_array(idens_ub) = entropy_array(idens_ub) + rhopart*unit_density

    endif

 enddo

 !average
 entropy_array(itemp_b)  = entropy_array(itemp_b) / npart
 entropy_array(itemp_ub) = entropy_array(itemp_ub) / npart
 entropy_array(ipres_b)  = entropy_array(ipres_b) / npart
 entropy_array(ipres_ub) = entropy_array(ipres_ub) / npart
 entropy_array(idens_b)  = entropy_array(idens_b) / npart
 entropy_array(idens_ub) = entropy_array(idens_ub) / npart

 !writes on file
 ncols = 8
 allocate(columns(ncols))
 columns = (/'       b entr',&
                '     unb entr',&
                '   avg b temp',&
                ' avg unb temp',&
                '   avg b pres',&
                ' avg unb pres',&
                '   avg b dens',&
                ' avg unb dens'/)
 call write_time_file('entropy_vs_time', columns, time, entropy_array, ncols, dump_number)
 deallocate(columns)
end subroutine bound_unbound_thermo


!----------------------------------------------------------------
!+
!  Gravitational drag
!+
!----------------------------------------------------------------
subroutine gravitational_drag(time,npart,particlemass,xyzh,vxyzu)
 use prompting, only:prompt
 use vectorutils, only:cross_product3D
 integer, intent(in)                   :: npart
 real,    intent(in)                   :: time,particlemass
 real,    intent(inout)                :: xyzh(:,:),vxyzu(:,:)
 character(len=17), allocatable        :: columns(:)
 character(len=17)                     :: filename
 integer                               :: i,j,k,ncols,sizeRcut,vol_npart,merge_ij(nptmass),merge_n
 integer, allocatable                  :: iorder(:)
 real, dimension(:), allocatable, save :: ang_mom_old,time_old
 real, dimension(:,:), allocatable     :: drag_force
 real, dimension(4,maxptmass)          :: fxyz_ptmass,fxyz_ptmass_sinksink
 real, dimension(3,maxptmass)          :: dsdt_ptmass
 real, dimension(3)                    :: avg_vel,avg_vel_par,avg_vel_perp,&
                                          com_xyz,com_vxyz,unit_vel,unit_vel_perp,&
                                          pos_wrt_CM,vel_wrt_CM,ang_mom,com_vec,&
                                          unit_sep,unit_sep_perp,vel_contrast_vec,Fgrav
 real                                  :: drag_perp,drag_par,drag_perp_proj,&
                                          vel_contrast,mdot,sep,Jdot,R2,&
                                          rho_avg,cs,racc,fonrmax,fxi,fyi,fzi,&
                                          phii,phitot,dtsinksink,interior_mass,sinksinksep,&
                                          volume,vol_mass,vKep,omega,maxsep,cos_psi,mass_coregas,&
                                          com_sink_sep,Fgrav_mag
 real, dimension(:), allocatable       :: Rcut
 real, dimension(:,:,:), allocatable   :: force_cut_vec
 logical, save                         :: iacc,icentreonCM
 integer, save                         :: iavgopt

 ! OPTIONS
 if (dump_number == 0) then
    print*,'Options for averaging gas properties:'
    print "(6(/,a))",'1. Average over sphere centred on the companion (not recommended)',&
                     '2. Average over sphere centred on opposite side of orbit',&
                     '3. Average over annulus',&
                     '4. Average over annulus but excluding sphere centred on the companion',&
                     '5. Average over sphere twice as far on the opposite side of the orbit',&
                     '6. Average over sphere half as far on the opposite side of the orbit'
    iavgopt = 2
    call prompt('Select option above : ',iavgopt,1,6)
    icentreonCM = .false.
    select case (iavgopt)
    case(2,5,6)
       call prompt('Centre averaging sphere on the CM (otherwise, centre on primary core)?: ',icentreonCM)
    case(3,4)
       call prompt('Centre annulus on the CM (otherwise, centre on primary core)?: ',icentreonCM)
    end select

    write(*,"(a,i2)") 'Using ieos = ',ieos
    if ( xyzmh_ptmass(ihacc,2) > 0 ) then
       write(*,"(a,f13.7,a)") 'Companion has accretion radius = ', xyzmh_ptmass(ihacc,2), '(code units)'
       write(*,"(a)") 'Will analyse accretion'
       iacc = .true.
    else
       iacc = .false.
    endif
 endif

 ncols = 31
 allocate(columns(ncols),iorder(npart),force_cut_vec(4,maxptmass,5))
 allocate(drag_force(ncols,nptmass))
 columns = (/'   drag_perp', & ! 1  Component of net force (excluding sink-sink) perpendicular to sink separation (projection on (r2-r1) x z)
             '    drag_par', & ! 2  Component of net force (excluding sink-sink) projected along sink separation, -(r2-r1)
             'drag_perp_pr', & ! 3  'drag_perp' projected along the -v direction
             '     F_dot_v', & ! 4  Dot product of 'drag_perp_pr' and sink velocity (<0 means energy dissipation)
             ' drag_torque', & ! 5  torque / r of sink
             '     cos_psi', & ! 6  Cosine of angle between (r2-r1) x z and -v
             '       Fgrav', & ! 7  Magnitude of gravitational force from core and gas around it inferred from net force minus drag
             'mass_coregas', & ! 8  Mass of core+gas inferred from net force minus drag
             '    drag_BHL', & ! 9  Bondi-Hoyle-Lyttleton drag force
             '    mdot_BHL', & ! 10 Bond-Hoyle-Lyttleton mass accretion rate
             '       v_con', & ! 11 Magnitude of average background gas velocity minus sink velocity, positive when vsink dot vgas < 0
             '   v_con_par', & ! 12 Projection of velocity contrast on -vsink
             '       v_Kep', & ! 13 Keplerian velocity of companion, sqrt(M(<r) / |r2-r1|)
             ' mass_inside', & ! 14 Mass interior to current companion radius
             '  donor_spin', & ! 15 Spin angular velocity of gas near donor along z-direction
             ' sound_speed', & ! 16 Averaged sound speed
             ' rho_at_sink', & ! 17 Averaged gas density
             '        Racc', & ! 18 Bondi-Hoyle-Lyttleton accretion radius
             'com_sink_sep', & ! 19 Separation between companion and CoM calculated via gas+core gravity
             'orbitcom_sep', & ! 20 Separation between companion and CoM calculated with orbit_com subroutine
             ' sinksinksep', & ! 21 Sink-sink separation
             '   par_cut_1', & ! 22 Same as 'par. drag', but limited to particles within some radius from the sink
             '  perp_cut_1', & ! 23 Same as 'perp. drag', but limited to particles within some radius from the sink
             '   par_cut_2', & ! 24
             '  perp_cut_2', & ! 25
             '   par_cut_3', & ! 26
             '  perp_cut_3', & ! 27
             '   par_cut_4', & ! 28
             '  perp_cut_4', & ! 29
             '   par_cut_5', & ! 30
             '  perp_cut_5' /) ! 31

 drag_force = 0.

 do i = 1,2
    ! Note: The analysis below is performed for both the companion (i=2) and the donor core (i=1). We
    !       comment on the case of the companion only for clarity.

    ! Initialise output
    rho_avg          = 0.
    mdot             = 0.
    avg_vel          = 0.
    avg_vel_par      = 0.
    avg_vel_perp     = 0.
    vel_contrast     = 0.
    vel_contrast_vec = 0.
    racc             = 0.
    cs               = 0.
    vol_mass         = 0.
    omega            = 0.

    ! Calculate unit vectors
    call unit_vector(vxyz_ptmass(1:3,i), unit_vel)
    call cross_product3D(unit_vel, (/0.,0.,1./), unit_vel_perp)                     ! Direction perpendicular to sink velocity (pointing away from the CoM)
    call unit_vector( xyzmh_ptmass(1:3,i) - xyzmh_ptmass(1:3,3-i) , unit_sep)       ! Unit vector of r2-r1
    call cross_product3D((/0.,0.,1./), unit_sep, unit_sep_perp)                     ! z x (r2-r1)

    ! Calculate orbit CoM by calculating the CoM of the stellar cores plus with the inclusion
    ! of a number of particles around the primary.
    call orbit_com(npart,xyzh,vxyzu,nptmass,xyzmh_ptmass,vxyz_ptmass,com_xyz,com_vxyz)
    ! Calculate z-angular momentum of the sink about the orbital CoM in first dump that is analysed
    if (dump_number == 0) then
       if (i == 1) then ! Ensures only allocated once throughout the analysis
          allocate(ang_mom_old(nptmass))
          allocate(time_old(nptmass))
       endif
       pos_wrt_CM = xyzmh_ptmass(1:3,i) - com_xyz(1:3)
       vel_wrt_CM = vxyz_ptmass(1:3,i) - com_vxyz(1:3)
       call cross_product3D(pos_wrt_CM, xyzmh_ptmass(4,i) * vel_wrt_CM, ang_mom)
       ang_mom_old(i) = ang_mom(3)
       time_old = -50. ! Denotes time difference between (full) dumps, s.t. time - time_old is time in current dump
       ! This should actually be -dtmax in the infile
    endif


    ! Calculate volume averages
    call average_in_vol(xyzh,vxyzu,npart,particlemass,com_xyz,com_vxyz,i,icentreonCM,iavgopt,avg_vel,cs,omega,volume,vol_mass,&
                     vol_npart)
    if (vol_npart > 0.) then
       rho_avg           = vol_mass / volume
       avg_vel_par(1:3)  = dot_product(avg_vel, unit_vel) * unit_vel
       avg_vel_perp(1:3) = avg_vel(1:3) - avg_vel_par(1:3)
       vel_contrast_vec  = avg_vel - vxyz_ptmass(1:3,i)
       vel_contrast      = sign( distance(vel_contrast_vec), -dot_product(vxyz_ptmass(1:3,i), avg_vel) )
       racc              = 2. * xyzmh_ptmass(4,i) / (vel_contrast**2 + cs**2) ! Accretion radius
       mdot              = 4.*pi * xyzmh_ptmass(4,i)**2 * rho_avg / (cs**2 + vel_contrast**2)**1.5 ! BHL mass accretion rate
    endif


    ! Sum acceleration (fxyz_ptmass) on companion due to gravity of gas particles
    force_cut_vec = 0.
    fxyz_ptmass = 0.
    call get_accel_sink_sink(nptmass,xyzmh_ptmass,fxyz_ptmass,phitot,dtsinksink,0,0.,merge_ij,merge_n,dsdt_ptmass)

    sizeRcut = 5
    if (i == 1) allocate(Rcut(sizeRcut))
    call logspace(Rcut,0.4,2.5)
    !Rcut = Rcut * racc ! Bin by fraction of accretion radius
    Rcut = Rcut * separation( xyzmh_ptmass(1:3,1), xyzmh_ptmass(1:3,2) ) ! Bin by fraction of sink-sink separation

    do j = 1,npart
       if (.not. isdead_or_accreted(xyzh(4,j))) then
          ! Get total gravitational force from gas
          call get_accel_sink_gas(nptmass,xyzh(1,j),xyzh(2,j),xyzh(3,j),xyzh(4,j),xyzmh_ptmass,&
                                  fxi,fyi,fzi,phii,particlemass,fxyz_ptmass,dsdt_ptmass,fonrmax)
          ! Get force from gas within distance cutoff
          do k = 1,sizeRcut
             if ( separation(xyzh(1:3,j), xyzmh_ptmass(1:4,i)) < Rcut(k) ) then
                call get_accel_sink_gas(nptmass,xyzh(1,j),xyzh(2,j),xyzh(3,j),xyzh(4,j),xyzmh_ptmass,&
                                        fxi,fyi,fzi,phii,particlemass,force_cut_vec(1:4,:,k),dsdt_ptmass,fonrmax)
             endif
          enddo
       endif
    enddo

    ! Calculate angular momentum of companion wrt orbit CoM
    pos_wrt_CM = xyzmh_ptmass(1:3,i) - com_xyz(1:3)
    vel_wrt_CM = vxyz_ptmass(1:3,i) - com_vxyz(1:3)
    call cross_product3D(pos_wrt_CM, xyzmh_ptmass(4,i) * vel_wrt_CM, ang_mom)
    Jdot = (ang_mom(3) - ang_mom_old(i)) / (time - time_old(i)) ! Average change in angular momentum
    R2 = distance(xyzmh_ptmass(1:3,i) - com_xyz(1:3))
    ang_mom_old(i) = ang_mom(3) ! Set ang_mom_old for next dump
    time_old(i) = time

    ! Calculate mass interior to companion
    call set_r2func_origin(xyzmh_ptmass(1,3-i),xyzmh_ptmass(2,3-i),xyzmh_ptmass(3,3-i)) ! Order particles by distance from donor core
    call indexxfunc(npart,r2func_origin,xyzh,iorder)
    sinksinksep = separation(xyzmh_ptmass(1:3,1), xyzmh_ptmass(1:3,2))
    interior_mass = xyzmh_ptmass(4,3-i) ! Include mass of donor core
    select case(iavgopt)
    case(5)       ! Calculate mass interior to R/2
       maxsep = 2.*sinksinksep
    case(6)       ! Calculate mass interior to 2*R
       maxsep = 0.5*sinksinksep
    case default  ! Calculate mass interior to R
       maxsep = sinksinksep
    end select
    do j = 1,npart
       k = iorder(j)
       sep = separation(xyzmh_ptmass(1:3,3-i), xyzh(1:3,k))
       if (sep > maxsep) exit
       interior_mass = interior_mass + particlemass
    enddo
    vKep = sqrt(interior_mass / sinksinksep)

    ! Calculate perpendicular force projected along -v
    cos_psi        = cos_vector_angle(-unit_sep_perp, -vxyz_ptmass(1:3,i))                ! Theta is angle between (r2-r1) x z and -v
    drag_par       = - dot_product(fxyz_ptmass(1:3,i),unit_sep) * xyzmh_ptmass(4,i)       ! Total force projected along -(r2-r1)
    drag_perp      = dot_product(fxyz_ptmass(1:3,i),-unit_sep_perp) * xyzmh_ptmass(4,i)   ! Total force projected along -(r2-r1) x z
    drag_perp_proj = drag_perp / cos_psi                                                  ! Perpendicular force projected along -v

    ! Calculate core + gas mass based on projected gravitational force
    Fgrav = fxyz_ptmass(1:3,i) * xyzmh_ptmass(4,i) - drag_perp_proj * (-unit_vel)                               ! Ftot,gas + Fsinksink = Fdrag + Fgrav
    call get_accel_sink_sink(nptmass,xyzmh_ptmass,fxyz_ptmass_sinksink,phitot,dtsinksink,0,0.,merge_ij,merge_n,dsdt_ptmass)
    Fgrav = Fgrav + fxyz_ptmass_sinksink(1:3,i) * xyzmh_ptmass(4,i)
    Fgrav_mag = distance(Fgrav)
    mass_coregas = Fgrav_mag * sinksinksep**2 / xyzmh_ptmass(4,i)

    ! Calculate CoM inferred from core + gas mass
    com_vec = (mass_coregas * xyzmh_ptmass(1:3,3-i) + xyzmh_ptmass(4,i) * xyzmh_ptmass(1:3,i)) / (mass_coregas + xyzmh_ptmass(4,i))
    com_sink_sep = separation(com_vec, xyzmh_ptmass(1:3,i))

    drag_force(1,i)  = drag_perp
    drag_force(2,i)  = drag_par
    drag_force(3,i)  = drag_perp_proj
    drag_force(4,i)  = drag_perp_proj * (-distance(vxyz_ptmass(1:3,i)))
    drag_force(5,i)  = Jdot / R2
    drag_force(6,i)  = cos_psi
    drag_force(7,i)  = Fgrav_mag
    drag_force(8,i)  = mass_coregas
    drag_force(9,i)  = mdot * vel_contrast ! BHL drag force
    drag_force(10,i) = mdot
    drag_force(11,i) = vel_contrast
    drag_force(12,i) = dot_product(vel_contrast_vec, -unit_vel)
    drag_force(13,i) = vKep
    drag_force(14,i) = interior_mass
    drag_force(15,i) = omega
    drag_force(16,i) = cs
    drag_force(17,i) = rho_avg
    drag_force(18,i) = racc
    drag_force(19,i) = com_sink_sep
    drag_force(20,i) = separation(com_xyz(1:3),xyzmh_ptmass(1:3,i))
    drag_force(21,i) = sinksinksep
    drag_force(22,i) = - dot_product(force_cut_vec(1:3,i,1),unit_sep)      * xyzmh_ptmass(4,i)
    drag_force(23,i) = - dot_product(force_cut_vec(1:3,i,1),unit_sep_perp) * xyzmh_ptmass(4,i)
    drag_force(24,i) = - dot_product(force_cut_vec(1:3,i,2),unit_sep)      * xyzmh_ptmass(4,i)
    drag_force(25,i) = - dot_product(force_cut_vec(1:3,i,2),unit_sep_perp) * xyzmh_ptmass(4,i)
    drag_force(26,i) = - dot_product(force_cut_vec(1:3,i,3),unit_sep)      * xyzmh_ptmass(4,i)
    drag_force(27,i) = - dot_product(force_cut_vec(1:3,i,3),unit_sep_perp) * xyzmh_ptmass(4,i)
    drag_force(28,i) = - dot_product(force_cut_vec(1:3,i,4),unit_sep)      * xyzmh_ptmass(4,i)
    drag_force(29,i) = - dot_product(force_cut_vec(1:3,i,4),unit_sep_perp) * xyzmh_ptmass(4,i)
    drag_force(30,i) = - dot_product(force_cut_vec(1:3,i,5),unit_sep)      * xyzmh_ptmass(4,i)
    drag_force(31,i) = - dot_product(force_cut_vec(1:3,i,5),unit_sep_perp) * xyzmh_ptmass(4,i)

    ! Write to output
    write (filename, "(A16,I0)") "sink_drag_", i
    call write_time_file(trim(adjustl(filename)), columns, time, drag_force(:,i), ncols, dump_number)
 enddo
 deallocate(columns,drag_force,force_cut_vec,Rcut)

end subroutine gravitational_drag


subroutine J_E_plane(num,npart,particlemass,xyzh,vxyzu)
 use vectorutils, only:cross_product3D
 integer, intent(in) :: npart,num
 real,    intent(in) :: particlemass,xyzh(:,:),vxyzu(:,:)
 character(len=17), allocatable :: columns(:)
 integer :: ncols,i
 real :: com_xyz(3),com_vxyz(3),dum1,dum2,dum3,dum4,etoti,angmom_com(3),angmom_core(3)
 real, allocatable :: data(:,:)

 ncols = 7
 allocate(columns(ncols),data(ncols,npart))
 columns = (/'          E',&
             '      Jxcom',&
             '      Jycom',&
             '      Jzcom',&
             '     Jxcore',&
             '     Jycore',&
             '     Jzcore'/)

 call get_centreofmass(com_xyz,com_vxyz,npart,xyzh,vxyzu,nptmass,xyzmh_ptmass,vxyz_ptmass)

 do i=1,npart
    call calc_gas_energies(particlemass,poten(i),xyzh(:,i),vxyzu(:,i),radprop(:,i),xyzmh_ptmass,dum1,dum2,dum3,dum4,etoti)
    data(1,i) = etoti
    call cross_product3D(xyzh(1:3,i)-xyzmh_ptmass(1:3,1), vxyzu(1:3,i)-vxyz_ptmass(1:3,1), angmom_core)
    data(5:7,i) = angmom_core
    call cross_product3D(xyzh(1:3,i)-com_xyz(1:3), vxyz_ptmass(1:3,i)-com_vxyz(1:3), angmom_com)
    data(2:4,i) = angmom_com
 enddo

 data(1,:) = data(1,:) / particlemass ! specific energy

 call write_file('JEplane','JEplane',columns,data,size(data(1,:)),ncols,num)
 deallocate(columns,data)

end subroutine J_E_plane

!-------------------------------------------------------------------
!+
! Planet destruction
!+
!-------------------------------------------------------------------
subroutine planet_destruction(time,npart,particlemass,xyzh,vxyzu)
 use kernel, only:wkern
 integer, intent(in)              :: npart
 real, intent(in)                 :: time,particlemass
 real, intent(inout)              :: xyzh(:,:),vxyzu(:,:)
 character(len=17), allocatable   :: columns(:)
 character(len=18)                :: filename
 real, allocatable                :: planetDestruction(:)
 integer                          :: ncols,i,j
 real, save                       :: time_old
 real, allocatable, save          :: particleRho(:)
 character(len=50)                :: planetRadiusPromptString
 real, allocatable, save          :: planetRadii(:) !In units of Rsun

 real, dimension(3)               :: currentGasVel, currentVelContrast
 real                             :: currentRho(1) !Is a one element array because sphInterpolation returns a 1 dimensional array.
 real                             :: currentRhoScaled,currentVelContrastScaled,currentPlanetRhoScaled
 real                             :: currentPlanetMassScaled,currentPlanetRadiusScaled
 real, allocatable, save          :: currentKhAblatedMass(:)

 ncols=5
 allocate(columns(ncols),planetDestruction(ncols))
 columns=(/"      rhoGas", &
           "  kh_rhoCrit", &
           "     kh_lmax", &
           "     kh_mdot", &
           " kh_ablatedM" /)

 !Kelvin-Helmholtz instability planet destruction as described in "On the survival of brown dwarfs
 !and planets by their giant host star" (https://arxiv.org/abs/1210.0879). Description of columns:
 !rhoGas: background gas density at sink. In units of g/cm^3.
 !kh_rhoCrit: paper equation 5. In units of g/cm^3.
 !kh_lmax: paper equation 6. In units of Jupiter radii.
 !kh_mdot: paper equation 7. In units of Jupiter mass/year.
 !kh_ablatedM: kh_mdot integrated over time. In units of Jupiter masses.

 currentRho = 0.
 do i=1,nptmass
    if (i==1) cycle !The first sink is assumed to be the core.

    if ((dump_number==0) .and. (i==2)) then !This is only done once.
       allocate(planetRadii(nptmass))
       planetRadii=0.1
       do j=2,nptmass
          write(planetRadiusPromptString,"(A13,I0,A32)") "Enter planet ",j-1," radius in units of solar radii"
          call prompt(planetRadiusPromptString,planetRadii(i),0.0,1.0)
       enddo

       allocate(particleRho(npart))
       allocate(currentKhAblatedMass(nptmass))

       time_old=0.0
       particleRho=getParticleRho(xyzh(4,:),particlemass)
       currentKhAblatedMass=0.0
    endif


    currentRho=sphInterpolation(npart,particlemass,particleRho,xyzh,xyzmh_ptmass(1:3,i),reshape(particleRho,(/1,npart/)))
    currentGasVel=sphInterpolation(npart,particlemass,particleRho,xyzh,xyzmh_ptmass(1:3,i),vxyzu(1:3,:))
    currentVelContrast=vxyz_ptmass(1:3,i)-currentGasVel

    currentPlanetRadiusScaled=planetRadii(i)/0.1 !In units of 0.1 Rsun.
    currentPlanetMassScaled=xyzmh_ptmass(4,i)*104.74 !In units of 10 jupiter masses.
    currentPlanetRhoScaled=(xyzmh_ptmass(4,i)/((4.0/3.0)*pi*(planetRadii(i)**3.0)))*0.44 !In units of 13.34 g/cm^3
    currentRhoScaled=currentRho(1)*59000.0 !In units of 10^-4 g/cm^3.
    currentVelContrastScaled=distance(currentVelContrast)*4.37 !In units of 100 km/s.

    planetDestruction(1)=currentRho(1)*5.9
    planetDestruction(2)=3.82*(currentPlanetRhoScaled**(4.0/3.0))*(currentPlanetMassScaled**(2.0/3.0))&
                             *(currentVelContrastScaled**(-2.0))
    planetDestruction(3)=0.0000263*(currentVelContrastScaled**2.0)*currentRhoScaled*(currentPlanetRhoScaled**((-5.0)/3.0))&
                                   *(currentPlanetMassScaled**((-1.0)/3.0))
    planetDestruction(4)=11.0*currentVelContrastScaled*currentRhoScaled*(currentPlanetRadiusScaled**2.0)&
                             *(planetDestruction(3)/(currentPlanetRadiusScaled*0.973))

    currentKhAblatedMass(i)=currentKhAblatedMass(i)+((time-time_old)*planetDestruction(4)*0.0000505)
    planetDestruction(5)=currentKhAblatedMass(i)


    write(filename, "(A17,I0)") "sink_destruction_",i
    call write_time_file(filename, columns, time, planetDestruction, ncols, dump_number)
 enddo

 time_old=time

 deallocate(columns,planetDestruction)
end subroutine planet_destruction

!-----------------------------------------------------------------------------------------
!+
!Binding energy profile
!+
!-----------------------------------------------------------------------------------------
subroutine create_bindingEnergy_profile(time,num,npart,particlemass,xyzh,vxyzu)
 real, intent(in)     :: time,particlemass
 integer, intent(in)  :: num,npart
 real, intent(in)     :: xyzh(4,npart),vxyzu(4,npart)

 character(len=17), allocatable :: columns(:)
 real, allocatable              :: profile(:,:)
 integer                        :: ncols,i,j
 integer, allocatable           :: iorder(:)
 real                           :: currentInteriorMass,currentParticleGPE,currentCoreParticleSeparation
 real                           :: previousBindingEnergy,previousBindingEnergyU

 ncols=3
 allocate(columns(ncols),iorder(npart))
 allocate(profile(ncols,npart))
 columns=(/"      radius",&
           "     bEnergy",& !Binding energy without internal energy.
           " bEnergy (u)"/) !Binding energy with internal energy.


 call set_r2func_origin(xyzmh_ptmass(1,1),xyzmh_ptmass(2,1),xyzmh_ptmass(3,1))
 call indexxfunc(npart,r2func_origin,xyzh,iorder)
 currentInteriorMass=xyzmh_ptmass(4,1)+(npart*particlemass) !Initally set to the entire mass of the star.

 do i=npart,1,-1 !Loops over all particles from outer to inner.
    j=iorder(i)
    currentInteriorMass=currentInteriorMass-particlemass
    currentCoreParticleSeparation=separation(xyzmh_ptmass(1:3,1),xyzh(1:3,j))
    currentParticleGPE=(currentInteriorMass*particlemass)/currentCoreParticleSeparation

    !The binding energy at a particular radius is the sum of the gravitational potential energies
    !(and internal energies in the case of the third column) of all particles beyond that radius.
    if (i==npart) then
       previousBindingEnergy=0.0
       previousBindingEnergyU=0.0
    else
       previousBindingEnergy=profile(2,i+1)
       previousBindingEnergyU=profile(3,i+1)
    endif

    profile(1,i)=currentCoreParticleSeparation
    profile(2,i)=previousBindingEnergy+currentParticleGPE
    profile(3,i)=previousBindingEnergyU+currentParticleGPE-(vxyzu(4,j)*particlemass)
 enddo

 call write_file('bEnergyProfile','bEnergyProfiles',columns,profile,npart,ncols,num)
 deallocate(columns,iorder,profile)

end subroutine create_bindingEnergy_profile


subroutine get_core_gas_com(time,npart,xyzh,vxyzu)
 use sortutils, only:set_r2func_origin,r2func_origin,indexxfunc
 integer, intent(in)                   :: npart
 real,    intent(in)                   :: time
 real,    intent(inout)                :: xyzh(:,:),vxyzu(:,:)
 real                                  :: sep,maxsep,core_gas_com(3),core_gas_vcom(3),xyz_gas(4,npart),vxyz_gas(3,npart)
 real, allocatable                     :: mytable(:)
 character(len=17), allocatable        :: columns(:)
 character(len=17)                     :: filename
 integer, save                         :: ngas
 integer, allocatable, save            :: iorder(:)
 integer                               :: ncols,j,k

 ncols = 12
 allocate(columns(ncols))
 allocate(mytable(ncols))
 mytable = 0.
 columns = (/'   gas_com_x', &
             '   gas_com_y', &
             '   gas_com_z', &
             '  gas_com_vx', &
             '  gas_com_vy', &
             '  gas_com_vz', &
             '      core_x', &
             '      core_y', &
             '      core_z', &
             '     core_vx', &
             '     core_vy', &
             '     core_vz' /)


 ! Record particles that are closest to primary core
 if (dump_number == 0) then
    allocate(iorder(npart))
    maxsep = 10. ! 10 Rsun
    ngas = 0
    call set_r2func_origin(xyzmh_ptmass(1,1),xyzmh_ptmass(2,1),xyzmh_ptmass(3,1)) ! Order particles by distance from donor core
    call indexxfunc(npart,r2func_origin,xyzh,iorder)

    do j=1,npart
       k = iorder(j)
       if (j < 10) print*,k
       sep = separation(xyzmh_ptmass(1:3,1), xyzh(1:3,k))
       if (sep > maxsep) exit
       ngas = ngas + 1
    enddo
 endif

 print*,'ngas=',ngas

 do j=1,ngas
    k = iorder(j)
    xyz_gas(1:4,j)  = xyzh(1:4,k)
    vxyz_gas(1:3,j) = vxyzu(1:3,k)
 enddo

 call get_centreofmass(core_gas_com,core_gas_vcom,ngas,xyz_gas,vxyz_gas) ! Do not include sinks

 mytable(1:3)   = core_gas_com(1:3)
 mytable(4:6)   = core_gas_vcom(1:3)
 mytable(7:9)   = xyzmh_ptmass(1:3,1)
 mytable(10:12) = vxyz_ptmass(1:3,1)

 write (filename, "(A16,I0)") "core_gas_com"
 call write_time_file(trim(adjustl(filename)),columns,time,mytable,ncols,dump_number)
end subroutine get_core_gas_com


!----------------------------------------------------------------
!+
!  Print dump numbers corresponding to given sink-sink separations
!+
!----------------------------------------------------------------
subroutine print_dump_numbers(dumpfile)
 character(len=*), intent(in) :: dumpfile
 character(len=50), allocatable, save :: dumpfiles(:)
 integer :: nseps
 integer, save :: i
 real, allocatable :: sinksinksep(:)
 real :: sep

 nseps = 2
 allocate(sinksinksep(nseps))
 if (dump_number == 0) then
    allocate(dumpfiles(nseps))
    i=1
 endif
 sinksinksep = (/ 938., 67. /)

 sep = separation(xyzmh_ptmass(1:3,1),xyzmh_ptmass(1:3,2))
 if ( sep < sinksinksep(i) ) then
    dumpfiles(i) = trim(dumpfile)
    i=i+1
 endif
 if (i==nseps+1) then
    print "(5(a,/))",'../',dumpfiles
    return
 endif

end subroutine print_dump_numbers


!----------------------------------------------------------------
!+
!  Analyse disk
!+
!----------------------------------------------------------------
subroutine analyse_disk(num,npart,particlemass,xyzh,vxyzu)
 use part,            only:eos_vars,itemp
 use extern_corotate, only:get_companion_force
 use vectorutils,     only:cross_product3D
 integer, intent(in)             :: num,npart
 real, intent(in)                :: particlemass
 real, intent(inout)             :: xyzh(:,:),vxyzu(:,:)
 character(len=17), allocatable  :: columns(:)
 real, allocatable               :: data(:,:)
 real                            :: diskz,diskR2,diskR1,R,omegai,phii,rhopart,ponrhoi,spsoundi,tempi,&
                                    epoti,ekini,ethi,Ji(3),vrel2,fxi,fyi,fzi,vphi
 integer                         :: ncols,i

 ncols = 9
 allocate(columns(ncols),data(ncols,npart))
 data = -1.
 columns = (/'          R',&  ! cylindrical radius w.r.t companion
             '          E',&  ! specific energy (kin+pot only) w.r.t. companion
             '      Omega',&  ! angular momentum w.r.t. companion
             '         Jx',&  ! specific angular momentum components
             '         Jy',&
             '         Jz',&
             '       ekin',&
             '       epot',&  ! gravitational potential energy due to companion only
             '     etherm'/)

 ! Set disk dimensions
 diskz  = 50.  ! disk half-thickness
 diskR1 = 5.   ! disk inner radius
 diskR2 = 150.  ! disk outer radius

 do i=1,npart
    ! Skip if particle is not within the defined disk
    if (abs(xyzh(3,i) - xyzmh_ptmass(3,2)) > diskz) cycle
    R = sqrt( (xyzh(1,i) - xyzmh_ptmass(1,2))**2 + (xyzh(2,i) - xyzmh_ptmass(2,2))**2 )
    if ( (R > diskR2) .or. (R < diskR1) ) cycle

    vrel2 = (vxyzu(1,i) - vxyz_ptmass(1,2))**2 + (vxyzu(2,i) - vxyz_ptmass(2,2))**2 + (vxyzu(3,i) - vxyz_ptmass(3,2))**2
    ekini = 0.5*particlemass*vrel2

    ! Calculate gravitational potential due to companion only
    phii = 0.
    call get_companion_force(xyzh(1:3,i),fxi,fyi,fzi,phii)
    epoti = phii*particlemass

    ! Calculate thermal energy
    rhopart = rhoh(xyzh(4,i), particlemass)
    call equationofstate(ieos,ponrhoi,spsoundi,rhopart,xyzh(1,i),xyzh(2,i),xyzh(3,i),tempi,vxyzu(4,i))
    call calc_thermal_energy(particlemass,ieos,xyzh(:,i),vxyzu(:,i),ponrhoi*rhopart,eos_vars(itemp,i),ethi)

    call get_gas_omega(xyzmh_ptmass(1:3,2),vxyz_ptmass(1:3,2),xyzh(1:3,i),vxyzu(1:3,i),vphi,omegai)
    call cross_product3D(xyzh(1:3,i)-xyzmh_ptmass(1:3,2), vxyzu(1:3,i)-vxyz_ptmass(1:3,2), Ji)

    data(1,i) = R
    data(2,i) = (ekini+epoti) / particlemass
    data(3,i) = omegai
    data(4:6,i) = Ji
    data(7,i) = ekini
    data(8,i) = epoti
    data(9,i) = ethi
 enddo
 call write_file('companion_disk','companion_disk',columns,data,npart,ncols,num)
 deallocate(columns)

end subroutine analyse_disk


!----------------------------------------------------------------
!+
!  Recombination energy vs. time
!+
!----------------------------------------------------------------
subroutine erec_vs_t(time,npart,particlemass,xyzh)
 use ionization_mod, only:get_erec_components
 integer, intent(in) :: npart
 real, intent(in)    :: time,particlemass
 real, intent(inout) :: xyzh(:,:)
 character(len=17)   :: filename,columns(4)
 integer             :: i
 real                :: ereci(4),erec(4),tempi,rhoi

 columns = (/'          H2', &
             '          HI', &
             '         HeI', &
             '        HeII'/)

 erec = 0.
 do i = 1,npart
    rhoi = rhoh(xyzh(4,i), particlemass)
    call get_erec_components( log10(rhoi*unit_density), tempi, X_in, 1.-X_in-Z_in, ereci)
    erec = erec + ereci
 enddo

 write (filename, "(A16,I0)") "erec_vs_t"
 call write_time_file(trim(adjustl(filename)),columns,time,erec,4,dump_number)

end subroutine erec_vs_t

!!!!!!!!!!!!!!!!!!!!!!!!!!!!!!!!!!!!!!!!!!!!!!!!!!!!!!!!!!!!
!!!!!        Routines used in analysis routines        !!!!!
!!!!!!!!!!!!!!!!!!!!!!!!!!!!!!!!!!!!!!!!!!!!!!!!!!!!!!!!!!!!

!----------------------------------------------------------------
!+
!  Calculate the angular velocity of an envelope gas particle
!  relative to a reference point
!+
!----------------------------------------------------------------
subroutine get_gas_omega(xyz_centre,vxyz_centre,xyzi,vxyzi,vphi,omega)
 use vectorutils, only:cross_product3D
 real, intent(in)  :: xyz_centre(3),vxyz_centre(3),xyzi(3),vxyzi(3)
 real, intent(out) :: vphi,omega
 real              :: Rmag,R(3),phi_unitvec(3),R_unitvec(3)

 ! xyz_centre: Position vector of reference point
 ! vxyz_centre: Velocity vector of reference point
 ! R: Cylindrical radius vector
 R(1:2) = xyzi(1:2) - xyz_centre(1:2) ! Separation in x-y plane
 R(3) = 0.
 Rmag = sqrt(dot_product(R,R))
 R_unitvec = R / Rmag
 call cross_product3D((/0.,0.,1./), R_unitvec, phi_unitvec) ! phi = z x R
 vphi = dot_product(vxyzi - vxyz_centre, phi_unitvec)
 omega = vphi / Rmag
end subroutine get_gas_omega


!----------------------------------------------------------------
!+
!  Calculate kinetic, gravitational potential (gas-gas and sink-gas),
!  and internal energy of a gas particle.
!+
!----------------------------------------------------------------
subroutine calc_gas_energies(particlemass,poten,xyzh,vxyzu,radprop,xyzmh_ptmass,phii,epoti,ekini,einti,etoti)
 ! Warning: Do not sum epoti or etoti as it is to obtain a total energy; this would not give the correct
 !          total energy due to complications related to double-counting.
 use ptmass, only:get_accel_sink_gas
 use part,   only:nptmass,iradxi
 real, intent(in)                       :: particlemass
 real(4), intent(in)                    :: poten
 real, intent(in)                       :: xyzh(:),vxyzu(:),radprop(:)
 real, dimension(5,nptmass), intent(in) :: xyzmh_ptmass
 real, intent(out)                      :: phii,epoti,ekini,einti,etoti
 real                                   :: fxi,fyi,fzi

 phii = 0.0

 call get_accel_sink_gas(nptmass,xyzh(1),xyzh(2),xyzh(3),xyzh(4),xyzmh_ptmass,fxi,fyi,fzi,phii)

 epoti = 2.*poten + particlemass * phii ! For individual particles, need to multiply 2 to poten to get \sum_j G*mi*mj/r
 ekini = particlemass * 0.5 * dot_product(vxyzu(1:3),vxyzu(1:3))
 einti = particlemass * vxyzu(4)
 if (do_radiation) einti = einti + particlemass * radprop(iradxi)
 etoti = epoti + ekini + einti

end subroutine calc_gas_energies


subroutine adjust_corotating_velocities(npart,particlemass,xyzh,vxyzu,xyzmh_ptmass,vxyz_ptmass,omega_c,dump_number)
 use vectorutils, only:cross_product3D
 real, dimension(:,:), intent(in)    :: xyzmh_ptmass,xyzh
 real, dimension(:,:), intent(inout) :: vxyzu,vxyz_ptmass
 real, intent(inout) :: omega_c
 real, intent(in)    :: particlemass
 integer, intent(in) :: npart, dump_number

 logical             :: switch
 real                :: sep, mtot
 real, dimension(3)  :: omega_vec, omegacrossr
 integer             :: i

 if (dump_number == 0) then
    call prompt('Was this in a corotating frame?',switch,.false.)

    if (switch) then
       sep = separation(xyzmh_ptmass(1:3,1), xyzmh_ptmass(1:3,2))
       mtot = sum(xyzmh_ptmass(4,:)) + npart*particlemass
       omega_c = sqrt(mtot / sep**3)
    else
       omega_c = -1
    endif
 endif

 if (omega_c > 0.) then
    omega_vec = (/ 0.,0.,omega_c /)

    do i=1,npart
       call cross_product3D(omega_vec,xyzh(1:3,i),omegacrossr)
       vxyzu(1:3,i) = vxyzu(1:3,i) + omegacrossr(1:3)
    enddo

    do i=1,nptmass
       call cross_product3D(omega_vec,xyzmh_ptmass(1:3,i),omegacrossr)
       vxyz_ptmass(1:3,i) = vxyz_ptmass(1:3,i) + omegacrossr(1:3)
    enddo
 endif
end subroutine adjust_corotating_velocities


! returns a profile from the centre of mass
! profile can either use all particles or can find particles within 2h of a given ray
! if simple flag is set to true, it will only produce a limited subset
subroutine stellar_profile(time,ncols,particlemass,npart,xyzh,vxyzu,profile,simple,ray)
 use eos,          only:ieos,equationofstate,X_in, Z_in
 use eos_mesa,     only:get_eos_kappa_mesa,get_eos_pressure_temp_mesa
 use physcon,      only:kboltz,mass_proton_cgs
 use centreofmass, only:get_centreofmass
 use energies,     only:compute_energies
 use part,         only:xyzmh_ptmass,rhoh,ihsoft,poten
 use units,        only:udist,unit_ergg,unit_density,unit_pressure,unit_velocity,unit_energ
 use kernel,       only:kernel_softening,radkern
 use ptmass,       only:get_accel_sink_gas
 use ionization_mod, only:ionisation_fraction

 real,    intent(in)    :: time
 integer, intent(in)    :: ncols
 real,    intent(in)    :: particlemass
 integer, intent(in)    :: npart
 real,    intent(in)    :: xyzh(:,:)
 real,    intent(inout) :: vxyzu(:,:)
 real, intent(out), allocatable :: profile(:,:)
 logical, intent(in)    :: simple
 real, intent(in), optional :: ray(3)
 integer           :: i,iprofile
 real              :: proj(3),orth(3),proj_mag,orth_dist,orth_ratio
 real              :: rhopart,ponrhoi,spsoundi,tempi
 real              :: temp,kappa,kappat,kappar,pres
 real              :: ekini,epoti,einti,etoti,phii
 real              :: xh0, xh1, xhe0, xhe1, xhe2
 real              :: temp_profile(ncols,npart)
 logical           :: criteria

 call compute_energies(time)

 iprofile = 0

 do i=1,npart
    if (xyzh(4,i)  >=  0) then

       if (present(ray)) then
          proj_mag = dot_product(xyzh(1:3,i),ray(1:3))
          proj = proj_mag * ray
          orth(1:3) = xyzh(1:3,i) - proj(1:3)
          orth_dist = separation(orth,(/0.,0.,0./))
          orth_ratio = orth_dist / xyzh(4,i)
          if (orth_ratio < radkern .and. proj_mag > 0.) then
             criteria = .true.
          else
             criteria = .false.
          endif
       else
          criteria = .true.
       endif

       if (criteria) then

          iprofile = iprofile + 1

          rhopart = rhoh(xyzh(4,i), particlemass)

          temp_profile(1,iprofile)  = distance(xyzh(1:3,i)) * udist
          temp_profile(3,iprofile)  = atan2(xyzh(2,i),xyzh(1,i))
          temp_profile(4,iprofile)  = rhopart * unit_density
          temp_profile(5,iprofile)  = distance(vxyzu(1:3,i)) * unit_velocity
          temp_profile(6,iprofile)  = dot_product(vxyzu(1:3,i),xyzh(1:3,i)) / distance(xyzh(1:3,i)) * unit_velocity
          temp_profile(7,iprofile)  = sqrt(distance(vxyzu(1:2,i))**2 - (dot_product(vxyzu(1:2,i),xyzh(1:2,i)) &
                                      / distance(xyzh(1:2,i)))**2) * unit_velocity
          temp_profile(8,iprofile)  = temp_profile(7,iprofile) / (distance(xyzh(1:2,i)) * udist)
          if (simple .eqv. .false.) then
             call equationofstate(ieos,ponrhoi,spsoundi,rhopart,xyzh(1,i),xyzh(2,i),xyzh(3,i),tempi,vxyzu(4,i))

             if (ieos == 10) then
                call get_eos_pressure_temp_mesa(rhopart*unit_density,vxyzu(4,i) * unit_ergg,pres,temp)
                call get_eos_kappa_mesa(rhopart*unit_density,temp,kappa,kappat,kappar)
             else
                temp = (ponrhoi * (unit_pressure/unit_density) * 2.381 * mass_proton_cgs) / kboltz
                kappa = 1.
             endif

             call calc_gas_energies(particlemass,poten(i),xyzh(:,i),vxyzu(:,i),radprop(:,i),&
                                    xyzmh_ptmass,phii,epoti,ekini,einti,etoti)

             call ionisation_fraction(rhopart*unit_density,temp,X_in,1.-X_in-Z_in,xh0,xh1,xhe0,xhe1,xhe2)

             temp_profile(9,iprofile)  = vxyzu(4,i) * unit_ergg
             temp_profile(10,iprofile) = ponrhoi * rhopart * unit_pressure
             temp_profile(11,iprofile) = spsoundi * unit_velocity
             temp_profile(12,iprofile) = temp
             temp_profile(13,iprofile) = kappa
             temp_profile(14,iprofile) = 1. / (kappa * rhopart * unit_density)
             temp_profile(15,iprofile) = etoti * unit_energ
             temp_profile(16,iprofile) = xh1
             temp_profile(17,iprofile) = xhe1
             temp_profile(18,iprofile) = xhe2
          endif
       endif
    endif
 enddo

 allocate(profile(ncols,iprofile))
 profile(1:ncols,1:iprofile) = temp_profile(1:ncols,1:iprofile)

 call quicksort(profile, 1, iprofile, ncols, 1)

 do i=1,iprofile
    if (i==1) profile(2,i) = particlemass
    if (i > 1) profile(2,i) = profile(2,i-1) + particlemass
 enddo

 deallocate(profile)
 print*, "Profile completed"

end subroutine stellar_profile

!----------------------------------------------------------------
!+
!  Calculate mass interior to companion
!+
!----------------------------------------------------------------
subroutine get_interior_mass(xyzh,vxyzu,donor_xyzm,companion_xyzm,particlemass,npart,iavgopt,interior_mass,com_xyz,com_vxyz)
 real, intent(in) :: xyzh(:,:),vxyzu(:,:),donor_xyzm(4),companion_xyzm(4),particlemass
 real, intent(out) :: interior_mass,com_xyz(3),com_vxyz(3)
 integer, intent(in) :: npart,iavgopt
 real :: sinksinksep,maxsep,sep,xyz_int(3,npart),vxyz_int(3,npart)
 integer :: j,k,npart_int
 integer, allocatable :: iorder(:)

 ! Calculate mass interior to companion
 allocate(iorder(npart))
 call set_r2func_origin(donor_xyzm(1),donor_xyzm(2),donor_xyzm(3)) ! Order particles by distance from donor core
 call indexxfunc(npart,r2func_origin,xyzh,iorder)
 sinksinksep = separation(donor_xyzm(1:3), companion_xyzm(1:3))
 interior_mass = donor_xyzm(4) ! Include mass of donor core
 select case(iavgopt)
 case(5)       ! Calculate mass interior to R/2
    maxsep = 2.*sinksinksep
 case(6)       ! Calculate mass interior to 2*R
    maxsep = 0.5*sinksinksep
 case default  ! Calculate mass interior to R
    maxsep = sinksinksep
 end select
 npart_int = 0
 do j = 1,npart
    k = iorder(j)
    sep = separation(donor_xyzm(1:3), xyzh(1:3,k))
    if (sep > maxsep) exit
    npart_int = npart_int + 1
    xyz_int(1:3,npart_int) = xyzh(1:3,k)
    vxyz_int(1:3,npart_int) = vxyzu(1:3,k)
 enddo
 interior_mass = npart_int * particlemass

 call get_centreofmass(com_xyz,com_vxyz,npart_int,xyz_int,vxyz_int,nptmass,xyzmh_ptmass,vxyz_ptmass)
 deallocate(iorder)

end subroutine get_interior_mass

!----------------------------------------------------------------
!+
!  Get CoM position and velocity of the two point masses plus
!  gas particles radius = 2*sep from the donor, where sep is the
!  distance between the donor and the CoM of just the point masses.
!+
!----------------------------------------------------------------
subroutine orbit_com(npart,xyzh,vxyzu,nptmass,xyzmh_ptmass,vxyz_ptmass,com_xyz,com_vxyz)
 integer, intent(in)             :: npart,nptmass
 real, intent(in)                :: xyzh(:,:),vxyzu(:,:),xyzmh_ptmass(:,:),vxyz_ptmass(:,:)
 real, intent(out), dimension(3) :: com_xyz,com_vxyz
 real, allocatable               :: xyz_a(:,:)
 real, allocatable               :: vxyz_a(:,:)
 integer, allocatable            :: iorder(:)
 integer                         :: npart_a
 real                            :: sep
 integer                         :: i,j,k

 allocate(iorder(npart),xyz_a(4,npart),vxyz_a(3,npart))

 ! Get order of particles by distance from CoM of point masses
 com_xyz(1) = sum(xyzmh_ptmass(1,:)*xyzmh_ptmass(4,:))/nptmass
 com_xyz(2) = sum(xyzmh_ptmass(2,:)*xyzmh_ptmass(4,:))/nptmass
 com_xyz(3) = sum(xyzmh_ptmass(3,:)*xyzmh_ptmass(4,:))/nptmass
 call set_r2func_origin(com_xyz(1),com_xyz(2),com_xyz(3))
 call indexxfunc(npart,r2func_origin,xyzh,iorder)
 ! Displacement of donor core from the CoM of point masses
 sep = separation(xyzmh_ptmass(1:3,1),com_xyz(1:3))

 ! Calculate CoM of orbit, including only gas particles within radius = 2*sep from donor core
 ! The point is that by including some gas particles around the donor core, we get a more accurate
 ! position of the CoM about which the stellar cores orbit
 i = 1
 k = 1
 do while (i < npart+1)
    j = iorder(i) ! Loop from particles closest to farthest from CoM
    if (isdead_or_accreted(xyzh(4,j))) then
       i = i + 1
    else
       if (separation(xyzh(1:3,j),com_xyz(1:3)) > 2.*sep) exit
       xyz_a(1:4,k)  = xyzh(1:4,j)
       vxyz_a(1:3,k) = vxyzu(1:3,j)
       i = i + 1
       k = k + 1
    endif
 enddo
 npart_a = k - 1
 call get_centreofmass(com_xyz,com_vxyz,npart_a,xyz_a,vxyz_a,nptmass,xyzmh_ptmass,vxyz_ptmass)
 deallocate(iorder,xyz_a,vxyz_a)

end subroutine orbit_com

subroutine average_in_vol(xyzh,vxyzu,npart,particlemass,com_xyz,com_vxyz,isink,icentreonCM,iavgopt,vel,cs,omega,volume,vol_mass,&
                          vol_npart)
 real,    intent(in) :: xyzh(:,:),vxyzu(:,:),com_xyz(:),com_vxyz(:),particlemass
 logical, intent(in) :: icentreonCM
 real,    intent(out) :: vel(:),cs,omega,volume,vol_mass
 integer, intent(out) :: vol_npart
 integer, intent(in) :: npart,isink,iavgopt
 real :: orbit_centre(3),orbit_centre_vel(3),sphere_centre(3),Rarray(size(xyzh(1,:))),zarray(size(xyzh(1,:))),vxyzu_copy(4)
 real :: Rsphere,sep,omega_out,Rsinksink,dR,dz,vphi
 integer :: i,j,k,iorder(size(xyzh(1,:)))

 i = isink
 if (icentreonCM) then   ! Centre on orbit CoM
    orbit_centre     = com_xyz
    orbit_centre_vel = com_vxyz
 else                     ! Centre on primary core
    orbit_centre     = xyzmh_ptmass(1:3,3-i)
    orbit_centre_vel = vxyz_ptmass(1:3,3-i)
 endif

 Rsphere = 0.2 * separation(orbit_centre, xyzmh_ptmass(1:3,i))
 Rsinksink = separation(xyzmh_ptmass(1:2,i), xyzmh_ptmass(1:2,3-i))                          ! [(x2-x1)^2 + (y2-y1)^2]^0.5
 dR = 0.2*Rsinksink
 dz = 0.2*Rsinksink
 vol_npart = 0
 vol_mass = 0.
 omega = 0.
 cs = 0.

 ! If averaging over a sphere, get order of particles from closest to farthest from sphere centre
 dr = 0.
 dz = 0.
 Rsinksink = 0.
 vol_npart = 0
 Rsphere = 0.
 select case(iavgopt)
 case(1,2,5,6)
    select case (iavgopt)
    case(1) ! Use companion position
       sphere_centre = xyzmh_ptmass(1:3,i)
    case(2) ! Use companion position on the opposite side of orbit
       sphere_centre = 2.*orbit_centre - xyzmh_ptmass(1:3,i) ! Just r1 - (r2 - r1)
    case(5) ! Averaging twice as far on opposite side of orbit
       sphere_centre = 2.*(orbit_centre - xyzmh_ptmass(1:3,i)) ! Just r1 - 2(r2 - r1)
    case(6) ! Averaging half as far on opposite side of orbit
       sphere_centre = 1.5*orbit_centre - 0.5*xyzmh_ptmass(1:3,i) ! Just r1 - 0.5*(r2 - r1)
    end select
    call set_r2func_origin(sphere_centre(1),sphere_centre(2),sphere_centre(3))
    call indexxfunc(npart,r2func_origin,xyzh,iorder)

    ! Sum velocities, cs, and densities of all particles within averaging sphere
    do j = 1,npart
       k = iorder(j) ! Only use particles within the averaging sphere
       if (.not. isdead_or_accreted(xyzh(4,k))) then
          sep = separation(xyzh(1:3,k), sphere_centre)
          if (sep > Rsphere) exit
          vel(1:3) = vel(1:3) + vxyzu(1:3,k)
          vxyzu_copy = vxyzu(:,k)
          cs       = cs + get_spsound(ieos,xyzh(1:3,k),rhoh(xyzh(4,k),particlemass),vxyzu_copy)
          call get_gas_omega(orbit_centre,orbit_centre_vel,xyzh(1:3,k),vxyzu(1:3,k),vphi,omega_out)
          omega    = omega + omega_out
       endif
    enddo
    vol_npart = j-1 ! Number of (unaccreted) particles in the sphere
    vol_mass  = vol_npart * particlemass
    if ((iavgopt == 2) .or. (iavgopt == 5) .or. (iavgopt == 6)) vel = -vel ! To-do: get rid of this line

    ! Averaging in annulus
 case(3,4)
    Rarray = sqrt( (xyzh(1,:) - xyzmh_ptmass(1,3-i))**2 + (xyzh(2,:) - xyzmh_ptmass(2,3-i))**2) ! [(x-x1)^2 + (y-y1)^2]^0.5
    zarray = xyzh(3,:) - xyzmh_ptmass(3,3-i)
    if (iavgopt == 4) Rsphere = 0.2*separation(xyzmh_ptmass(1:3,3-i),xyzmh_ptmass(1:3,i))
    do k = 1,npart
       if ( (iavgopt == 4) .and. (separation(xyzh(1:3,k), xyzmh_ptmass(1:3,i)) < Rsphere) ) cycle
       if ( (abs(Rarray(k) - Rsinksink) < 0.5*dR) .and.&
              (abs(zarray(k) - xyzmh_ptmass(3,3-i)) < 0.5*dz) ) then
          vel   = vel + vxyzu(1:3,k)
          vxyzu_copy = vxyzu(:,k)
          cs    = cs + get_spsound(ieos,xyzh(1:3,k),rhoh(xyzh(4,k),particlemass),vxyzu_copy)
          call get_gas_omega(orbit_centre,orbit_centre_vel,xyzh(1:3,k),vxyzu(1:3,k),vphi,omega_out)
          omega = omega + omega_out
          vol_npart = vol_npart + 1
       endif
    enddo
    vol_mass = vol_npart * particlemass
 end select

 ! Calculate averaging volume based on averaging option
 select case (iavgopt)
 case (1,2,5,6) ! Spheres
    volume = 4./3.*pi*Rsphere**3
 case(3) ! Annulus
    volume  = 2.*pi * Rsinksink * dR * dz
 case(4) ! Annulus with sphere subtracted
    volume  = 2.*pi * Rsinksink * dR * dz
    volume  = volume - 0.4*dR*dz*Rsinksink
 case default
    volume = 0.
    print*,'Unknown averaging option'
    return
 end select

 ! Calculate volume averages
 if (vol_npart > 0) then
    vel(1:3) = vel(1:3) / float(vol_npart)
    omega  = omega / float(vol_npart)
    cs     = cs / float(vol_npart)
 endif

end subroutine average_in_vol


!----------------------------------------------------------------
!+
!  Returns hist, the radial or mass-coordinate profile of a
!  quantity.
!
!  Inputs:
!   coord: Array of radius or mass-coordinate of each particle
!   quant: Array containing quantity for each particle to be binned
!   bin_min: Lower bin edge for coord
!   bin_max: Upper bin edge for coord
!   nbins: Number of bins for coord
!   logbins: If true, produce log-uniform bins
!   normalise_by_bincount: If true, normalises histogram by bin
!            count, thus averaging the quantity
!+
!----------------------------------------------------------------
subroutine histogram_setup(coord,quant,hist,npart,bin_max,bin_min,nbins,normalise_by_bincount,logbins)
 integer, intent(in)    :: npart,nbins
 real, intent(in)       :: coord(npart),quant(npart),bin_max, bin_min
 logical, intent(in)    :: normalise_by_bincount,logbins
 real, intent(out)      :: hist(nbins)
 integer                :: i,j,bincount(nbins)
 real                   :: bins(nbins)

 if (logbins) then ! Create log-uniform bins
    bins = (/ (10**(bin_min + (i-1) * (bin_max-bin_min)/real(nbins)), i=1,nbins) /)
 else ! Create linear bins
    bins = (/ (bin_min + (i-1) * (bin_max-bin_min)/real(nbins), i=1,nbins) /)
 endif

 hist = 0.
 bincount = 0

 do j=1,npart
    do i=1,nbins-1
       if (coord(j) >= bins(i) .and. coord(j) < bins(i+1)) then
          bincount(i) = bincount(i) + 1
          hist(i) = hist(i) + quant(j)
          exit ! Move onto next particle
       endif
    enddo
 enddo

 if (normalise_by_bincount) then
    do i=1,nbins
       if (bincount(i) > 0) then
          hist(i) = hist(i) / real(bincount(i))
       endif
    enddo
 endif

end subroutine histogram_setup

subroutine write_file(name_in, dir_in, cols, data_in, npart, ncols, num)
 !outputs a file from a single dump
 character(len=*), intent(in) :: name_in, dir_in
 integer, intent(in)          :: npart, ncols, num
 character(len=*), dimension(ncols), intent(in) :: cols
 character(len=20), dimension(ncols) :: columns
 character(len=40)             :: data_formatter, column_formatter
 character(len(name_in)+9)    :: file_name

 real, dimension(ncols,npart), intent(in) :: data_in
 integer                      :: i, unitnum

 unitnum = 1000 + num
 if (dump_number == 0) then
    call system('mkdir ' // dir_in )
 endif

 write(file_name, "(2a,i5.5,a)") trim(name_in), "_", num, ".ev"

 open(unit=unitnum,file='./'//dir_in//'/'//file_name,status='replace')

 write(column_formatter, "(a,I2.2,a)") "('#',2x,", ncols, "('[',a15,']',3x))"
 write(data_formatter, "(a,I2.2,a)") "(", ncols, "(2x,es19.11e3))"

 do i=1,ncols
    write(columns(i), "(I2.2,a)") i, cols(i)
 enddo

 !set column headings
 write(unitnum, column_formatter) columns(:)

 !Write data to file
 do i=1,npart
    write(unitnum,data_formatter) data_in(:ncols,i)
 enddo

 close(unit=unitnum)
end subroutine write_file


subroutine write_time_file(name_in, cols, time, data_in, ncols, num)
 !outputs a file over a series of dumps
 character(len=*), intent(in) :: name_in
 integer, intent(in)          :: ncols, num
 character(len=*), dimension(ncols), intent(in) :: cols
 character(len=20), dimension(ncols) :: columns
 character(len=40)             :: data_formatter, column_formatter
 character(len(name_in)+9)    :: file_name
 real, intent(in)             :: time
 real, dimension(ncols), intent(in) :: data_in
 integer                      :: i, unitnum

 write(column_formatter, "(a,I2.2,a)") "('#',2x,", ncols+1, "('[',a15,']',3x))"
 write(data_formatter, "(a,I2.2,a)") "(", ncols+1, "(2x,es18.11e2))"
 write(file_name,"(2a,i3.3,a)") name_in, '.ev'

 if (num == 0) then
    unitnum = 1000

    open(unit=unitnum,file=file_name,status='replace')
    do i=1,ncols
       write(columns(i), "(I2,a)") i+1, cols(i)
    enddo

    !set column headings
    write(unitnum, column_formatter) '1         time', columns(:)
    close(unit=unitnum)
 endif

 unitnum=1001+num

 open(unit=unitnum,file=file_name, position='append')

 write(unitnum,data_formatter) time, data_in(:ncols)

 close(unit=unitnum)

end subroutine write_time_file

real function distance(a)
 ! Return norm of a vector of arbitrary dimension
 real, intent(in), dimension(:) :: a

 distance = sqrt(dot_product(a,a))
end function distance

subroutine unit_vector(a,b)
 real, intent(in), dimension(3)  :: a
 real, intent(out), dimension(3) :: b

 b(1:3) = a(1:3) / distance(a(1:3))
end subroutine unit_vector

real function cos_vector_angle(a,b)
 real, intent(in), dimension(3) :: a,b
 if (distance(a) == 0 .or. distance(b) == 0) then
    cos_vector_angle = 1.
 else
    cos_vector_angle = dot_product(a,b) / (distance(a) * distance(b))
 endif
end function cos_vector_angle

subroutine separation_vector(a,b,c)
 !return difference between two vectors
 real, intent(in), dimension(3) :: a,b
 real, intent(out), dimension(4) :: c

 c(1) = a(1) - b(1)
 c(2) = a(2) - b(2)
 c(3) = a(3) - b(3)
 c(4) = distance(c(1:3))
end subroutine separation_vector

real function separation(a,b)
 !return the distance between two vectors
 real, intent(in), dimension(:) :: a,b

 separation = distance(a - b)
end function separation

!Creates an array of SPH particle densities for each value of h.
elemental real function getParticleRho(h,particlemass)
 real, intent(in) :: h,particlemass
 getParticleRho=rhoh(h,particlemass)
end function getParticleRho

!Performs SPH interpolation on the SPH particle property toInterpolate at the location interpolateXyz.
!The smoothing length used is the smoothing length of the closest SPH particle to interpolateXyz.
function sphInterpolation(npart,particlemass,particleRho,particleXyzh,interpolateXyz,toInterpolate) result(interpolatedData)
 use kernel, only:wkern
 integer, intent(in) :: npart
 real, intent(in)    :: particlemass
 real, intent(in)    :: particleRho(npart)
 real, intent(in)    :: particleXyzh(4,npart)
 real, intent(in)    :: interpolateXyz(3)
 real, intent(in)    :: toInterpolate(:,:)
 real                :: interpolatedData(size(toInterpolate,1))

 integer              :: i,j
 integer, allocatable :: iorder(:)
 real                :: currentR,currentQ,currentQ2
 real                :: nearestSphH
 real                :: currentParticleRho,currentSphSummandFactor

 interpolatedData=0.0
 allocate(iorder(npart))
 call set_r2func_origin(interpolateXyz(1),interpolateXyz(2),interpolateXyz(3))
 call indexxfunc(npart,r2func_origin,particleXyzh,iorder) !Gets the order of SPH particles from the interpolation point.
 nearestSphH=particleXyzh(4,iorder(1)) !The smoothing length of the nearest SPH particle to the ineterpolation point.

 do i=1,npart
    j=iorder(i)

    currentR=separation(interpolateXyz,particleXyzh(1:3,j))
    currentQ=currentR/nearestSphH !currentR is scaled in units of nearestSphH
    currentQ2=currentQ**2.0

    !All SPH particles beyond 2 smoothing lengths are ignored.
    if (currentQ>2) then
       exit
    endif

    !SPH interpolation is done below.
    currentParticleRho=particleRho(j)
    currentSphSummandFactor=(particlemass/currentParticleRho)*((1.0/((nearestSphH**3.0)*pi))*wkern(currentQ2,currentQ))
    interpolatedData=interpolatedData+(currentSphSummandFactor*toInterpolate(:,j))
 enddo
 deallocate(iorder)

end function sphInterpolation

!Sorting routines
recursive subroutine quicksort(a, first, last, ncols, sortcol)
 integer, intent(in)                                :: first, last, ncols, sortcol
 real, dimension(ncols,last-first+1), intent(inout) :: a
 real                                               :: x
 integer                                            :: i, j, k

 x = a(sortcol, (first+last) / 2 )
 i = first
 j = last
 do
    do while (a(sortcol, i) < x)
       i=i+1
    enddo

    do while (x < a(sortcol, j))
       j=j-1
    enddo

    if (i >= j) exit

    do k=1,ncols
       call swap(a(k,i),a(k,j))
    enddo

    i=i+1
    j=j-1
 enddo
 if (first < i-1) call quicksort(a, first, i-1, ncols, sortcol)
 if (j+1 < last)  call quicksort(a, j+1, last, ncols, sortcol)
end subroutine quicksort

subroutine swap(a,b)
 real, intent(inout) :: a,b
 real                :: c

 c = a
 a = b
 b = c

end subroutine swap


!----------------------------------------------------------------
!+
!  Determine ID of planet particles based on distance from host star core
!+
!----------------------------------------------------------------
subroutine get_planetIDs(nplanet,planetIDs)
 integer, allocatable, intent(out) :: planetIDs(:)
 integer, intent(out)              :: nplanet
 integer                           :: i

 ! Determine planet particle IDs (the nplanet particles initially farthest from the donor star)
 nplanet = 1262
 call prompt('Enter number of planet particles:',nplanet,0)
 allocate(planetIDs(nplanet))
 do i = 1,nplanet
    planetIDs(i) = i
 enddo

end subroutine get_planetIDs


!----------------------------------------------------------------
!+
!  Set EOS options for analysis
!+
!----------------------------------------------------------------
subroutine set_eos_options(analysis_to_perform)
 integer, intent(in) :: analysis_to_perform
 integer             :: ierr

 ieos = 2
 call prompt('Enter ieos:',ieos)
 select case(ieos)
 case(2,12)
    gamma = 5./3.
    call prompt('Enter gamma:',gamma,0.)
    if (ieos==12) then
       gmw = 0.618212823
       call prompt('Enter mean molecular weight for gas+rad EoS:',gmw,0.)
    endif
 case(10,20)
    gamma = 5./3.
    X_in = 0.69843
    Z_in = 0.01426
    call prompt('Enter hydrogen mass fraction:',X_in,0.,1.)
    call prompt('Enter metallicity:',Z_in,0.,1.)
    irecomb = 0
    if (ieos==20) call prompt('Using gas+rad+rec EoS. Enter irecomb:',irecomb,0,2)
 case default
    call fatal('analysis_common_envelope',"EOS type not supported")
 end select
 call init_eos(ieos,ierr)
 if (ierr /= 0) call fatal('analysis_common_envelope',"Failed to initialise EOS")

end subroutine set_eos_options


!----------------------------------------------------------------
!+
!  Calculates escape velocity for all SPH particles given the potential energy
!  of the system at that time
!+
!----------------------------------------------------------------
subroutine calc_escape_velocities(particlemass,poten,xyzh,vxyzu,xyzmh_ptmass,phii,epoti,v_esc)
 use ptmass, only:get_accel_sink_gas
 use part,   only:nptmass
 real, intent(in)                       :: particlemass
 real(4), intent(in)                    :: poten
 real, dimension(4), intent(in)         :: xyzh,vxyzu
 real, dimension(5,nptmass), intent(in) :: xyzmh_ptmass
 real                                   :: phii,epoti
 real                                   :: fxi,fyi,fzi
 real, intent(out)                      :: v_esc

 phii = 0.0
 call get_accel_sink_gas(nptmass,xyzh(1),xyzh(2),xyzh(3),xyzh(4),xyzmh_ptmass,fxi,fyi,fzi,phii)

 epoti = 2.*poten + particlemass * phii ! For individual particles, need to multiply 2 to poten to get \sum_j G*mi*mj/r
 v_esc = sqrt(2*abs(epoti/particlemass))

end subroutine calc_escape_velocities

end module analysis<|MERGE_RESOLUTION|>--- conflicted
+++ resolved
@@ -704,11 +704,7 @@
        tempi = eos_vars(itemp,i)
        call equationofstate(ieos,ponrhoi,spsoundi,rhopart,xyzh(1,i),xyzh(2,i),xyzh(3,i),tempi,vxyzu(4,i))
        call cross_product3D(xyzh(1:3,i), particlemass * vxyzu(1:3,i), rcrossmv)  ! Angular momentum w.r.t. CoM
-<<<<<<< HEAD
        call calc_thermal_energy(particlemass,ieos,xyzh(:,i),vxyzu(:,i),ponrhoi*rhopart,tempi,gamma,ethi,radprop(:,i))
-=======
-       call calc_thermal_energy(particlemass,ieos,xyzh(:,i),vxyzu(:,i),ponrhoi*rhopart,tempi,ethi)
->>>>>>> 231cf1bf
        etoti = ekini + epoti + ethi ! Overwrite etoti outputted by calc_gas_energies to use ethi instead of einti
     else
        ! Output 0 for quantities pertaining to accreted particles
@@ -1737,13 +1733,8 @@
     endif
     ! MESA ENTROPY
     !  Si = entropy(rhopart*unit_density,ponrhoi*rhopart*unit_pressure,mu,ientropy,vxyzu(4,i)*unit_ergg,ierr)
-<<<<<<< HEAD
     call calc_gas_energies(particlemass,poten(i),xyzh(:,i),vxyzu(:,i),radprop(:,i),xyzmh_ptmass,phii,epoti,ekini,einti,dum)
     call calc_thermal_energy(particlemass,ieos,xyzh(:,i),vxyzu(:,i),ponrhoi*rhopart,eos_vars(itemp,i),gamma,ethi)
-=======
-    call calc_gas_energies(particlemass,poten(i),xyzh(:,i),vxyzu(:,i),xyzmh_ptmass,phii,epoti,ekini,einti,dum)
-    call calc_thermal_energy(particlemass,ieos,xyzh(:,i),vxyzu(:,i),ponrhoi*rhopart,eos_vars(itemp,i),ethi)
->>>>>>> 231cf1bf
     etoti = ekini + epoti + ethi
     call ionisation_fraction(rhopart*unit_density,eos_vars(itemp,i),X_in,1.-X_in-Z_in,xh0,xh1,xhe0,xhe1,xhe2)
 
@@ -1942,13 +1933,8 @@
     call get_eos_kappa_mesa(rho_part(i)*unit_density,eos_vars(itemp,i),kappa,kappat,kappar)
     kappa_part(i) = kappa ! In cgs units
     call ionisation_fraction(rho_part(i)*unit_density,eos_vars(itemp,i),X_in,1.-X_in-Z_in,xh0,xh1,xhe0,xhe1,xhe2)
-<<<<<<< HEAD
     call calc_gas_energies(particlemass,poten(i),xyzh(:,i),vxyzu(:,i),radprop(:,i),xyzmh_ptmass,phii,epoti,ekini,einti,dum) ! Calculate total energy
     call calc_thermal_energy(particlemass,ieos,xyzh(:,i),vxyzu(:,i),ponrhoi*rho_part(i),eos_vars(itemp,i),gamma,ethi)
-=======
-    call calc_gas_energies(particlemass,poten(i),xyzh(:,i),vxyzu(:,i),xyzmh_ptmass,phii,epoti,ekini,einti,dum) ! Calculate total energy
-    call calc_thermal_energy(particlemass,ieos,xyzh(:,i),vxyzu(:,i),ponrhoi*rho_part(i),eos_vars(itemp,i),ethi)
->>>>>>> 231cf1bf
     etoti = ekini + epoti + ethi
     if ((xh0 > recomb_th) .and. (.not. prev_recombined(i)) .and. (etoti < 0.)) then ! Recombination event and particle is still bound
        j=j+1
@@ -2173,13 +2159,8 @@
     call equationofstate(ieos,ponrhoi,spsoundi,rhopart,xyzh(1,i),xyzh(2,i),xyzh(3,i),tempi,vxyzu(4,i))
     select case (iquantity)
     case(1) ! Energy
-<<<<<<< HEAD
        call calc_gas_energies(particlemass,poten(i),xyzh(:,i),vxyzu(:,i),radprop(:,i),xyzmh_ptmass,phii,epoti,ekini,einti,dum)
        call calc_thermal_energy(particlemass,ieos,xyzh(:,i),vxyzu(:,i),ponrhoi*rhopart,eos_vars(itemp,i),gamma,ethi)
-=======
-       call calc_gas_energies(particlemass,poten(i),xyzh(:,i),vxyzu(:,i),xyzmh_ptmass,phii,epoti,ekini,einti,dum)
-       call calc_thermal_energy(particlemass,ieos,xyzh(:,i),vxyzu(:,i),ponrhoi*rhopart,eos_vars(itemp,i),ethi)
->>>>>>> 231cf1bf
        quant(i,1) = ekini + epoti + ethi
     case(2) ! Entropy
        if ((ieos==10) .and. (ientropy==2)) then
@@ -2326,13 +2307,8 @@
  do i = 1,npart
     rhopart = rhoh(xyzh(4,i), particlemass)
     call equationofstate(ieos,ponrhoi,spsoundi,rhopart,xyzh(1,i),xyzh(2,i),xyzh(3,i),tempi,vxyzu(4,i))
-<<<<<<< HEAD
     call calc_gas_energies(particlemass,poten(i),xyzh(:,i),vxyzu(:,i),radprop(:,i),xyzmh_ptmass,phii,epoti,ekini,einti,dum)
     call calc_thermal_energy(particlemass,ieos,xyzh(:,i),vxyzu(:,i),ponrhoi*rhopart,eos_vars(itemp,i),gamma,ethi)
-=======
-    call calc_gas_energies(particlemass,poten(i),xyzh(:,i),vxyzu(:,i),xyzmh_ptmass,phii,epoti,ekini,einti,dum)
-    call calc_thermal_energy(particlemass,ieos,xyzh(:,i),vxyzu(:,i),ponrhoi*rhopart,eos_vars(itemp,i),ethi)
->>>>>>> 231cf1bf
     vr(i) = dot_product(xyzh(1:3,i),vxyzu(1:3,i)) / sqrt(dot_product(xyzh(1:3,i),xyzh(1:3,i)))
 
     if (ekini+epoti > 0.) then
@@ -2639,13 +2615,8 @@
     if (.not. isdead_or_accreted(xyzh(4,i))) then
        rhopart = rhoh(xyzh(4,i), particlemass)
        call equationofstate(ieos,ponrhoi,spsoundi,rhopart,xyzh(1,i),xyzh(2,i),xyzh(3,i),tempi,vxyzu(4,i))
-<<<<<<< HEAD
        call calc_gas_energies(particlemass,poten(i),xyzh(:,i),vxyzu(:,i),radprop(:,i),xyzmh_ptmass,phii,epoti,ekini,einti,dum)
        call calc_thermal_energy(particlemass,ieos,xyzh(:,i),vxyzu(:,i),ponrhoi*rhopart,tempi,gamma,ethi)
-=======
-       call calc_gas_energies(particlemass,poten(i),xyzh(:,i),vxyzu(:,i),xyzmh_ptmass,phii,epoti,ekini,einti,dum)
-       call calc_thermal_energy(particlemass,ieos,xyzh(:,i),vxyzu(:,i),ponrhoi*rhopart,tempi,ethi)
->>>>>>> 231cf1bf
        etoti = ekini + epoti + ethi
 
        ! Ekin + Epot + Eth > 0
@@ -2752,13 +2723,8 @@
  do i=1,npart
     rhopart = rhoh(xyzh(4,i), particlemass)
     call equationofstate(ieos,ponrhoi,spsoundi,rhopart,xyzh(1,i),xyzh(2,i),xyzh(3,i),tempi,vxyzu(4,i))
-<<<<<<< HEAD
     call calc_gas_energies(particlemass,poten(i),xyzh(:,i),vxyzu(:,i),radprop(:,i),xyzmh_ptmass,phii,epoti,ekini,einti,dum)
     call calc_thermal_energy(particlemass,ieos,xyzh(:,i),vxyzu(:,i),ponrhoi*rhopart,tempi,gamma,ethi)
-=======
-    call calc_gas_energies(particlemass,poten(i),xyzh(:,i),vxyzu(:,i),xyzmh_ptmass,phii,epoti,ekini,einti,dum)
-    call calc_thermal_energy(particlemass,ieos,xyzh(:,i),vxyzu(:,i),ponrhoi*rhopart,tempi,ethi)
->>>>>>> 231cf1bf
     etoti = ekini + epoti + ethi
 
     if ((etoti > 0.) .and. (.not. prev_unbound(i))) then
@@ -2827,13 +2793,8 @@
  do i=1,npart
     rhopart = rhoh(xyzh(4,i), particlemass)
     call equationofstate(ieos,ponrhoi,spsoundi,rhopart,xyzh(1,i),xyzh(2,i),xyzh(3,i),eos_vars(itemp,i),vxyzu(4,i))
-<<<<<<< HEAD
     call calc_gas_energies(particlemass,poten(i),xyzh(:,i),vxyzu(:,i),radprop(:,i),xyzmh_ptmass,phii,epoti,ekini,einti,dum)
     call calc_thermal_energy(particlemass,ieos,xyzh(:,i),vxyzu(:,i),ponrhoi*rhopart,eos_vars(itemp,i),gamma,ethi)
-=======
-    call calc_gas_energies(particlemass,poten(i),xyzh(:,i),vxyzu(:,i),xyzmh_ptmass,phii,epoti,ekini,einti,dum)
-    call calc_thermal_energy(particlemass,ieos,xyzh(:,i),vxyzu(:,i),ponrhoi*rhopart,eos_vars(itemp,i),ethi)
->>>>>>> 231cf1bf
     etoti = ekini + epoti + ethi
 
     if ((etoti > 0.) .and. (.not. prev_unbound(i))) then
@@ -2902,13 +2863,8 @@
     ! Calculate total energy
     rhopart = rhoh(xyzh(4,i), particlemass)
     call equationofstate(ieos,ponrhoi,spsoundi,rhopart,xyzh(1,i),xyzh(2,i),xyzh(3,i),tempi,vxyzu(4,i))
-<<<<<<< HEAD
     call calc_gas_energies(particlemass,poten(i),xyzh(:,i),vxyzu(:,i),radprop(:,i),xyzmh_ptmass,phii,epoti,ekini,einti,dum)
     call calc_thermal_energy(particlemass,ieos,xyzh(:,i),vxyzu(:,i),ponrhoi*rhopart,eos_vars(itemp,i),gamma,ethi)
-=======
-    call calc_gas_energies(particlemass,poten(i),xyzh(:,i),vxyzu(:,i),xyzmh_ptmass,phii,epoti,ekini,einti,dum)
-    call calc_thermal_energy(particlemass,ieos,xyzh(:,i),vxyzu(:,i),ponrhoi*rhopart,eos_vars(itemp,i),ethi)
->>>>>>> 231cf1bf
     etoti = ekini + epoti + ethi
 
     call get_eos_pressure_temp_mesa(rhopart*unit_density,vxyzu(4,i)*unit_ergg,pressure,temperature) ! This should depend on ieos
