--- conflicted
+++ resolved
@@ -11,10 +11,7 @@
 */*/*~
 *.bindata
 *.pyc
-<<<<<<< HEAD
 *.optrpt
-=======
 *.js
 .DS_Store
-_build
->>>>>>> 1ce74650
+_build