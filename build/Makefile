#--------------------------------------------------------------------------!
# The Phantom Smoothed Particle Hydrodynamics code, by Daniel Price et al. !
# Copyright (c) 2007-2020 The Authors (see AUTHORS)                        !
# See LICENCE file for usage and distribution conditions                   !
# http://users.monash.edu.au/~dprice/phantom                               !
#--------------------------------------------------------------------------!
#+
#  The Phantom Makefile
#
#  DESCRIPTION:
#   This is the main Makefile for all of the code and utilities
#   Compiler settings are grouped under the SYSTEM variable while
#   compile-time settings for different problems are grouped under
#   the SETUP variable
#
#  OWNER: Daniel Price
#
#  $Id: 2788b71b1c08e560e77dce9849c5cb24a668f4b9 $
#+
#--------------------------------------------------------------------------

.KEEP_STATE:

PHANTOM_VERSION_MAJOR=1
PHANTOM_VERSION_MINOR=4
PHANTOM_VERSION_MICRO=0
VERSION=$(PHANTOM_VERSION_MAJOR).$(PHANTOM_VERSION_MINOR).$(PHANTOM_VERSION_MICRO)

KNOWN_SYSTEM=no
SHELL = /bin/bash
VPATH = "${RUNDIR}" ../src/main ../src/utils ../src/setup ../src/tests ../src/lib/NICIL/src
BINDIR= ../bin
UNAME=${shell uname}
#----------------------------------------------------------------
# Sensible defaults for phantom configuration
#----------------------------------------------------------------
CONFIG        = config.F90
SETUPFILE     = setup_unifdis.F90
MODFILE       = moddump_default.f90
ANALYSIS      = analysis_dtheader.f90
MULTIRUNFILE  = multirun.f90
LIVE_ANALYSIS = no
LINKLIST      = dtype_kdtree.F90 kdtree.F90 linklist_kdtree.F90
#
# can comment out the following lines and instead set
# the parameters as environment variables
#
ifndef DOUBLEPRECISION
  DOUBLEPRECISION= yes
endif
ifndef EDITOR
  EDITOR= emacs
endif
ifndef OPENMP
  OPENMP= yes
endif
ifndef SPLASH_DIR
   SPLASH_DIR=${shell if [ -d $$HOME/splash ]; then echo $$HOME/splash; fi}
endif
#MPI= yes
#
# endian can be "BIG", "LITTLE" or anything else which has no effect
#
# ENDIAN= default
#
CC = gcc
CCFLAGS = -O5
LIBCXX = -lstdc++
#FPPFLAGS=
LDFLAGS=
SRCPHOTO=
LIBTOOL=libtool

#----------------------------------------------------------------
# here follows specific configuration options used
# for various types of simulations
#
# preprocessor options are as follows:
#
# -DPERIODIC            ! periodic boundaries
# -DIND_TIMESTEPS       ! individual particle timesteps
# -DSTS_TIMESTEPS       ! super-timestepping
# -DDISC_VISCOSITY      ! use artificial disc viscosity ( nu \propto alpha_sph cs h
#                       ! and calculated for both approaching and receding particles
# -DDRIVING             ! use turbulence driving
# -DMHD                 ! magnetic fields
# -DNONIDEALMHD         ! non-ideal magnetic fields including ionisation; uses NICIL
# -DPHOTO               ! turn on the photoevaporation
# -DLIGHTCURVE          ! lightcurve estimation
#----------------------------------------------------------------
#
# Check for obsolete setups and replace with generic version
#
#----------------------------------------------------------------
ifeq ($(SETUP), HLTau) # [buildbot skip]
    OBSOLETE_SETUP=yes
    OLDSETUP= HLTau
    override SETUP=disc
endif
ifeq ($(SETUP), dustyHLTau) # [buildbot skip]
    OBSOLETE_SETUP=yes
    OLDSETUP= dustyHLTau
    override SETUP=dustydisc
endif
ifeq ($(SETUP), mcfost) # [buildbot skip]
    OBSOLETE_SETUP=yes
    OLDSETUP=mcfost
    override SETUP=disc
    MCFOST=yes
endif
ifeq ($(SETUP), planets) # [buildbot skip]
    OBSOLETE_SETUP=yes
    OLDSETUP= planets
    override SETUP=disc
endif
ifeq ($(SETUP), binarydisc) # [buildbot skip]
    OBSOLETE_SETUP=yes
    OLDSETUP= binarydisc
    override SETUP=disc
endif
ifeq ($(SETUP), dustybinarydisc) # [buildbot skip]
    OBSOLETE_SETUP=yes
    OLDSETUP= dustybinarydisc
    override SETUP=dustydisc
endif
ifeq ($(SETUP), Lense-Thirring) # [buildbot skip]
    OBSOLETE_SETUP=yes
    OLDSETUP= Lense-Thirring
    override SETUP=disc
endif
ifeq ($(SETUP), warp) # [buildbot skip]
    OBSOLETE_SETUP=yes
    OLDSETUP= warp
    override SETUP=disc
endif
ifeq ($(SETUP), rndisc) # [buildbot skip]
    OBSOLETE_SETUP=yes
    OLDSETUP= rndisc
    override SETUP=lightcurvedisc
endif

#----------------------------------------------------------------
# Current code setup options
#----------------------------------------------------------------
ifeq ($(SETUP), empty)
#   empty setup for external-driver simulation
    SETUPFILE= setup_empty.f90
    IND_TIMESTEPS=yes
    KNOWN_SETUP=yes
endif

ifeq ($(SETUP), wddisc)
    ISOTHERMAL=yes
    SETUPFILE=setup_wddisc.f90
    KNOWN_SETUP=yes
    DUST=yes
endif

ifeq ($(SETUP), asteroidwind)
    SETUPFILE=setup_asteroidwind.f90
    SRCINJECT=inject_asteroidwind.f90
    IND_TIMESTEPS=yes
    CONST_AV=yes
    ISOTHERMAL=yes
    KNOWN_SETUP=yes
endif

ifeq ($(SETUP), galdisc)
#   galactic disc simulations
    IND_TIMESTEPS=yes
    H2CHEM=yes
    ISOTHERMAL=no
    GRAVITY=no
    MHD=no
    SETUPFILE= setup_galdisc.f90
    KNOWN_SETUP=yes
endif

ifeq ($(SETUP), galdiscmhd)
#   galactic disc simulations with magnetic fields
    IND_TIMESTEPS=yes
    H2CHEM=no
    ISOTHERMAL=yes
    GRAVITY=no
    MHD=yes
    SETUPFILE= setup_galdisc.f90
    KNOWN_SETUP=yes
endif

ifeq ($(SETUP), turbdrive)
#   driven turbulence
    ifeq ($(IND_TIMESTEPS), yes)
       FPPFLAGS= -DPERIODIC -DCORRECT_BULK_MOTION -DSTIR_FROM_FILE
    else
       FPPFLAGS= -DPERIODIC # -DCORRECT_MEAN_FORCE
    endif
    SETUPFILE= setup_unifdis.F90
    SRCTURB= forcing.F90
    MULTIRUNFILE= multirun_mach.f90
    KNOWN_SETUP=yes
    CURLV=yes
    ISOTHERMAL=yes
endif

ifeq ($(SETUP), taylorgreen)
#   Taylor-Green vortex problem
    FPPFLAGS= -DPERIODIC -DCURLV
    SETUPFILE= setup_taylorgreen.f90
    ISOTHERMAL=yes
    KNOWN_SETUP=yes
    KERNEL=quintic
    MODFILE= moddump_taylorgreen.f90
    IND_TIMESTEPS=no
endif

ifeq ($(SETUP), turb)
#   driven supersonic turbulence (hydro, mhd, dusty)
    FPPFLAGS      = -DPERIODIC -DCORRECT_BULK_MOTION -DSTIR_FROM_FILE
    SETUPFILE     = setup_turb.F90
    SRCTURB       = forcing.F90
    IND_TIMESTEPS = yes
    KNOWN_SETUP   = yes
    ISOTHERMAL    = yes
    CURLV         = yes
    MHD           = no
    DUST          = no
endif

ifeq ($(SETUP), wd)
    SETUPFILE     = setup_star.f90
    IND_TIMESTEPS = no
    MHD           = no
    GRAVITY       = yes
    ISOTHERMAL    = no
    KNOWN_SETUP   = yes
    STORE_TEMP    = yes
    MODFILE       = moddump_binarystar.f90
    GWS           = yes
    ANALYSIS      = analysis_gws.f90
endif

ifeq ($(SETUP), photoevap)
# Mark Hutchison
    DISC_VISCOSITY=yes
    FPPFLAGS= -DPHOTO
    SETUPFILE= setup_photoevap.f90
    ANALYSIS= analysis_disc.f90
    KNOWN_SETUP=yes
    IND_TIMESTEPS=yes
    SRCPHOTO=photoevap.f90
endif

ifeq ($(SETUP), disc)
#   locally isothermal gas disc
    DISC_VISCOSITY=yes
    SETUPFILE= setup_disc.f90
    ANALYSIS= analysis_disc.f90
    ISOTHERMAL=yes
    KNOWN_SETUP=yes
    MULTIRUNFILE= multirun.f90
    IND_TIMESTEPS=yes
endif

ifeq ($(SETUP), grtde)
    SETUPFILE= setup_grtde.f90
    GR=yes
    METRIC=kerr
    KNOWN_SETUP=yes
    IND_TIMESTEPS=no
    GRAVITY=yes
    ANALYSIS=analysis_tde.f90
endif

ifeq ($(SETUP), srpolytrope)
    FPPFLAGS= -DPRIM2CONS_FIRST
    SETUPFILE= setup_srpolytrope.f90
    GR=yes
    METRIC=minkowski
    KNOWN_SETUP=yes
    IND_TIMESTEPS=yes
    GRAVITY=yes
    MODFILE=moddump_polytrope.f90
endif

ifeq ($(SETUP), grdisc)
    SETUPFILE= setup_grdisc.f90
    ANALYSIS= analysis_disc.f90
    ISOTHERMAL=no
    GR=yes
    METRIC=kerr
    KNOWN_SETUP=yes
    MULTIRUNFILE= multirun.f90
    IND_TIMESTEPS=yes
    NCELLSMAX=2*maxp
    CONST_AV=yes
endif

ifeq ($(SETUP), adiabaticdisc)
#   adiabatic disc
    DISC_VISCOSITY=yes
    SETUPFILE= setup_disc.f90
    ANALYSIS= analysis_disc.f90
    KNOWN_SETUP=yes
    IND_TIMESTEPS=yes
    ISOTHERMAL=no
    MULTIRUNFILE= multirun.f90
endif

ifeq ($(SETUP), lightcurvedisc)
#   adiabatic disc with lightcurve
    FPPFLAGS= -DLIGHTCURVE
    SETUPFILE= setup_disc.f90
    ANALYSIS= analysis_disc.f90
    DISC_VISCOSITY=yes
    KNOWN_SETUP=yes
    IND_TIMESTEPS=yes
    ISOTHERMAL=no
    MULTIRUNFILE= multirun.f90
endif

ifeq ($(SETUP), gwdisc)
#   disc around inspiralling binary with gravitational wave decay
    DISC_VISCOSITY=yes
    SETUPFILE= setup_gwdisc.f90
    ANALYSIS= analysis_disc.f90
    MAXP=2000000
    IND_TIMESTEPS=yes
    ISOTHERMAL=yes
    KNOWN_SETUP=yes
    MULTIRUNFILE= multirun.f90
    SRCPOT= ${SRCPOTS:extern_binary.f90=extern_binary_gw.f90}
endif

ifeq ($(SETUP), nshwdisc)
#   disc around a neutron star
    FPPFLAGS= -DPRDRAG
    SETUPFILE= setup_nsdisc.f90
    ANALYSIS= analysis_disc.f90
    MODFILE= moddump_changemass.f90
    ISOTHERMAL=yes
    DISC_VISCOSITY=yes
    IND_TIMESTEPS=yes
    KNOWN_SETUP=yes
    NCELLSMAX=3*maxp
endif

ifeq ($(SETUP), prtest)
#   simple test of prdrag
    FPPFLAGS=
    SETUPFILE= setup_prtest.f90
    KNOWN_SETUP=yes
endif

ifeq ($(SETUP), binarydiscMFlow)
#   binarydiscMFlow setup
    FPPFLAGS= -DMFLOW #-DVMFLOW -DBINPOS
    SETUPFILE= setup_disc.f90
    ANALYSIS= analysis_disc_MFlow.f90
#    ANALYSIS= analysis_binarydisc.f90
    MAXP=1000000
    ISOTHERMAL=yes
    CURLV=yes
    KNOWN_SETUP=yes
    LIVE_ANALYSIS=no
    IND_TIMESTEPS=yes
    MODFILE= moddump_removeparticles_cylinder.f90 #moddump_addpartfortest.f90
endif

ifeq ($(SETUP), planetdisc)
#   planet disc interaction with fixed planet orbit
    FPPFLAGS=
    SETUPFILE= setup_planetdisc.f90
    ISOTHERMAL=yes
    IND_TIMESTEPS=yes
    CURLV=yes
    KNOWN_SETUP=yes
    ANALYSIS=analysis_disc.f90
endif

ifeq ($(SETUP), planetatm)
#   disc interaction with fixed planet orbit + atmosphere
    FPPFLAGS=
    SETUPFILE= setup_disc.f90
    ISOTHERMAL=yes
    IND_TIMESTEPS=yes
    CURLV=yes
    KNOWN_SETUP=yes
    ANALYSIS=analysis_disc.f90
endif

ifeq ($(SETUP), torus)
#   MRI torus
    FPPFLAGS=
    SETUPFILE= setup_torus.f90
    ANALYSIS= analysis_torus.f90
    KNOWN_SETUP=yes
endif

ifeq ($(SETUP), galcen)
#   galactic centre
    FPPFLAGS=
    SETUPFILE= setup_galcen_stars.f90
    SRCINJECT= inject_galcen_winds.f90
    KNOWN_SETUP=yes
endif

#--- Bondi accretion/wind ---------------------------
ifeq ($(SETUP), bondi)
    SETUPFILE=bondiexact.f90 setup_bondi.f90
    KNOWN_SETUP=yes
    KERNEL=quintic
    ISOTHERMAL=yes
endif
ifeq ($(SETUP), grbondi)
    FPPFLAGS=-DPRIM2CONS_FIRST
    SETUPFILE=bondiexact_gr.f90 setup_bondi.f90
    KNOWN_SETUP=yes
    KERNEL=quintic
    GR=yes
    METRIC=schwarzschild
endif
ifeq ($(SETUP), grbondi-inject)
    SETUPFILE= setup_bondiinject.F90
    SRCINJECT=bondiexact_gr.f90 inject_bondi.f90
    KNOWN_SETUP=yes
    IND_TIMESTEPS=no
    STS_TIMESTEPS=no
    KERNEL=quintic
    ISOTHERMAL=no
    GR=yes
    METRIC=schwarzschild
endif
#-----------------------------------------------

ifeq ($(SETUP), quebec)
    SETUPFILE = setup_quebec.f90
    GRAVITY = yes
    KNOWN_SETUP = yes
    MODFILE = moddump_binarystar.f90
endif

ifeq ($(SETUP), tde)
#   tidal disruption simulations
    SETUPFILE= setup_star.f90
    ANALYSIS=analysis_tde.f90
    GRAVITY=yes
    ISOTHERMAL=yes
    MODFILE=moddump_tidal.f90
    KNOWN_SETUP=yes
endif

ifeq ($(SETUP), polytrope)
#   single (option 2) or binary (option 3) polytrope test
    SETUPFILE= setup_star.f90
    ANALYSIS= density_profiles.o analysis_polytropes.f90
    GRAVITY=yes
    ISOTHERMAL=yes
    MODFILE=moddump_binarystar.f90
    KNOWN_SETUP=yes
endif

ifeq ($(SETUP), neutronstar)
#   neutron star (use option 4)
    SETUPFILE= setup_star.f90
    ISOTHERMAL=yes
    GRAVITY=no     #since external force being used
    KNOWN_SETUP=yes
endif

ifeq ($(SETUP), sphereinbox)
#   sphere-in-box setup
    PERIODIC=yes
    SETUPFILE= setup_sphereinbox.f90
    KNOWN_SETUP=yes
endif

ifeq ($(SETUP), shock)
#   sod shock tube test
    PERIODIC=yes
    SETUPFILE= setup_shock.F90
    KERNEL=quintic
    ISOTHERMAL=no
    KNOWN_SETUP=yes
endif

ifeq ($(SETUP), dustyshock)
#   sod shock tube test
    PERIODIC=yes
    SETUPFILE= setup_shock.F90
    DUST=yes
    KERNEL=quintic
    ISOTHERMAL=no
    KNOWN_SETUP=yes
endif

ifeq ($(SETUP), mhdshock)
#   Ryu & Brio-Wu shock tube tests
    PERIODIC=yes
    SETUPFILE= setup_shock.F90
    MHD=yes
    KERNEL=quintic
    KNOWN_SETUP=yes
endif

ifeq ($(SETUP), nimhdshock)
#   non-ideal mhd standing and C shock tests
    PERIODIC=yes
    SETUPFILE= setup_shock.F90
    MHD=yes
    IND_TIMESTEPS=no
    STS_TIMESTEPS=no
    NONIDEALMHD=yes
    KERNEL=WendlandC4
    ISOTHERMAL=yes
    MAXP=6000000
    KNOWN_SETUP=yes
endif

ifeq ($(SETUP), radshock)
    PERIODIC=yes
    RADIATION=yes
    SETUPFILE= setup_shock.F90
    KERNEL=quintic
    KNOWN_SETUP=yes
    MPI=no
endif

ifeq ($(SETUP), srshock)
#   special relativistic sod shock tube test
    PERIODIC=yes
    SETUPFILE= setup_shock.F90
    KERNEL=quintic
    GR=yes
    METRIC=minkowski
    ISOTHERMAL=no
    KNOWN_SETUP=yes
    MAXP=900000
    CONST_AV=yes
endif

ifeq ($(SETUP), testparticles)
#   test particles
    PERIODIC=no
    SETUPFILE= setup_testparticles.F90
    GR=no
    ISOTHERMAL=no
    KNOWN_SETUP=yes
    MAXP=500000
    ANALYSIS= analysis_1particle.f90
endif

ifeq ($(SETUP), gr_testparticles)
#   test particles in GR
    PERIODIC=no
    SETUPFILE= setup_testparticles.f90
    GR=yes
    METRIC=kerr
    ISOTHERMAL=no
    KNOWN_SETUP=yes
    MAXP=1000
    ANALYSIS= analysis_1particle.f90
endif

ifeq ($(SETUP), dustydisc)
#   locally isothermal dusty discs
    SETUPFILE= setup_disc.f90
    MODFILE= moddump_dustadd.f90
    ISOTHERMAL=yes
    DUST=yes
    DISC_VISCOSITY=yes
    KNOWN_SETUP=yes
    IND_TIMESTEPS=yes
    ANALYSIS=analysis_dustydisc.f90
endif

ifeq ($(SETUP), growingdisc)
#   locally isothermal dusty discs with growth and fragmentation
    DISC_VISCOSITY=yes
    SETUPFILE= setup_disc.f90
    MODFILE= moddump_dustadd.f90
    ISOTHERMAL=yes
    DUST=yes
    KNOWN_SETUP=yes
    IND_TIMESTEPS=yes
    DUSTGROWTH = yes
    ANALYSIS=analysis_dustydisc.f90
    MAXDUSTLARGE=1
    MAXDUSTSMALL=1
endif

ifeq ($(SETUP), growthtomulti)
#   transform dustgrowth dump into multi large grains dump
    DISC_VISCOSITY=yes
    MODFILE=moddump_growthtomultigrain.f90
    ISOTHERMAL=yes
    DUST=yes
    KNOWN_SETUP=yes
    IND_TIMESTEPS=yes
    DUSTGROWTH=yes
    MAXDUSTLARGE=25
endif

ifeq ($(SETUP), dustybox)
#   dust in a box
    PERIODIC=yes
    SETUPFILE= setup_dustybox.f90
    MODFILE= moddump_dustadd.f90
    ISOTHERMAL=yes
    DUST=yes
    KNOWN_SETUP=yes
    IND_TIMESTEPS=no
    ANALYSIS= analysis_trackbox.f90
endif

ifeq ($(SETUP), dustysedov)
#   Sedov blast wave test with dust
    PERIODIC=yes
    SETUPFILE= setup_dustysedov.f90
    MODFILE= moddump_dustadd.f90
    DUST=yes
    KNOWN_SETUP=yes
    #IND_TIMESTEPS=no
endif

ifeq ($(SETUP), dustywave)
#   dust in a box
    PERIODIC=yes
    SETUPFILE= setup_wave.f90
    MODFILE= moddump_dustadd.f90
    DUST=yes
    KNOWN_SETUP=yes
    IND_TIMESTEPS=no
    ANALYSIS= analysis_trackbox.f90
endif

ifeq ($(SETUP), wave)
#   linear wave
    PERIODIC=yes
    SETUPFILE= setup_wave.f90
    KNOWN_SETUP=yes
    IND_TIMESTEPS=no
    KERNEL=quintic
endif

ifeq ($(SETUP), wavedamp)
#   Wave damping test as per Choi et al (2009)
    PERIODIC=yes
    SETUPFILE= setup_wavedamp.f90
    ISOTHERMAL=yes
    NONIDEALMHD=yes
    MHD=yes
    KNOWN_SETUP=yes
    KERNEL=WendlandC4
    IND_TIMESTEPS=no
    STS_TIMESTEPS=no
    ANALYSIS = analysis_bzrms.f90
    DEBUG=no
endif

ifeq ($(SETUP), sedov)
#   Sedov blast wave test
    PERIODIC=yes
    SETUPFILE= setup_sedov.f90
    IND_TIMESTEPS=yes
    KNOWN_SETUP=yes
    MAXP=2100000
endif

ifeq ($(SETUP), srblast)
#   special relativistic blast wave test (spherical)
    PERIODIC=yes
    SETUPFILE=setup_srblast.f90
    IND_TIMESTEPS=no
    GR=yes
    METRIC=minkowski
    KERNEL=quintic
    KNOWN_SETUP=yes
    CONST_AV=yes
    ISOTHERMAL=no
endif

ifeq ($(SETUP), blob)
#   Blob evaporation problem
    PERIODIC=yes
    SETUPFILE= setup_blob.f90
    DOUBLEPRECISION= no
    KNOWN_SETUP=yes
endif

ifeq ($(SETUP), kh)
#   Kelvin-Helmholtz problem
    PERIODIC=yes
    SETUPFILE= setup_kh.f90
    KNOWN_SETUP=yes
endif

ifeq ($(SETUP), mhdrotor)
#   MHD rotor problem
    PERIODIC=yes
    SETUPFILE= setup_mhdrotor.f90
    MHD=yes
    KNOWN_SETUP=yes
endif

ifeq ($(SETUP), jadvect)
#   MHD current loop advection problem
    PERIODIC=yes
    SETUPFILE= setup_jadvect.f90
    MHD=yes
    KNOWN_SETUP=yes
endif

ifeq ($(SETUP), alfven)
#   MHD circularly polarised Alfven wave problem
    PERIODIC=yes
    SETUPFILE= setup_alfvenwave.f90
    MHD=yes
    KNOWN_SETUP=yes
    KERNEL=quintic
endif

ifeq ($(SETUP), orstang)
#   Orszag-Tang vortex
    PERIODIC=yes
    SETUPFILE= setup_orstang.f90
    MHD=yes
    KNOWN_SETUP=yes
endif

ifeq ($(SETUP), balsarakim)
#   Balsara-Kim 2004
    PERIODIC=yes
    SETUPFILE= setup_unifdis.F90
    MHD=yes
    KNOWN_SETUP=yes
    SRCINJECT=inject_sne.f90
    KERNEL=quintic
    IND_TIMESTEPS=yes
    H2CHEM=yes
endif

ifeq ($(SETUP), mhdvortex)
#   Balsara (2004) MHD vortex
    PERIODIC=yes
    SETUPFILE= setup_mhdvortex.f90
    MHD=yes
    KNOWN_SETUP=yes
endif

ifeq ($(SETUP), mhdsine)
#   MHD sine wave
    PERIODIC=yes
    SETUPFILE= setup_mhdsine.f90
    NONIDEALMHD=no
    MHD=yes
    KNOWN_SETUP=yes
endif

ifeq ($(SETUP), mhdblast)
#   MHD blast wave test
    SETUPFILE= setup_mhdblast.f90
    PERIODIC=yes
    MHD=yes
    ISOTHERMAL=no
    IND_TIMESTEPS=no
    KNOWN_SETUP=yes
    MAXP=3000000
endif

ifeq ($(SETUP), mhdwave)
#   propagating isolated MHD wave
    SETUPFILE= setup_mhdwave.f90
    PERIODIC=yes
    MHD=yes
    ISOTHERMAL=no
    IND_TIMESTEPS=no
    KNOWN_SETUP=yes
    MAXP=3000000
endif

ifeq ($(SETUP), cluster)
#   cluster formation (setup)
    FPPFLAGS=
    SETUPFILE= velfield_fromcubes.f90 setup_cluster.f90
    MODFILE= moddump_default.f90
    ANALYSIS= phantom_pdfs.o analysis_MWpdf.f90 #analysis_sinkmass.f90
    ISOTHERMAL=yes
    MHD=no
    GRAVITY=yes
    IND_TIMESTEPS=yes
    KNOWN_SETUP=yes
    MAXPTMASS=1000
    MAXP=3500000
endif

ifeq ($(SETUP), binary)
#   binary setup
    FPPFLAGS= -DCONST_AV
    SRCINJECT= inject_rochelobe.f90
    SETUPFILE= setup_binary.f90
    #SETUPFILE= setup_chinchen.f90
    KNOWN_SETUP=yes
endif

ifeq ($(SETUP), common)
#   binary setup
    FPPFLAGS=
    SETUPFILE= setup_common.f90
    KNOWN_SETUP=yes
endif

ifeq ($(SETUP), star)
#   import stellar model from 1D stellar evolution code
#   use option 5 of setup_star
    FPPFLAGS=
    SETUPFILE= setup_star.f90
    MODFILE= moddump_binary.f90
    ANALYSIS= ${SRCNIMHD} utils_summary.o utils_omp.o ptmass.o energies.o analysis_common_envelope.F90
    KNOWN_SETUP=yes
    IND_TIMESTEPS=no
    MAXP=10000000
    GRAVITY=yes
    MHD=no
    STORE_TEMP=yes
endif

ifeq ($(SETUP), isowind)
#   wind setup (isothermal spherical wind from a sink particle)
    FPPFLAGS=
    ISOTHERMAL=yes
    SETUPFILE= setup_wind.f90
    SRCINJECT= inject_wind.f90
    KNOWN_SETUP=yes
    IND_TIMESTEPS=no
    STS_TIMESTEPS=no
endif

ifeq ($(SETUP), wind)
#   wind setup (adiabatic supersonic spherical wind from a sink particle)
    SETUPFILE= setup_wind.f90
    SRCINJECT= inject_wind.f90
    KNOWN_SETUP=yes
    IND_TIMESTEPS=no
    STS_TIMESTEPS=no
endif

ifeq ($(SETUP), bowen)
# bowen wind setup (pulsating dusty wind)
    FPPFLAGS= -DBOWEN
    SETUPFILE= setup_wind.f90
    SRCINJECT= bowen_dust.F90 inject_wind.f90
    KNOWN_SETUP=yes
    IND_TIMESTEPS=no
    STS_TIMESTEPS=no
endif

ifeq ($(SETUP), BHL)
# Bondi-Hoyle-Lyttleton setup
    SETUPFILE= setup_BHL.f90
    SRCINJECT= inject_BHL.f90
    KNOWN_SETUP=yes
    IND_TIMESTEPS=yes
endif

ifeq ($(SETUP), jet)
#   Jet simulation from Price, Tricco & Bate (2012)
    FPPFLAGS= -DPERIODIC -DGRAVITY
    SETUPFILE= setup_sphereinbox.f90
    #ANALYSIS= analysis_jet.f90
    ANALYSIS= ${SRCNIMHD} analysis_protostar_environ.F90
    ISOTHERMAL=yes
    MHD=yes
    IND_TIMESTEPS=yes
    KNOWN_SETUP=yes
    DUST=no
endif

ifeq ($(SETUP), jetnimhd)
#   Simulation from Wurster, Price & Bate (2016,2017) et seq
    SETUPFILE= setup_sphereinbox.f90
    ANALYSIS= ${SRCNIMHD} analysis_protostar_environ.F90
    PERIODIC=yes
    GRAVITY=yes
    ISOTHERMAL=yes
    MHD=yes
    NONIDEALMHD=yes
    IND_TIMESTEPS=yes
    STS_TIMESTEPS=yes
    MODFILE=moddump_CoM.f90
    KNOWN_SETUP=yes
endif

ifeq ($(SETUP), sgdisc)
#   self-gravitating disc
    IND_TIMESTEPS=yes
    GRAVITY=yes
    SETUPFILE= setup_disc.f90
#   ANALYSIS = utils_getneighbours.F90 utils_omp.F90 utils_summary.F90 ptmass.F90 analysis_clumpfind.F90
    ANALYSIS = utils_getneighbours.F90 utils_omp.F90 analysis_disc_stresses.f90
#    ANALYSIS = utils_getneighbours.F90 utils_omp.F90 analysis_getneighbours.f90
    KNOWN_SETUP=yes
endif

ifeq ($(SETUP), dustysgdisc)
#   self-gravitating dustydisc
    SETUPFILE= setup_disc.f90
    GRAVITY=yes
    DUST=yes
    KNOWN_SETUP=yes
    IND_TIMESTEPS=yes
    ANALYSIS=analysis_dustydisc.f90
endif

ifeq ($(SETUP), dustsettle)
#   dust settling test from PL15
    SETUPFILE= setup_dustsettle.f90
    DUST=yes
    PERIODIC=yes
    ISOTHERMAL=yes
    MODFILE=moddump_dustadd.f90
    KNOWN_SETUP=yes
    IND_TIMESTEPS=no
endif

ifeq ($(SETUP), test)
#   default setup for tests
    PERIODIC=yes
    KNOWN_SETUP=yes
    CONST_ARTRES=yes
    CURLV=yes
    MHD=yes
    DUST=yes
    RADIATION=yes
    KERNEL=cubic
endif

ifeq ($(SETUP), test2)
#   default setup for tests
    DISC_VISCOSITY=yes
    KNOWN_SETUP=yes
    IND_TIMESTEPS=no
endif

ifeq ($(SETUP), testcyl)
#   default setup for tests
    DISC_VISCOSITY=yes
    KNOWN_SETUP=yes
    IND_TIMESTEPS=yes
    CONST_ARTRES=yes
    CURLV=yes
endif

ifeq ($(SETUP), testkd)
#   default setup for tests
    PERIODIC=yes
    KNOWN_SETUP=yes
    IND_TIMESTEPS=yes
    CONST_ARTRES=yes
    CURLV=yes
    MHD=yes
    RADIATION=yes
endif

ifeq ($(SETUP), testgrav)
#   self-gravity unit tests
    FPPFLAGS= -DGRAVITY
    KNOWN_SETUP=yes
    CONST_ARTRES=yes
    CURLV=yes
endif

ifeq ($(SETUP), testdust)
#   dust unit tests
    PERIODIC=yes
    DUST=yes
    KNOWN_SETUP=yes
    IND_TIMESTEPS=no
endif

ifeq ($(SETUP), testgrowth)
#   dust growth unit tests
    PERIODIC=yes
    DUST=yes
    DUSTGROWTH=yes
    KNOWN_SETUP=yes
    IND_TIMESTEPS=no
endif

ifeq ($(SETUP), testnimhd)
#   non-ideal MHD (+ boundary particle + super-timestepping) unit tests
    PERIODIC=yes
    ISOTHERMAL=yes
    NONIDEALMHD=yes
    MHD=yes
    KERNEL=WendlandC4
    IND_TIMESTEPS=no
    STS_TIMESTEPS=yes
    KNOWN_SETUP=yes
endif

ifeq ($(SETUP), testlum)
#   Lense-Thirring setup
    FPPFLAGS= -DLIGHTCURVE
    KNOWN_SETUP=yes
    IND_TIMESTEPS=yes
    ISOTHERMAL=no
endif

ifeq ($(SETUP), testgr)
    GR=yes
    FPPFLAGS= -DGR
    KNOWN_SETUP=yes
    IND_TIMESTEPS=no
    METRIC=kerr
    SETUPFILE= setup_grdisc.f90
endif

ifeq ($(SETUP), default)
    KNOWN_SETUP=yes
    SETUPFILE= setup_unifdis.F90
    PERIODIC=yes
    DUST=yes
endif

ifeq ($(SETUP), galaxies)
#   Read in data created from Wurster&Thacker(2013a,b)
    SETUPFILE= setup_galaxies.f90
    ANALYSIS=analysis_GalMerger.f90
    CONST_AV=no
    ISOTHERMAL=no
    IND_TIMESTEPS=yes
    GRAVITY=yes
    MAXP=2600000
    KNOWN_SETUP=yes
endif

ifeq ($(SETUP), nsmerger)
#   Model a neutron star merger; use option 6
    SETUPFILE= setup_star.f90
    ISOTHERMAL=yes
    IND_TIMESTEPS=no
    GRAVITY=yes
    MODFILE=moddump_binarystar.f90
    ANALYSIS=analysis_NSmerger.f90
    KNOWN_SETUP=yes
endif

ifeq ($(SETUP), evrard)
#   models the Evrard collapse; use option 7
    SETUPFILE= setup_star.f90
    ISOTHERMAL=no
    GRAVITY=yes
    ANALYSIS=analysis_sphere.f90
    KNOWN_SETUP=yes
endif

ifeq ($(SETUP), tokamak)
#   tokamak torus setup
    PERIODIC=no
    ISOTHERMAL=yes
    SETUPFILE= setup_tokamak.f90
    KNOWN_SETUP=yes
endif

ifeq ($(SETUP), sfmcfost) # [buildbot skip]
#   live feedback from mcfost in star formation calculation
    PERIODIC=yes
    SETUPFILE= setup_sphereinbox.f90
    ANALYSIS= analysis_mcfost.f90
    LIVE_ANALYSIS=yes
    ISOTHERMAL=no
    KNOWN_SETUP=yes
    MULTIRUNFILE= multirun.f90
    IND_TIMESTEPS=yes
    GRAVITY=yes
    MCFOST=yes
endif

ifeq ($(SETUP), mcfostcmdline) # [buildbot skip]
#   live feedback from mcfost, superseded by mcfost setup
    DISC_VISCOSITY=yes
    SETUPFILE= setup_disc.f90
    ANALYSIS= analysis_mcfostcmdline.f90
    LIVE_ANALYSIS=yes
    ISOTHERMAL=no
    KNOWN_SETUP=yes
    MULTIRUNFILE= multirun.f90
    IND_TIMESTEPS=yes
endif

ifeq ($(SETUP), radiativebox)
    SETUPFILE=setup_radiativebox.f90
    ISOTHERMAL=no
    KNOWN_SETUP=yes
    RADIATION=yes
    IND_TIMESTEPS=no
    PERIODIC=yes
endif

ifndef SETUPFILE
    SETUPFILE= setup_unifdis.F90
endif

ifndef SRCNIMHD
    SRCNIMHD = nicil.F90 nicil_supplement.F90
endif

ifndef SRCDUST
    SRCDUST = dust.F90 growth.F90
endif

ifdef SMOL
    SRCDUST+= growth_smol.F90
endif

#ifndef SRCGROWTH
#    SRCGROWTH = growth.F90
#endif

#---  live feedback from mcfost
ifeq ($(MCFOST), yes)
    ANALYSIS= analysis_mcfost.f90
    LIVE_ANALYSIS=yes
    ISOTHERMAL=no
    MCFOST=yes

    MCFOST_LIBS = $(MCFOST_INSTALL)/lib/$(FC)
    MCFOST_INCLUDE = $(MCFOST_INSTALL)/include

    FPPFLAGS+= -DMCFOST
    LDFLAGS+= -I$(MCFOST_INCLUDE) -I$(MCFOST_INCLUDE)/voro++ -I$(MCFOST_INCLUDE)/hdf5 -I$(MCFOST_INCLUDE)/$(FC) \
	-L$(MCFOST_DIR)/src -lmcfost -L$(MCFOST_LIBS) $(LIBCXX) -lcfitsio -lvoro++ -lsprng \
	-L$(HDF5ROOT)/lib/Intel -lhdf5_fortran -L$(HDF5ROOT)/lib -lhdf5 #-lxgboost -ldmlc -lrabit -lhdf5_fortran -lhdf5 -lz
endif


#----------------------------------------------------------------
ifeq ($(SYSTEM),cray)
    FC=ftn
    FFLAGS=-Oaggress -Ovector3 -Oipa4
    DBLFLAG= -s real64
    CC=cc
    CCFLAGS=-O3
    KNOWN_SYSTEM=yes
ifeq ($(MAP),yes)
    LDFLAGS+=-dynamic -L/${ALLINEA_DIR}/allinea -lmap-sampler -Wl,--eh-frame-hdr
    FFLAGS+= -G2
endif
endif

ifeq ($(SYSTEM),daint)
    FC=ftn
    FFLAGS= -O3 -inline-factor=500 -dynamic -mcmodel=medium -heap-arrays -shared-intel -warn uninitialized -warn unused -warn truncated_source
    DBLFLAG= -r8
    DEBUGFLAG= -check all -WB -traceback -g -debug all
    KNOWN_SYSTEM=yes
    ENDIANFLAGBIG= -convert big_endian
    ENDIANFLAGLITTLE= -convert little_endian
    OMPFLAGS = -openmp
    CC = icc
    CCFLAGS = -O3 -mcmodel=medium
    LIBCXX = -cxxlib
    QSYS = slurm
ifeq ($(MPI),daint)
    USEMPI=yes
    FPPFLAGS += -DMPI
endif
endif

ifeq ($(SYSTEM), msg)
    include Makefile_defaults_ifort
    QSYS = sge
    QSHELL = tcsh
    ifeq ($(OPENMP),yes)
       QPE = smp
       NOMP = '$$NSLOTS'
       ifndef NPAR
          NPAR = '4-32'
       endif
    endif
    ifeq ($(MPI),yes)
       QPE = mpi
       ifeq ($(OPENMP),yes)
            QPE = mqu4
            NOMP = 4
       endif
    endif
    #QEXTRA='-l dpod=true -q mqu2'
    #HDF5=yes
#    HDF5ROOT=/opt/sw/hdf5-1.8.0/
endif

ifeq ($(SYSTEM), m2)
#   MASSIVE facility: massive.org.au
    include Makefile_defaults_ifort
    QSYS = pbs
    ifeq ($(OPENMP),yes)
       NOMP='12'
    else
       NOMP='1'
    endif
    QNODES='nodes='$(NMPI)':ppn='$(NOMP)
    WALLTIME='500:00:00'
endif

ifeq ($(SYSTEM), g2)
#   gstar facility
#   Note: gstar has nomp=12; sstar has nomp=16
    include Makefile_defaults_ifort
    QSYS = pbs
    ifeq ($(OPENMP),yes)
       NOMP='16'
    else
       NOMP='1'
    endif
    QNAME='sstar'
    QNODES='nodes='$(NMPI)':ppn='$(NOMP)
    WALLTIME='168:00:00'
    MPIEXEC='mpiexec -npernode 1'
endif

ifeq ($(SYSTEM), ozstar)
#   ozstar facility
    include Makefile_defaults_ifort
    OMPFLAGS=-qopenmp
    NOMP=32
    #QNAME='skylake'
    QSYS = slurm
    WALLTIME='168:00:00'
endif

ifeq ($(SYSTEM), monarch)
    include Makefile_defaults_ifort
    OMPFLAGS=-qopenmp -qopt-report
    QSYS = slurm
    QPROJECT='p01'
    WALLTIME='100:59:59'
    QPARTITION='comp'
endif

ifeq ($(SYSTEM), monarchpsxe)
    include Makefile_defaults_ifort
    QSYS = slurm
    QPROJECT='p01'
endif

ifeq ($(SYSTEM), nci)
#   gadi (NCI machine)
    include Makefile_defaults_ifort
    #MPI=intel
    FFLAGS= -O3 -mcmodel=medium -shared-intel -ip -axSSE2,SSSE3,SSE4.1,SSE4.2,AVX -inline-factor=500 -warn uninitialized -warn unused -warn truncated_source
    DEBUGFLAG+= -fpe0 -fp-stack-check
    CCFLAGS= -O3 -ip
    QSYS= pbs
    #PBSRESUBMIT=yes
    NOMP=48
    ifeq ($(MPI),yes)
       NPAR=32
    endif
    QPROJECT='fu7'
    QNAME='normal'
    WALLTIME='48:00:00'
    MPIEXEC='mpiexec -npernode 1'
    QNODES='ncpus='$(NPAR)
    QEXTRA='-l other=hyperthread'
endif

ifeq ($(SYSTEM), xc40_mpi)
#   YITP Cray machine, using Cray Compiler, with MPI
    OPENMP=yes
    MPI=cray
    KNOWN_SYSTEM=yes
endif

ifeq ($(SYSTEM), gfortran)
    include Makefile_defaults_gfortran
ifneq ($(UNAME), Darwin)
    FFLAGS+= -mcmodel=medium
endif
endif

ifeq ($(SYSTEM), gfortranOSX)  # for use with mac gfortran (5.3.0, 7.3.0 tested)
    include Makefile_defaults_gfortran
endif

ifeq ($(SYSTEM), gfortran44)
    include Makefile_defaults_gfortran
    FC= gfortran -gdwarf-2
    FFLAGS= -O3 -Wall -frecord-marker=4 -finline-functions-called-once -finline-limit=1500 -funroll-loops -ftree-vectorize
    DEBUGFLAG= -g -frange-check -ffpe-trap=invalid,denormal -finit-real=nan -finit-integer=nan -fbacktrace
endif

ifeq ($(SYSTEM), gfortran47)
    include Makefile_defaults_gfortran
    FC= gfortran-mp-4.7 -gdwarf-2
    FFLAGS= -Wall -m64 -O3 -ffast-math -funroll-loops -ftree-loop-linear \
            -finline-functions-called-once \
            -fomit-frame-pointer -finline-limit=3000 --param min-vect-loop-bound=2
    DEBUGFLAG= -Wextra -g -frange-check -fcheck=all -ffpe-trap=denormal -finit-real=nan -finit-integer=nan -fbacktrace
endif

ifeq ($(SYSTEM), complexity)
#   complexity.leicester.dirac.ac.uk
    include Makefile_defaults_ifort
    FFLAGS= -O3 -xhost -ipo -mcmodel=medium -shared-intel -warn uninitialized \
            -warn unused -warn truncated_source
    DEBUGFLAG= -check all -WB -traceback -g -fpe0 -fp-stack-check
    CCFLAGS = -O3 -ipo -mcmodel=medium
    QSYS=pbs
    QNAME=q64
    WALLTIME='48:00:00'
endif

ifeq ($(SYSTEM), isca)
    # local cluster at the University of Exeter
    include Makefile_defaults_ifort
    FFLAGS= -O3 -axAVX -mcmodel=medium \
            -warn uninitialized -warn truncated_source\
            -warn interfaces -nogen-interfaces
    OMPFLAGS= -qopenmp
    DEBUGFLAG= -check all -traceback -g -fpe0 -fp-stack-check -heap-arrays -O0
    QNAME=pq
    WALLTIME='168:00:00'
endif

ifeq ($(SYSTEM), skylake)
# HPCs Skylake cluster at Cambridge
    include Makefile_defaults_ifort
    FFLAGS= -O3 -mcmodel=medium -shared-intel -warn uninitialized -warn unused -warn \
            truncated_source -xCORE-AVX512 -ipo
    OMPFLAGS = -qopenmp
    CCFLAGS = -O3 -mcmodel=medium -xCORE-AVX512 -ipo
    QSYS = slurm
    QPROJECT='DIRAC-DP005-CPU'
    WALLTIME='36:00:00'
endif

ifeq ($(SYSTEM), kennedy)
# HPCs cluster at University of St. Andrews
    include Makefile_defaults_ifort
    OMPFLAGS = -qopenmp
    QSYS = slurm
endif

ifeq ($(SYSTEM), ifort)
    include Makefile_defaults_ifort
endif

ifeq ($(SYSTEM), ifortmac)
    include Makefile_defaults_ifort
    FFLAGS= -O3 -xhost -shared-intel -warn uninitialized \
            -warn unused -warn truncated_source -Wl,-rpath,/opt/intel/lib
    DEBUGFLAG= -check all -WB -traceback -g -fpe0 -fp-stack-check
endif

ifeq ($(SYSTEM), ifortgcc)
    include Makefile_defaults_ifort
    CC = gcc
    CCFLAGS = -O3
endif

ifeq ($(SYSTEM), hydra)
# this configuration works for the hydra cluster http://www.mpcdf.mpg.de/services/computing/hydra
    include Makefile_defaults_ifort
    FFLAGS= -O3 -xavx -ip -mcmodel=medium -shared-intel -warn uninitialized \
            -warn unused -warn truncated_source
    DEBUGFLAG= -check all -WB -traceback -g -fpe0 -fp-stack-check
    CCFLAGS = -O3 -ipo -mcmodel=medium
endif

ifeq ($(SYSTEM), lyoccf)
# LIO CCF cluster
    include Makefile_defaults_ifort
    FFLAGS= -O3 -ftz -xavx -cpp -sox -fno-alias -fno-fnalias \
            -no-prec-div -no-prec-sqrt -align all -warn uninitialized \
            -warn unused -warn truncated_source
    LIBCXX = -cxxlib
endif

FFLAGS+=-fPIC
# Set some default files if not defined above
ifdef MAXP
   FPPFLAGS += -DMAXP=${MAXP}
endif
ifdef MAXPTMASS
   FPPFLAGS += -DMAXPTMASS=${MAXPTMASS}
endif
ifdef MAXNEIGH
   FPPFLAGS += -DMAXNEIGH=${MAXNEIGH}
endif
ifdef NCELLSMAX
   FPPFLAGS += -DNCELLSMAX=${NCELLSMAX}
endif
ifdef STACKSIZE
   FPPFLAGS += -DSTACKSIZE=${STACKSIZE}
endif
# Set other optional flags depending on settings

ifeq ($(DEBUG), yes)
    FFLAGS += ${DEBUGFLAG}
    FFLAGS := $(FFLAGS:-O3=-O0)
    FFLAGS := $(FFLAGS:-ipo= )
endif

ifeq ($(ENDIAN), BIG)
    FFLAGS += ${ENDIANFLAGBIG}
endif

ifeq ($(ENDIAN), LITTLE)
    FFLAGS += ${ENDIANFLAGLITTLE}
endif

ifeq ($(OPENMP), yes)
    FFLAGS += ${OMPFLAGS}
endif

ifeq ($(PERIODIC), yes)
    FPPFLAGS += -DPERIODIC
endif

ifeq ($(GRAVITY), yes)
    FPPFLAGS += -DGRAVITY
endif

ifeq ($(ISOTHERMAL), yes)
    FPPFLAGS += -DISOTHERMAL
endif

ifeq ($(STORE_TEMP), yes)
    FPPFLAGS += -DSTORE_TEMPERATURE
endif

ifeq ($(MHD), yes)
    FPPFLAGS += -DMHD
endif

ifeq ($(GR), yes)
    FPPFLAGS += -DGR
ifeq ($(METRIC), kerr)
    FPPFLAGS += -DKERR
endif
ifeq ($(ISENTROPIC), yes)
    FPPFLAGS += -DISENTROPIC
    FPPFLAGS += -DLIGHTCURVE
endif
    CONST_AV=yes
endif

ifeq ($(GWS), yes)
    FPPFLAGS += -DGWS
endif

ifeq ($(DUST), yes)
    FPPFLAGS += -DDUST
    ifndef KERNEL
       KERNEL=quintic
    endif
endif

ifdef MAXDUSTSMALL
   FPPFLAGS += -DMAXDUSTSMALL=${MAXDUSTSMALL}
endif
ifdef MAXDUSTLARGE
   FPPFLAGS += -DMAXDUSTLARGE=${MAXDUSTLARGE}
endif

ifeq ($(DUSTGROWTH), yes)
    FPPFLAGS += -DDUSTGROWTH
endif

ifeq ($(SMOL), yes)
    FPPFLAGS += -DSMOL
    LDFLAGS += -L$(SMOL_DIR) -lsmol
endif

ifeq ($(NONIDEALMHD), yes)
    FPPFLAGS += -DNONIDEALMHD
endif

ifeq ($(H2CHEM), yes)
    FPPFLAGS += -DH2CHEM
endif

ifeq ($(DISC_VISCOSITY), yes)
    FPPFLAGS += -DDISC_VISCOSITY
endif

ifeq ($(CONST_AV), yes)
    FPPFLAGS += -DCONST_AV
endif

ifeq ($(MORRIS_MONAGHAN), yes)
    FPPFLAGS += -DUSE_MORRIS_MONAGHAN
endif

ifeq ($(CONST_ARTRES), yes)
    FPPFLAGS += -DCONST_ARTRES
endif

ifeq ($(CURLV), yes)
    FPPFLAGS += -DCURLV
endif

ifeq ($(IND_TIMESTEPS), yes)
    FPPFLAGS += -DIND_TIMESTEPS
endif

ifeq ($(STS_TIMESTEPS), yes)
    FPPFLAGS += -DSTS_TIMESTEPS
endif

ifeq ($(CMACIONIZE), yes)
    FPPFLAGS += -DCMACIONIZE
endif

ifeq ($(DEBUG), yes)
    FFLAGS += -DDEBUG
endif

ifeq ($(RADIATION), yes)
    FPPFLAGS += -DRADIATION
endif

ifdef SRCTURB
    FPPFLAGS += -DDRIVING
endif

#
# kernel choice
#
ifndef SRCKERNEL
ifdef KERNEL
   SRCKERNEL= kernel_${KERNEL}.f90
else
   SRCKERNEL= kernel_cubic.f90
   KERNEL=cubic
endif
endif

#
# can turn particle injection off
# by setting INJECT_PARTICLES=no
# on command line. Otherwise on
# if injection module selected
#
ifeq ($(INJECT_PARTICLES), no)
   SRCINJECT=
else
ifdef SRCINJECT
    FPPFLAGS += -DINJECT_PARTICLES
endif
endif

ifdef LIGHTCURVE
    FPPFLAGS += -DLIGHTCURVE
endif

# do double precision flag last (append only to FFLAGS)

ZZFFLAGS := ${FFLAGS}
ifeq ($(DOUBLEPRECISION), yes)
    FFLAGS += ${DBLFLAG}
endif

ifeq ($(ANALYSISONLY), yes)
    FPPFLAGS += -DANALYSIS
endif

ifeq ($(LIVE_ANALYSIS), yes)
    FPPFLAGS += -DLIVE_ANALYSIS
    SRCAN = $(ANALYSIS)
else
    SRCAN=
endif

#
# MPI flavour (mostly openmpi these days)
#
ifeq ($(MPI), yes)
    FC= mpif90 `mpif90 --showme:compile`
    CC= mpicc `mpicc --showme:compile`
    LDFLAGS+= `mpif90 --showme:link`
    FPPFLAGS += -DMPI
    USEMPI=yes
endif

ifeq ($(MPI), openmpi)
    FC= openmpif90 `openmpif90 --showme:compile`
    LDFLAGS+= `openmpif90 --showme:link`
    FPPFLAGS += -DMPI
    USEMPI=yes
endif

ifeq ($(MPI), zen)
    FC= mpif90
    LDFLAGS+= -lwmpi -lmpiif
    FPPFLAGS += -DMPI
    USEMPI=yes
endif

ifeq ($(MPI), psxe)
    FC= mpiifort
    LDFLAGS+= `mpiifort--showme:link`
    FPPFLAGS += -DMPI
    USEMPI=yes
endif

ifeq ($(MPI), mpifort)
    FC= mpifort
    FPPFLAGS += -DMPI
    USEMPI=yes
endif

ifeq ($(MPI), intel)
    FC= mpif90
    FPPFLAGS += -DMPI
    USEMPI=yes
endif

ifeq ($(MPI), cray)
    FC= ftn
    CC= cc
    FPPFLAGS += -DMPI
    USEMPI=yes
endif

ifeq ($(USEMPI), yes)
    RUNMPI=$(MPIEXEC)
else
    RUNMPI=
endif

#
# HDF5 libraries (if required)
#
# Requires two directories:
#   - include for Fortran .mod files
#   - lib for the shared library .so files
#
# Often both directories are under one root,
# e.g. HDF5ROOT= /usr/local/opt/hdf5
# In this case just set HDF5ROOT for your machine.
#
# However, sometimes these directories are separate,
# then you must set both HDF5INCLUDE and HDF5LIB.
#
ifeq ($(HDF5), yes)
ifeq (X$(HDF5ROOT), X)
    HDF5ROOT= /usr/local/opt/hdf5
endif
ifeq (X$(HDF5INCLUDE), X)
    HDF5INCLUDE= $(HDF5ROOT)/include
endif
ifeq (X$(HDF5LIB), X)
    HDF5LIB= $(HDF5ROOT)/lib
endif
    FFLAGS+= -I$(HDF5INCLUDE)
    CCFLAGS+= -I$(HDF5INCLUDE)
    LDFLAGS+= -L$(HDF5LIB) -lhdf5 -lhdf5_fortran
    FPPFLAGS+= -DHDF5
endif

IDFLAGS=$(FPPFLAGS)
ifeq ($(DEBUG), yes)
    IDFLAGS += -DDEBUG
endif
#
# select domain decomposition type
#
DOMAIN= mpi_domain.F90
OBJDIR=obj

# define the implicit rule to make a .o file from a .f90 file

.SUFFIXES:
.SUFFIXES: .o .f90 .F90 .c .f

%.o : %.f90
	$(FC) -c $(FFLAGS) $< -o $@

%.o : %.F90
	$(FC) -c $(FFLAGS) ${FPP_PREFIX} $(FPPFLAGS) $< -o $@

%.o : %.c
	$(CC) -c $(CCFLAGS) $< -o $@

%.o : %.f
	$(FC) -c $(FFLAGS) $< -o $@

# these are the sources common to all compilations
ifeq (X$(SRCPOTS), X)
SRCPOTS= extern_corotate.f90 \
         extern_binary.f90 \
         extern_spiral.f90 \
         extern_lensethirring.f90 \
         extern_gnewton.F90 \
         lumin_nsdisc.F90 extern_prdrag.F90 \
         extern_Bfield.f90 \
         extern_neutronstar.f90 \
         extern_staticsine.f90 \
         extern_gwinspiral.f90 \
         externalforces.F90
endif
ifeq (X$(SRCPOT), X)
SRCPOT=${SRCPOTS}
endif

SRCTESTS=utils_testsuite.f90 ${TEST_FASTMATH} test_kernel.f90 \
         test_dust.F90 test_growth.F90 test_smol.F90 \
         test_nonidealmhd.F90 test_gravity.F90 \
         test_derivs.F90 test_cooling.f90 test_eos.f90 test_externf.f90 test_rwdump.f90 \
         test_step.F90 test_indtstep.F90 test_setdisc.F90 \
         test_link.F90 test_kdtree.F90 test_ptmass.F90 test_luminosity.F90\
         test_gnewton.F90 test_corotate.f90 test_geometry.f90 \
         test_sedov.F90 test_radiation.F90 \
         testsuite.F90 phantomtest.f90

ifeq (X$(SRCTEST), X)
SRCTEST=${SRCTESTS}
endif

ifeq ($(GR),yes)
ifndef SRCMETRIC
ifdef METRIC
   SRCMETRIC= metric_${METRIC}.f90
else
   SRCMETRIC= metric_minkowski.f90
endif
endif
   SRCGR=inverse4x4.f90 $(SRCMETRIC) metric_tools.f90 utils_gr.f90 cons2primsolver.f90 cons2prim.f90
   SRCPOT=extern_gr.F90 externalforces_gr.F90
   SRCTEST1 = $(SRCTESTS:test_externf.f90=test_externf_gr.f90)
   SRCTEST2 = $(SRCTEST1:test_gnewton.F90=)
   SRCTEST = $(SRCTEST2:test_corotate.f90=test_gr.f90)
endif

SRCCHEM= coolfunc.f90 fs_data.f90 mol_data.f90 utils_spline.f90 h2cooling.f90 h2chem.f90 cooling.f90

SRCMESA= eos_mesa_microphysics.F90 eos_mesa.f90
SRCEOS = ${SRCMESA} eos_shen.f90 eos_helmholtz.f90 eos_idealplusrad.f90 eos.F90

ifeq ($(HDF5), yes)
   SRCREADWRITE_DUMPS= utils_hdf5.F90 utils_dumpfiles_hdf5.F90 readwrite_dumps_hdf5.F90
else
   SRCREADWRITE_DUMPS= readwrite_dumps.F90
endif

SOURCES= physcon.f90 ${CONFIG} ${SRCKERNEL} io.F90 units.f90 boundary.f90 \
         mpi_utils.F90 dtype_kdtree.F90 utils_omp.F90 utils_cpuinfo.f90 \
         utils_allocate.f90 icosahedron.f90 \
         utils_mathfunc.f90 part.F90 ${DOMAIN} utils_timing.f90 mpi_balance.F90 \
         commons.f90 timestep.f90 utils_dumpfiles.f90 utils_indtimesteps.F90 utils_infiles.f90 \
         utils_sort.f90 utils_supertimestep.F90 utils_tables.f90 utils_gravwave.f90 \
         utils_sphNG.f90 utils_vectors.f90 utils_datafiles.f90 datafiles.f90 \
         gitinfo.f90 ${SRCFASTMATH} random.f90 ${SRCEOS} ${SRCGR} checkoptions.F90 \
         set_binary.f90 set_flyby.f90 viscosity.f90 options.f90 centreofmass.f90 ${SRCPOT} damping.f90 \
         set_disc.F90 partinject.F90 utils_inject.f90 utils_filenames.f90 utils_summary.F90 ${SRCCHEM} \
         directsum.f90 prompting.f90 ${SRCDUST} set_dust.F90 set_dust_options.f90 \
         mpi_dens.F90 mpi_force.F90 stack.F90 mpi_derivs.F90 kdtree.F90 linklist_kdtree.F90 ${SRCTURB} \
         ${SRCNIMHD} ${SRCPHOTO} ${SRCINJECT} memory.F90 ${SRCREADWRITE_DUMPS}  \
         quitdump.f90 ptmass.F90 radiation_utils.f90 \
         readwrite_infile.F90 dens.F90 force.F90 utils_deriv.f90 deriv.F90 energies.F90 sort_particles.F90 \
         evwrite.F90 step_leapfrog.F90 writeheader.F90 ${SRCAN} step_supertimestep.F90 mf_write.f90 evolve.F90 \
         geometry.f90 stretchmap.f90 density_profiles.f90 set_unifdis.f90 set_slab.f90 \
         set_sphere.f90 set_vfield.f90 checksetup.F90 initial.F90 leastsquares.f90 solvelinearsystem.f90

OBJECTS1 = $(SOURCES:.f90=.o)
OBJECTS = $(OBJECTS1:.F90=.o)

.PHONY: phantom
phantom: checksystem checkparams $(OBJECTS) phantom.o
	$(FC) $(FFLAGS) -o $(BINDIR)/$@ $(OBJECTS) phantom.o $(LDFLAGS) -L$(BINDIR) -lphantomsetup
ifeq ($(UNAME), Darwin)
	dsymutil $(BINDIR)/$@
endif

	@sh ../scripts/phantom_version_gen.sh "$(IDFLAGS)"
	@echo ""
	@echo "The Phantom is here (in $(BINDIR)/phantom)"
	@echo ""

#----------------------------------------------------
# generic target for compiling ALL phantom utilities
# this is used in the nightly build checks
#
utils: phantomsetup phantomanalysis \
       multirun phantom_moddump \
       phantom2divv phantom2divb combinedustdumps \
       diffdumps showheader showarrays ev2mdot phantomevcompare acc2ang \
       phantom2sphNG phantom2gadget testbinary \
       sfutils phantom2pdf-amr splitpart \
       phantom2struct libphantom

cleanutils: cleansetup cleananalysis \
            cleanmultirun cleantestbinary cleanmoddump \
            cleanphantom2divv cleanphantom2divb \
            cleandiffdumps cleanshowheader cleanshowarrays cleanev2mdot cleanacc2ang \
            cleanp2s cleanphantom2gadget \
            cleansfutils cleanphantom2pdf-amr cleansplitpart \
            cleanphantom2struct cleanphantomevcompare cleanlibphantom

#--------------------------------------------------------------
# edit target opens current setup module in the default editor
#
edit: checksetup
	$(EDITOR) ../src/setup/$(SETUPFILE)

#----------------------------------------------------
# these are the sources for anything which uses the readwrite_dumps module
#
SRCDUMP= physcon.f90 ${CONFIG} ${SRCKERNEL} io.F90 units.f90 boundary.f90 mpi_utils.F90 \
         utils_infiles.f90 dtype_kdtree.f90 utils_allocate.f90 part.F90 ${DOMAIN} kdtree.F90 linklist_kdtree.F90 \
         utils_dumpfiles.f90 utils_vectors.f90 utils_mathfunc.f90 \
         utils_datafiles.f90 utils_filenames.f90 utils_tables.f90 datafiles.f90 gitinfo.f90 \
         centreofmass.f90 \
         timestep.f90 ${SRCEOS} ${SRCGR} ${SRCPOT} ${SRCPHOTO} \
         memory.F90 \
         utils_sphNG.f90 \
         commons.f90 ${SRCFASTMATH} checkoptions.F90 \
         viscosity.f90 options.f90 prompting.f90 ${SRCDUST} \
         ${SRCREADWRITE_DUMPS}
OBJDUMP1= $(SRCDUMP:.f90=.o)
OBJDUMP= $(OBJDUMP1:.F90=.o)

# make first file required for compiling utilities depend on math flags
# to ensure that this is always up to date before compiling anything else.
physcon.o: .make_mathflags

#----------------------------------------------------
# these are the sources for phantom setup utility
#
SRCSETUP= utils_omp.F90 utils_sort.f90 utils_timing.f90 utils_summary.F90 \
          utils_gravwave.f90 \
          random.f90 mpi_balance.F90 set_dust.F90 set_dust_options.f90 set_binary.f90 set_flyby.f90 \
          utils_indtimesteps.F90 partinject.F90 stack.F90 mpi_dens.F90 mpi_force.F90 mpi_derivs.F90 \
          ${SRCTURB} ${SRCNIMHD} ${SRCCHEM} \
<<<<<<< HEAD
          ptmass.F90 energies.F90 density_profiles.f90 \
          set_slab.f90 set_sphere.f90 set_disc.F90 \
=======
          ptmass.F90 energies.F90 \
          geometry.f90 relax_star.f90 set_stellar_core.f90 set_softened_core.f90 stretchmap.f90 density_profiles.f90 \
          set_unifdis.f90 set_slab.f90 set_shock.f90 set_sphere.f90 set_disc.F90 \
>>>>>>> 9669809f
          set_vfield.f90 sort_particles.F90 ${SRCINJECT} \
          ${SETUPFILE} checksetup.F90 \
          set_Bfield.f90 damping.f90 readwrite_infile.f90

OBJSETUP1= $(SRCSETUP:.f90=.o)
OBJSETUP= $(OBJDUMP) $(OBJSETUP1:.F90=.o) phantomsetup.o

.PHONY: phantomsetup
phantomsetup: libsetup setup

<<<<<<< HEAD
FFLAGS+=-fPIC
LIBSETUP=$(BINDIR)/libphantomsetup.a
SRCLIBSETUP=geometry.f90 random.f90 utils_tables.f90 stretchmap.f90 set_unifdis.f90 libsetup.f90
OBJLIBSETUP=${SRCLIBSETUP:.f90=.o}

$(LIBSETUP): $(OBJLIBSETUP)
	ar rcs $@ $^

setup: checksystem checkparams $(LIBSETUP) $(OBJSETUP)
	$(FC) $(FFLAGS) -o $(BINDIR)/phantomsetup $(OBJSETUP) $(LDFLAGS) $(LIBS) -L$(BINDIR) -lphantomsetup
=======
setup: checksystem checkparams libphantom.a $(OBJSETUP)
	$(FC) $(FFLAGS) -o $(BINDIR)/phantomsetup $(OBJSETUP) $(LDFLAGS) $(LIBS) ../bin/libphantom.a
>>>>>>> 9669809f
	@echo ""
	@echo "Phantom setup built"
	@echo ""

cleansetup:
	rm -f $(BINDIR)/phantomsetup

#----------------------------------------------------
# phantom test suite
#
OBJTEST1= $(SRCTEST:.f90=.o)
OBJTEST= $(OBJTEST1:.F90=.o)

.PHONY: phantomtest

phantomtest: checksystem checkparams libphantom.a $(OBJTEST)
	@echo ""
	@echo "Phantomtest: Getting you your life back one test at a time"
	@echo ""
	$(FC) $(FFLAGS) -o $(BINDIR)/phantomtest $(OBJTEST) $(LDFLAGS) $(LIBS) ../bin/libphantom.a

cleantest:
	rm -f $(BINDIR)/phantomtest

#----------------------------------------------------
# update phantom version number
#
config.o: phantom-version.h

phantom-version.h:
	@echo "creating $@"
	@echo "#define PHANTOM_VERSION_MAJOR $(PHANTOM_VERSION_MAJOR)" > $@
	@echo "#define PHANTOM_VERSION_MINOR $(PHANTOM_VERSION_MINOR)" >> $@
	@echo "#define PHANTOM_VERSION_MICRO $(PHANTOM_VERSION_MICRO)" >> $@
	@echo "#define PHANTOM_VERSION_STRING \"$(VERSION)\"" >> $@

#----------------------------------------------------
# Smoluchowsky library
growth_smol.o: checksmol ../src/main/growth_smol.F90
	$(FC) -c $(FFLAGS) ${FPP_PREFIX} $(FPPFLAGS) ../src/main/growth_smol.F90 -I$(SMOL_DIR) -o $@

#----------------------------------------------------
# Probability Distribution Functions from fixed grid
# (produced via splash to grid)
# these are the sources for the grid2pdf utility
#
utils_outputhdf5.o: checkhdf5

write_grid_hdf5.o: checkhdf5

pdfs.o: checksplash $(SPLASH_DIR)/src/pdfs.f90
	$(FC) $(FFLAGS) -o $@ -c $(SPLASH_DIR)/src/pdfs.f90

# In case you need the old pdfs.f90 module located in phantom/src/utils/
# rather than the on located in splash. (e.g. analysis_MWpdf.f90 requires the
# phantom version)
phantom_pdfs.o: ../src/utils/pdfs.f90
	$(FC) $(FFLAGS) -o $@ -c $<

asciiutils.o: checksplash $(SPLASH_DIR)/src/asciiutils.f90
	$(FC) $(FFLAGS) -o $@ -c $(SPLASH_DIR)/src/asciiutils.f90

write_griddata.o: checksplash $(SPLASH_DIR)/src/write_griddata.F90
	$(FC) $(FFLAGS) -o $@ -c $(SPLASH_DIR)/src/write_griddata.F90

OBJG2PDF= io.o utils_filenames.o asciiutils.o write_griddata.o \
          hdf5utils.o read_grid_hdf5.o write_grid_hdf5.o io_grid.o pdfs.o rhomach.o grid2pdf.o

.PHONY: grid2pdf
grid2pdf: checksys checkparams checkhdf5 $(OBJG2PDF)
	@echo "objects are $(OBJG2PDF)"
	$(FC) $(FFLAGS) -o $(BINDIR)/grid2pdf $(OBJG2PDF) $(LDFLAGS) -L$(HDF5ROOT)/lib -lhdf5
	@echo ""
	@echo "Grid2pdf: we are Possibly Dangerously Fanatical"
	@echo ""

cleang2p:
	rm -f $(BINDIR)/grid2pdf

#------------------------------------------------------
# Probability Distribution Functions via adaptive mesh
#
phantom2pdf: phantom2pdf-amr

.PHONY: phantom2pdf-amr
phantom2pdf-amr:
	${MAKE} phantomanalysis ANALYSIS="adaptivemesh.f90 interpolate3D_amr.F90 asciiutils.f90 pdfs.f90 analysis_pdfs.f90"\
        ANALYSISBIN=$@ ANALYSISONLY=yes

cleanphantom2pdf-amr:
	rm -f $(BINDIR)/phantom2struct

analysis_pdfs.o: interpolate3D_amr.o adaptivemesh.o
interpolate3D_amr.o: adaptivemesh.o

#----------------------------------------------------
# these are the sources for the phantom_moddump utility
#
ifndef MODDUMPBIN
MODDUMPBIN=phantommoddump
endif
OBJMOD1 = utils_omp.F90 utils_summary.f90 utils_indtimesteps.F90 \
          utils_sort.f90 checksetup.f90 set_Bfield.f90 \
          partinject.F90 random.f90 set_disc.F90 set_dust.F90 set_binary.f90 \
		  icosahedron.f90 utils_inject.f90 ${SRCINJECT} \
          ${SRCTURB} ${SRCNIMHD} ${SRCCHEM} \
          density_profiles.f90 ptmass.F90 damping.f90 readwrite_infile.f90 ${MODFILE:.f90=.o}
OBJMOD2 = ${OBJMOD1:.F90=.o}
OBJMOD = ${OBJMOD2:.f90=.o}
OBJDA= ${OBJDUMP} ${OBJMOD} phantom_moddump.o

phantom_moddump: checksystem checkparams $(OBJDA)
	@echo ""
	@echo "phantom_moddump: we are here to help you"
	@echo ""
	$(FC) $(FFLAGS) -o $(BINDIR)/$(MODDUMPBIN) $(OBJDA) $(LDFLAGS)

moddump: phantom_moddump

cleanmoddump:
	rm -f $(BINDIR)/phantommoddump

# files from MCFOST used by phantommoddump
mess_up_SPH.o: checkmcfost $(MCFOST_DIR)/src/mess_up_SPH.f90
	$(FC) $(FFLAGS) -o $@ -c $(MCFOST_DIR)/src/mess_up_SPH.f90

#----------------------------------------------------
# these are the sources for the phantomanalysis utility
#
OBJAN1= ${ANALYSIS:.f90=.o}
OBJAN2= ${OBJAN1:.F90=.o}
OBJAN= ${OBJAN2:.f=.o}
OBJA= utils_sort.o leastsquares.o solvelinearsystem.o \
      ${OBJDUMP} utils_disc.o utils_gravwave.o set_dust.o set_binary.o ${OBJAN}

ifndef ANALYSISBIN
ANALYSISBIN=phantomanalysis
endif

.PHONY: phantomanalysis
phantomanalysis: checksystem checkparams $(OBJA) phantomanalysis.o
	@echo ""
	@echo "phantomanalysis: we live to serve you"
	@echo ""
	$(FC) $(FFLAGS) -o $(BINDIR)/$(ANALYSISBIN) $(OBJA) phantomanalysis.o $(LDFLAGS)

analysis: phantomanalysis


cleananalysis:
	rm -f $(BINDIR)/phantomanalysis

.PHONY: libphantom
SRCLIB= # libphantom.F90
OBJLIB1=${SRCLIB:.f90=.o}
OBJLIB=${OBJLIB1:.F90=.o}

libphantom.a: checksystem checkparams phantom ${OBJLIB}
	ar rc $(BINDIR)/libphantom.a ${OBJLIB} ${OBJECTS}

libphantom.so: checksystem checkparams phantom ${OBJLIB}
	$(FC) -shared $(FFLAGS) $(FPPFLAGS) $(DBLFLAG) ${OBJLIB} ${OBJECTS} $(LDFLAGS) -o $(BINDIR)/libphantom.so

libphantom: libphantom.a #libphantom.so

cleanlibphantom:
	rm -f $(BINDIR)/libphantom.so $(BINDIR)/libphantom.a

.PHONY: pyanalysis
pyanalysis: libphantom.so

#------------------------------------------------------
# Various utilities for computing structure functions
# and manipulating the resulting output
#
.PHONY: phantom2struct
phantom2struct:
	${MAKE} phantomanalysis ANALYSIS="utils_timing.f90 io_structurefn.f90 random.f90 struct_part.f90 analysis_structurefn.f90"\
        ANALYSISBIN=$@ ANALYSISONLY=yes

cleanphantom2struct:
	rm -f $(BINDIR)/phantom2struct

# conversion between structure function file formats
.PHONY: struct2struct
STRUCT2STRUCTOBJ= utils_filenames.o io_structurefn.o struct2struct.o
struct2struct: checksys checkparams ${STRUCT2STRUCTOBJ}
	$(FC) $(FFLAGS) -o $(BINDIR)/$@ ${STRUCT2STRUCTOBJ}

cleanstruct2struct:
	rm -f $(BINDIR)/struct2struct

# structure function slope calculation
.PHONY: get_struct_slope get_struct_slope
GETSLOPESFOBJ=utils_filenames.o io_structurefn.o leastsquares.o get_struct_slope.o
get_slope_sf: get_struct_slope
get_struct_slope: checksys checkparams ${GETSLOPESFOBJ}
	$(FC) $(FFLAGS) -o $(BINDIR)/$@ ${GETSLOPESFOBJ}

cleanget_struct_slope:
	rm -f $(BINDIR)/get_struct_slope

sfutils: structutils
structutils: struct2struct get_slope_sf

cleansfutils: cleanstructutils
cleanstructutils: cleanstruct2struct cleanget_struct_slope

#------------------------------------------------------
# particle splitting utility (this is a moddump compiled as a standalone utility)
#
.PHONY: splitpart
splitpart:
	${MAKE} moddump MODFILE="splitpart.f90 moddump_splitpart.f90"\
        MODDUMPBIN=$@

cleansplitpart:
	rm -f $(BINDIR)/splitpart

#----------------------------------------------------
# utility to calculate divv from a dump file
# compile using all phantom files
#
phantom2divv: checksys checkparams $(OBJECTS) phantom2divv.o
	@echo ""
	@echo "phantom2divv: divergence is beautiful"
	@echo ""
	$(FC) $(FFLAGS) -o $(BINDIR)/$@ $(OBJECTS) phantom2divv.o

cleanphantom2divv:
	rm -f $(BINDIR)/phantom2divv

#----------------------------------------------------
# utility to calculate divB & curlB from a dump file
# compile using all phantom files
#
phantom2divb: checksys checkparams $(OBJECTS) phantom2divb.o
	@echo ""
	@echo "phantom2divb: divergence should be eradicated"
	@echo ""
	$(FC) $(FFLAGS) -o $(BINDIR)/$@ $(OBJECTS) phantom2divb.o

cleanphantom2divb:
	rm -f $(BINDIR)/phantom2divb

#----------------------------------------------------
# these are the sources for the diffdumps utility
#
diffdumps: checksys checkparams $(OBJDUMP) utils_testsuite.o diffdumps.o
	@echo ""
	@echo "diffdumps: we welcome you"
	@echo ""
	$(FC) $(FFLAGS) -o $(BINDIR)/$@ $(OBJDUMP) utils_testsuite.o diffdumps.o

cleandiffdumps:
	rm -f $(BINDIR)/phantom2divb

#----------------------------------------------------
# these are the sources for the phantom2sphNG utility
#
phantom2sphNG: checksystem checkparams $(OBJDUMP) phantom2sphNG.o
	@echo ""
	@echo "phantom2sphNG: now why would you want to do that?"
	@echo ""
	$(FC) $(FFLAGS) -o $(BINDIR)/$@ $(OBJDUMP) phantom2sphNG.o

p2s: phantom2sphNG

cleanp2s:
	rm -f $(BINDIR)/phantom2sphNG

#----------------------------------------------------
# these are the sources for the phantom2sphNG utility
#
phantom2gadget: checksystem checkparams $(OBJDUMP) phantom2gadget.o
	@echo ""
	@echo "phantom2gadget: now why would you want to do that?"
	@echo ""
	$(FC) $(FFLAGS) -o $(BINDIR)/$@ $(OBJDUMP) phantom2gadget.o

p2g: phantom2gadget

cleanphantom2gadget:
	rm -f $(BINDIR)/phantom2gadget

#----------------------------------------------------
# these are the sources for the phantom2mcfost utility
#
.PHONY: phantom2mcfost
phantom2mcfost: checkmcfost
	${MAKE} phantomanalysis ANALYSIS="analysis_mcfost.f90"\
        ANALYSISBIN=$@ ANALYSISONLY=yes LDFLAGS="-L$(MCFOST_DIR)/src -lmcfost $(LIBCXX)"

analysis_mcfost.o: analysis_mcfost.f90
	$(FC) -c $(FFLAGS) -I$(MCFOST_DIR)/src $< -o $@

analysis_mcfost.o: checkmcfost

cleanphantom2mcfost:
	rm -f $(BINDIR)/phantom2mcfost

#----------------------------------------------------
# these are the sources for the phantom2hdf5 utility
#
ifeq ($(PHANTOM2HDF5), yes)
    FPPFLAGS += -DPHANTOM2HDF5
endif
checkhdf5flags:
   ifneq ($(HDF5), yes)
	@echo "-----------------------------"
	@echo "Need to compile with HDF5=yes"
	@echo "-----------------------------"
	${MAKE} err
   endif
   ifneq ($(PHANTOM2HDF5), yes)
	@echo "-------------------------------------"
	@echo "Need to compile with PHANTOM2HDF5=yes"
	@echo "-------------------------------------"
	${MAKE} err
   endif

.PHONY: phantom2hdf5
phantom2hdf5: checksystem checkparams checkhdf5flags $(OBJDUMP) readwrite_dumps.o phantom2hdf5.o
	@echo ""
	@echo "phantom2hdf5: welcome to the future"
	@echo ""
	$(FC) $(FFLAGS) -o $(BINDIR)/$@ $(OBJDUMP) readwrite_dumps.o phantom2hdf5.o $(LDFLAGS)

p2h: phantom2hdf5

cleanphantom2hdf5:
	rm -f $(BINDIR)/phantom2hdf5

#----------------------------------------------------
# utility to rewrite .ev files using a common header
#
SRCEV=utils_infiles.f90 utils_evfiles.f90 prompting.f90 phantomevcompare.f90
OBJEVC1 = ${SRCEV:.f90=.o}
OBJEVC = ${OBJEVC1:.F90=.o}

.PHONY: phantomevcompare
phantomevcompare: $(OBJEVC)
	@echo ""
	@echo "phantomevcompare: let the graphing begin!"
	@echo ""
	$(FC) $(FFLAGS) -o $(BINDIR)/$@ $(OBJEVC)

cleanphantomevcompare:
	rm -f $(BINDIR)/phantomevcompare

#----------------------------------------------------
# these are the sources for the multirun utility
#
SRCMULT = physcon.f90 ${CONFIG} ${SRCKERNEL} io.F90 mpi_utils.F90 ${SRCFASTMATH} \
          units.f90 boundary.f90 utils_allocate.f90 part.F90 timestep.f90 commons.f90 \
          utils_filenames.f90 utils_mathfunc.f90 utils_vectors.f90 utils_omp.F90 utils_datafiles.f90 datafiles.f90 utils_tables.f90 \
          viscosity.f90 options.f90 damping.f90 ${SRCEOS} \
          utils_infiles.f90 utils_dumpfiles.f90 utils_summary.f90 centreofmass.f90 \
          ${SRCCHEM} ${DOMAIN} ${SRCPOT} ptmass.F90 ${LINKLIST} ${SRCTURB} \
          prompting.f90 ${SRCDUST} ${SRCNIMHD} readwrite_infile.f90 ${MULTIRUNFILE}
OBJM1 = ${SRCMULT:.f90=.o}
OBJMULT = ${OBJM1:.F90=.o}

multirun: checksystem checkparams $(OBJMULT)
	@echo ""
	@echo "multirun: your hope is our desire"
	@echo ""
	$(FC) $(FFLAGS) -o $(BINDIR)/$@ $(OBJMULT)

cleanmultirun:
	rm -f $(BINDIR)/multirun

#----------------------------------------------------
# utility to plot orbits based on orbital elements (a,e,i,o,w,f)
#
SRCBIN = prompting.f90 dtype_kdtree.F90 utils_datafiles.f90 datafiles.f90 ${CONFIG} physcon.f90 io.F90 \
         mpi_utils.F90 utils_allocate.f90 part.F90 mpi_domain.F90 set_binary.f90 test_binary.f90 testbinary.f90
OBJBIN1 = ${SRCBIN:.f90=.o}
OBJBIN = ${OBJBIN1:.F90=.o}

.PHONY: testbinary

testbin: testbinary

testbinary: checksys checkparams $(OBJBIN)
	@echo ""
	@echo "test_binary: may your orbits orbit"
	@echo ""
	$(FC) $(FFLAGS) -o $(BINDIR)/testbinary $(OBJBIN)

cleantestbinary:
	rm -f $(BINDIR)/testbinary

#----------------------------------------------------
# check for anything that depends on HDF5
#
checkhdf5:
   ifeq (X${HDF5ROOT}, X)
	@echo; echo "ERROR: HDF5ROOT should be set before compiling with HDF5 utilities"; echo; ${MAKE} err;
   else
	@if [ -d $$HDF5ROOT ]; then echo; echo "HDF5ROOT=$$HDF5ROOT"; echo; else echo; echo "ERROR: Directory given by HDF5ROOT=$$HDF5ROOT does not exist"; echo; ${MAKE} err; fi;
   endif

#----------------------------------------------------
# these are the sources for the plot_kernel utility
#

OBJPLOTK= physcon.o ${SRCKERNEL:.f90=.o} giza-fortran.o plot_kernel.o

plotkernel: checksys checkparams checksplash $(OBJPLOTK)
	@echo ""
	@echo "plot_kernel: may your kernels be normalised"
	@echo ""
	$(FC) $(FFLAGS) -o $(BINDIR)/$@ $(OBJPLOTK) $(LDFLAGS) -L$(SPLASH_DIR)/giza/lib -lgiza

plot_kernel.o: ${SRCKERNEL:.f90=.o}
#giza-fortran.o: ${SPLASH_DIR}/giza/src/$@
#	$(FC) $(FFLAGS) -o $@ -c ${SPLASH_DIR}/giza/interface/giza-fortran.F90

cleanplotkernel:
	rm -f $(BINDIR)/plotkernel

#----------------------------------------------------
# these are the sources for the showheader utility
#
SRCSHOWHEADER= utils_dumpfiles.f90 showheader.f90
OBJSHOWHEADER= $(SRCSHOWHEADER:.f90=.o)
showheader: checksys $(OBJSHOWHEADER)
	@echo ""
	@echo "showheader: show me the header!"
	@echo ""
	$(FC) $(FFLAGS) -o $(BINDIR)/$@ $(OBJSHOWHEADER)

cleanshowheader:
	rm -f $(BINDIR)/showheader

#----------------------------------------------------
# these are the sources for the showarrays utility
#
SRCSHOWARRAYS= utils_dumpfiles.f90 showarrays.f90
OBJSHOWARRAYS= $(SRCSHOWARRAYS:.f90=.o)
showarrays: checksys $(OBJSHOWARRAYS)
	@echo ""
	@echo "showarrays: show me the arrays!"
	@echo ""
	$(FC) $(FFLAGS) -o $(BINDIR)/$@ $(OBJSHOWARRAYS)

cleanshowarrays:
	rm -f $(BINDIR)/showheader

#----------------------------------------------------
# these are the sources for the evol_dustywaves utility
#
SRCDUSTEVOL= cubicsolve.f90 dustywaves.f90 evol_dustywaves.f90
OBJDUSTEVOL= $(SRCDUSTEVOL:.f90=.o)

evol_dustywaves: checksys $(OBJDUSTEVOL)
	@echo ""
	@echo "dusty wave .ev solutions^TM: All the energy you need."
	@echo ""
	$(FC) $(FFLAGS) -o $(BINDIR)/$@ $(OBJDUSTEVOL)

#----------------------------------------------------
# these are the sources for the ev2mdot utility
#
.PHONY: ev2mdot
ev2mdot: checksys utils_filenames.o utils_infiles.o utils_evfiles.o ev2mdot.o
	@echo ""
	@echo "ev2mdot: Accretion rates R us."
	@echo ""
	$(FC) $(FFLAGS) -o $(BINDIR)/$@ ev2mdot.o utils_filenames.o utils_evfiles.o utils_infiles.o

cleanev2mdot:
	rm -f $(BINDIR)/ev2mdot
#----------------------------------------------------
# these are the sources for the ev2kdot utility
#
.PHONY: ev2kdot
ev2kdot: checksys utils_filenames.o utils_infiles.o utils_evfiles.o ev2kdot.o
	$(FC) $(FFLAGS) -o $(BINDIR)/$@ ev2kdot.o utils_filenames.o utils_evfiles.o utils_infiles.o

cleanev2kdot:
	rm -f $(BINDIR)/ev2kdot

#----------------------------------------------------
# these are the sources for the acc2ang utility
#
.PHONY: acc2ang
acc2ang: checksys acc2ang.o
	@echo ""
	@echo "acc2ang: Accreted ang. mom. R us."
	@echo ""
	$(FC) $(FFLAGS) -o $(BINDIR)/$@ acc2ang.o

cleanacc2ang:
	rm -f $(BINDIR)/acc2ang

#---------------------------
# sources for the mass_flow utility
#
OBJMF1 = ${ANALYSIS:.f90=.o}
OBJMF2 = ${OBJMF1:.F90=.o}
OBJMF = ${OBJMF2:.f=.o}
OBJM= utils_sort.o leastsquares.o solvelinearsystem.o ${OBJDUMP} ${OBJMF} set_binary.o mf_write.o

.PHONY: mflow
mflow: checksys $(OBJM)  mflow.o ev2mdot lombperiod
	@echo ""
	@echo "mflow: mass flow R us."
	@echo ""
	$(FC) $(FFLAGS) -o $(BINDIR)/$@  $(OBJM) mflow.o

.PHONY:lombperiod
lombperiod: powerspectrums.o lombperiod.o
	$(FC) $(FFLAGS) -o $(BINDIR)/$@  lombperiod.o powerspectrums.o

#----------------------------------------------------
# these are the sources for the combinedustdumps utility
#
OBJCDD= ${OBJECTS} combinedustdumps.o

combinedustdumps: checksys checkparams $(OBJCDD)
	@echo ""
	@echo "combinedustdumps: many grains make light work"
	@echo ""
	$(FC) $(FFLAGS) -o $(BINDIR)/$@ $(OBJCDD) $(LDFLAGS)

cleancombinedustdumps:
	rm -f $(BINDIR)/combinedustdumps



#----------------------------------------------------
# target to write appropriate queue submission script
#
ifndef QSYS
   QSYS=pbs
endif
ifndef WALLTIME
   WALLTIME='1000:00:00'
endif
ifndef MAXMEM
   MAXMEM='16G'
endif
ifeq ($(OPENMP),yes)
 ifndef NOMP
   ifdef OMP_NUM_THREADS
      NOMP=$(OMP_NUM_THREADS)
   else
      NOMP=2
   endif
 endif
 ifndef OMP_SCHEDULE
    OMP_SCHEDULE=dynamic
 endif
 ifndef QPE
    QPE=omp
 endif
 ifndef NPAR
    NPAR=$(NOMP)
 endif
endif
ifeq ($(USEMPI),yes)
 ifndef NMPI
    NMPI=8
 endif
 ifndef QPE
    QPE=mpi
 endif
 ifndef NPAR
    NPAR=$(NMPI)
 endif
 ifndef MPIEXEC
    MPIEXEC=mpiexec -np ${NMPI}
 endif
else
 ifndef NMPI
    NMPI=1
 endif
endif
ifndef OUTFILE
  ifeq ($(QSYS),sge)
    OUTFILE=$(INFILE)'.sgeout'
  else
    ifeq ($(QSYS),pbs)
       OUTFILE=$(INFILE)'.pbsout'
    else
       OUTFILE=$(INFILE)'.qout'
    endif
  endif
endif
ifndef MAILTO
   MAILTO=`git config --get user.email`
endif
GETLOG='`grep logfile "$(INFILE)" | sed "s/logfile =//g" | sed "s/\\!.*//g" | sed "s/\s//g"`'

ifndef CMD
CMD='./phantom $(INFILE) >& $$outfile'
endif

.PHONY: qscript

qscript:
    ifneq ($(KNOWN_SYSTEM), yes)
	@echo "Error: qscript needs known SYSTEM variable set"
	@${MAKE} err;
    endif
    ifndef INFILE
	@echo
	@echo "Usage: make qscript INFILE=infile"
	@echo
	@${MAKE} err;
    endif
    # set default values for variables not set
    ifeq ($(QSHELL),tcsh)
	@echo '#!/bin/tcsh'
    else
	@echo '#!/bin/bash'
    endif
    ifeq ($(QSYS),sge)
	@echo '## Sun Grid Engine Script, created by "make qscript" '`date`
        ifeq ($(QSHELL),tcsh)
	    @echo '#$$ -S /bin/tcsh'
        else
	    @echo '#$$ -S /bin/bash'
        endif
	@echo '#$$ -cwd'
	@echo '#$$ -N '`../scripts/randomword.pl`
	@echo '#$$ -o '$(OUTFILE)' -j y'
	@echo '#$$ -l h_rt='$(WALLTIME)
	@echo '#$$ -l h_vmem='$(MAXMEM)
        ifdef MAILTO
	   @echo '#$$ -m ae'
	   @echo '#$$ -M '$(MAILTO)
        endif
        ifdef QPE
	   @echo '#$$ -pe '$(QPE) $(NPAR)
        endif
        ifdef QEXTRA
	   @echo '#$$ '$(QEXTRA)
        endif
	@echo
	@echo 'echo "SGE: HOSTS   = "`cat $$PE_HOSTFILE`'
	@echo 'echo "SGE: NHOSTS  = $$NHOSTS"'
	@echo 'echo "SGE: NSLOTS  = $$NSLOTS"'
	@echo 'echo "SGE: NQUEUES = $$NQUEUES"'
    else ifeq ($(QSYS),pbs)
	@echo '## PBS Job Submission Script, created by "make qscript" '`date`
        ifdef QNODES
	   @echo '#PBS -l '$(QNODES)
        else
           ifeq ($(SYSTEM),zen)
	      @echo '#PBS -l nodes='$(NMPI)':ppn=8:StandardMem'
           else
	      @echo '#PBS -l nodes='$(NMPI)':ppn='$(NOMP)
           endif
        endif
        ifdef JOBNAME
	   @echo '#PBS -N '$(JOBNAME)
        else
	   @echo '#PBS -N '`../scripts/randomword.pl`
        endif
        ifdef QNAME
	   @echo '#PBS -q '$(QNAME)
        endif
        ifdef QPROJECT
	   @echo '#PBS -P '$(QPROJECT)
        endif
	@echo '#PBS -o '$(OUTFILE)
	@echo '#PBS -j oe'
        ifdef MAILTO
	   @echo '#PBS -m e'
	   @echo '#PBS -M '$(MAILTO)
        endif
	@echo '#PBS -l walltime='$(WALLTIME)
	@echo '#PBS -l mem='$(MAXMEM)
        ifdef QEXTRA
	   @echo '#PBS '$(QEXTRA)
        endif
	@echo '## phantom jobs can be restarted:'
	@echo '#PBS -r y'
        ifeq ($(PBSRESUBMIT),yes)
             ifeq ($(QSHELL),tcsh)
	          $(error error: resubmittable scripts require bash, cannot use QSHELL=tcsh);
             endif
	     @echo '#PBS -v NJOBS,NJOB'
	     @echo
	     @echo '#------------------------------------------------------------------------------'
	     @echo '# this is a self-resubmitting PBS script'
	     @echo '# use qsub -v NJOBS=10 <scriptname> to submit'
	     @echo '# with an appropriate value for NJOBS'
	     @echo '#'
	     @echo '# These variables are assumed to be set:'
	     @echo '#   NJOBS is the total number of jobs in a sequence of jobs (defaults to 1)'
	     @echo '#   NJOB is the number of the previous job in the sequence (defaults to 0)'
	     @echo '#------------------------------------------------------------------------------'
	     @echo 'if [ X$$NJOBS == X ]; then'
	     @echo '    echo "NJOBS (total number of jobs in sequence) is not set - defaulting to 1"'
	     @echo '    export NJOBS=1'
	     @echo 'fi'
	     @echo 'if [ X$$NJOB == X ]; then'
	     @echo '    echo "NJOB (previous job number in sequence) is not set - defaulting to 0"'
	     @echo '    export NJOB=0'
	     @echo 'fi'
	     @echo '#'
	     @echo '# Quick termination of job sequence - look for a file called STOP_SEQUENCE'
	     @echo '#'
	     @echo 'if [ -f $$PBS_O_WORKDIR/STOP_SEQUENCE ]; then'
	     @echo '    echo  "Terminating sequence after $$NJOB jobs"'
	     @echo '    exit 0'
	     @echo 'fi'
	     @echo '#'
	     @echo '# Increment the counter to get current job number'
	     @echo '#'
	     @echo 'NJOB=$$(($$NJOB+1))'
	     @echo '#'
	     @echo '# Are we in an incomplete job sequence - more jobs to run ?'
	     @echo '#'
	     @echo 'if [ $$NJOB -lt $$NJOBS ]; then'
	     @echo '    #'
	     @echo '    # Now submit the next job'
	     @echo '    #'
	     @echo '    NEXTJOB=$$(($$NJOB+1))'
	     @echo '    echo "Submitting job number $$NEXTJOB in sequence of $$NJOBS jobs"'
	     @echo '    qsub -z -W depend=afterany:$$PBS_JOBID $$0'
	     @echo 'else'
	     @echo '    echo "Running last job in sequence of $NJOBS jobs"'
	     @echo 'fi'
#	     @echo '#'
#	     @echo '# File manipulation prior to job commencing, eg. clean up previous output files,'
#	     @echo '# check for consistency of checkpoint files, ...'
#	     @echo '#'
#	     @echo 'if [ $$NJOB -gt 1 ]; then'
#	     @echo '   echo " "'
#	     @echo '   # .... USER INSERTION HERE '
#	     @echo 'fi'
	     @echo '#------------------------------------------------------------------------------'
        endif
	@echo
	@echo 'cd $$PBS_O_WORKDIR'
	@echo 'echo "PBS_O_WORKDIR is $$PBS_O_WORKDIR"'
	@echo 'echo "PBS_JOBNAME is $$PBS_JOBNAME"'
	@echo 'env | grep PBS'
	@echo 'cat $$PBS_NODEFILE > nodefile'
    else
        ifdef QNODES
	   @echo '#SBATCH --nodes='$(QNODES)
        else
	   @echo '#SBATCH --nodes='$(NMPI)' --ntasks='$(NOMP)
        endif
	@echo '#SBATCH --cpus-per-task=1'
        ifdef JOBNAME
	   @echo '#SBATCH --job-name='$(JOBNAME)
        else
	   @echo '#SBATCH --job-name='`../scripts/randomword.pl`
        endif
        ifdef QNAME
	   @echo '#SBATCH --queue='$(QNAME)
        endif
        ifdef QPROJECT
	   @echo '#SBATCH --account='$(QPROJECT)
        endif
        ifdef QPARTITION
	   @echo '#SBATCH --partition='$(QPARTITION)
        endif
	@echo '#SBATCH --output='$(OUTFILE)
        ifdef MAILTO
	   @echo '#SBATCH --mail-type=BEGIN'
	   @echo '#SBATCH --mail-type=FAIL'
	   @echo '#SBATCH --mail-type=END'
	   @echo '#SBATCH --mail-user='$(MAILTO)
        endif
	@echo '#SBATCH --time=0-'$(WALLTIME)
	@echo '#SBATCH --mem='$(MAXMEM)
        ifdef QEXTRA
	   @echo '#SBATCH '$(QEXTRA)
        endif
    endif
	@echo 'echo "HOSTNAME = $$HOSTNAME"'
	@echo 'echo "HOSTTYPE = $$HOSTTYPE"'
	@echo 'echo Time is `date`'
	@echo 'echo Directory is `pwd`'
	@echo
    ifeq ($(QSHELL),tcsh)
	@echo 'limit stacksize unlimited'
    else
	@echo 'ulimit -s unlimited'
    endif
    #-- set openMP environment variables
    ifeq ($(OPENMP),yes)
        ifeq ($(QSHELL),tcsh)
	   @echo 'setenv OMP_SCHEDULE "'$(OMP_SCHEDULE)'"'
	   @echo 'setenv OMP_NUM_THREADS '$(NOMP)
	   @echo 'setenv OMP_STACKSIZE 1024m'
        else
	   @echo 'export OMP_SCHEDULE="'$(OMP_SCHEDULE)'"'
	   @echo 'export OMP_NUM_THREADS='$(NOMP)
	   @echo 'export OMP_STACKSIZE=1024m'
        endif
    endif
	@echo
    #-- add lines specific to particular machines
    ifeq ($(SYSTEM),msg)
        ifeq ($(QSHELL),bash)
	   @echo 'source /etc/profile'
	   @echo 'export LD_LIBRARY_PATH=${LD_LIBRARY_PATH}'
        else
	   @echo 'setenv LD_LIBRARY_PATH '${LD_LIBRARY_PATH}
        endif
	@cat ~/.modules
    endif
	@echo
    #--final line is code execution
	@echo 'echo "starting phantom run..."'
    ifeq ($(QSHELL),tcsh)
	@echo 'setenv outfile '$(GETLOG)
    else
	@echo 'export outfile='$(GETLOG)
    endif
	@echo 'echo "writing output to $$outfile"'
    ifeq ($(USEMPI),yes)
	@echo $(MPIEXEC)' '$(CMD)
    else
	@echo $(CMD)
    endif
    ifeq ($(PBSRESUBMIT),yes)
	@echo
	@echo '#------------------------------------------------------------------------------'
	@echo '# Not expected to reach this point in general but if we do, check that all '
	@echo '# is OK.  If the job command exited with an error, terminate the job'
	@echo '#'
	@echo 'errstat=$$?'
	@echo 'if [ $$errstat -ne 0 ]; then'
	@echo '    # A brief nap so PBS kills us in normal termination. Prefer to '
	@echo '    # be killed by PBS if PBS detected some resource excess'
	@echo '    sleep 5  '
	@echo '    echo "Job number $$NJOB returned an error status $$errstat - stopping job sequence."'
	@echo '    touch $$PBS_O_WORKDIR/STOP_SEQUENCE'
	@echo '    exit $$errstat'
	@echo 'fi'
	@echo '#------------------------------------------------------------------------------'
    endif

#----------------------------------------------------
# unit test for block limits
#
test1: checksystem checkparams $(OBJDUMP) test_blocklimits.o
	$(FC) $(FFLAGS) -o $(BINDIR)/test1 $(OBJDUMP) test_blocklimits.o

#----------------------------------------------------
# run test suite
#
.PHONY: test test2 testcyl testgrav testall
test:
	${MAKE} SETUP=test phantomtest && $(RUNMPI) $(BINDIR)/phantomtest

test2:
	${MAKE} SETUP=test2 phantomtest && $(RUNMPI) $(BINDIR)/phantomtest

testkd:
	${MAKE} SETUP=testkd phantomtest && $(RUNMPI) $(BINDIR)/phantomtest

testcyl:
	${MAKE} SETUP=testcyl phantomtest && $(RUNMPI) $(BINDIR)/phantomtest

testgrav:
	${MAKE} SETUP=testgrav phantomtest && $(RUNMPI) $(BINDIR)/phantomtest gravity

testdust:
	${MAKE} SETUP=testdust phantomtest && $(RUNMPI) $(BINDIR)/phantomtest dust

testgr:
	${MAKE} SETUP=testgr phantomtest && $(RUNMPI) $(BINDIR)/phantomtest gr

testgrowth:
	${MAKE} SETUP=testgrowth phantomtest && $(RUNMPI) $(BINDIR)/phantomtest growth

testnimhd:
	${MAKE} SETUP=testnimhd phantomtest && $(RUNMPI) $(BINDIR)/phantomtest nimhd

testall: test test2 testcyl testgrav

#----------------------------------------------------
# this is a utility to test the fast sqrt functions
# to see if they are faster than the native calls
# if so, then the appropriate pre-processor flags
# are added
#
.PHONY: .make_mathflags .make_nofastmath getmathflags checkmath
ifndef FASTSQRT
   FASTSQRT=${shell if [ -e .make_nofastmath ]; then echo no; fi}
endif

ifeq ($(FASTSQRT), no)
   OBJTESTMATH=
   FASTMATH=no
else
   OBJTESTMATH= random.o io.o fastmath.o mpi_utils.o test_fastmath.o getmathflags.o
   FASTMATH=${shell if [ -e .make_mathflags ]; then cat .make_mathflags; fi}
endif

.make_mathflags: checksys $(OBJTESTMATH)
     ifeq ($(FASTSQRT), no)
	@touch .make_mathflags
     else
	@if [ ! -e $@ ]; then \
	    $(FC) $(FFLAGS) -o $(BINDIR)/getmathflags $(OBJTESTMATH) || ${MAKE} fastmathlinkerr; \
	    $(BINDIR)/getmathflags > .make_mathflags; \
	fi
     endif

ifeq ($(FASTMATH), yes)
   SRCFASTMATH=fastmath.o
   TEST_FASTMATH=test_fastmath.F90
   FPPFLAGS+=-DFINVSQRT
else
   SRCFASTMATH=
   TEST_FASTMATH=
endif

fastmath.o: fastmath.f90
	$(FC) $(FFLAGS) -o $@ -c $< || ${MAKE} fastmathlinkerr
test_fastmath.o: test_fastmath.F90
	$(FC) $(FFLAGS) -o $@ -c $< || ${MAKE} fastmathlinkerr
getmathflags.o: getmathflags.f90
	$(FC) $(FFLAGS) -o $@ -c $< || ${MAKE} fastmathlinkerr

fastmathlinkerr:
	@echo "***********************************************************************"
	@echo "*** ERROR linking fastsqrt stuff (requires Fortran->C call)         ***"
	@echo "*** Type make again to ignore this and compile without it           ***"
	@echo "***********************************************************************"
	@touch .make_mathflags
	@touch .make_nofastmath
	${MAKE} err;

#----------------------------------------------------

LASTSYSTEM = ${shell if [ -e .make_lastsystem ]; then cat .make_lastsystem; fi}
LASTSETUP = ${shell if [ -e .make_lastsetup ]; then cat .make_lastsetup; fi}
LASTFPPFLAGS = ${shell if [ -e .make_lastfppflags ]; then cat .make_lastfppflags; fi}
LASTFFLAGS = ${shell if [ -e .make_lastfflags ]; then cat .make_lastfflags; fi}

.PHONY: checksystem checkparams checksplash checksys

checksystem: checksys checksetup

checksys:
   ifeq ($(KNOWN_SYSTEM), yes)
	@echo ""
	@echo "Compiling Phantom v$(PHANTOM_VERSION_MAJOR).$(PHANTOM_VERSION_MINOR).$(PHANTOM_VERSION_MICRO) for $(SYSTEM) system..........."
	@echo ""
        ifneq ($(SYSTEM),$(LASTSYSTEM))
	    @echo system changed from ${LASTSYSTEM} to ${SYSTEM}
	    @${MAKE} clean
	    @${MAKE} cleanmathflags
        endif
	@echo $(SYSTEM) > .make_lastsystem
   else
	@echo ""
	@echo "make: WARNING: value of SYSTEM = $(SYSTEM) not recognised..."
	@echo "=> set the environment variable SYSTEM to one listed "
	@echo "   in build/Makefile and try again"
	@echo ""
	@${MAKE} compilers
	@${MAKE} err;
   endif

checksetup:
   ifeq ($(OBSOLETE_SETUP), yes)
	@echo "make: WARNING: value of SETUP = $(OLDSETUP) is obsolete..."
	@echo "=> setting SETUP = $(SETUP)"
	@echo
   endif
   ifeq ($(KNOWN_SETUP), yes)
	@echo "Using options for "$(SETUP)" setup"
	@echo ""
        ifneq ($(SETUP),$(LASTSETUP))
	    @echo setup changed from ${LASTSETUP} to ${SETUP}
	    @${MAKE} clean
        endif
	@echo $(SETUP) > .make_lastsetup
   else
	@echo "setup '$(SETUP)' not recognised..."
	@echo ""
	@echo "Please set SETUP to one listed in build/Makefile"
	@echo ""
	@echo " e.g.:"
	@echo " make SETUP=sedov"
	@echo " make SETUP=disc"
	@echo " make SETUP=turbdrive"
	@echo ""
	@echo " or:"
	@echo " export SETUP=sedov"
	@echo " make"
	@echo ""
	@echo "You may also wish to consider the following compile-time options:"
	@echo ""
	@echo " DEBUG=yes/no"
	@echo " DOUBLEPRECISION=yes/no"
	@echo " OPENMP=yes/no"
	@echo " ENDIAN=BIG/LITTLE"
	@echo ""
	@${MAKE} err;
   endif

checkparams:
	@echo "Using $(KERNEL) kernel"
   ifeq ($(DEBUG), yes)
	@echo "Debugging flags are ON"
   endif
   ifeq ($(DOUBLEPRECISION), yes)
	@echo "Flags set for DOUBLE PRECISION"
   else
	@echo "Flags set for SINGLE PRECISION"
   endif
   ifeq ($(OPENMP), yes)
	@echo "Compiling in PARALLEL (OpenMP)"
   else
	@echo "Compiling in SERIAL"
   endif
   ifeq ($(ENDIAN), BIG)
	@echo "Flags set for conversion to BIG endian"
   endif
   ifeq ($(ENDIAN), LITTLE)
	@echo "Flags set for conversion to LITTLE endian"
   endif
   ifneq ($(FPPFLAGS),$(LASTFPPFLAGS))
	@echo 'pre-processor flags changed from "'${LASTFPPFLAGS}'" to "'${FPPFLAGS}'"'
	@${MAKE} clean;
	#for x in ../src/*/*.F90; do y=`basename $$x`; rm -f $${y/.F90/.o}; done
   endif
	@echo "Preprocessor flags are "${FPPFLAGS}
	@echo "${FPPFLAGS}" > .make_lastfppflags
   ifneq ($(FFLAGS),$(LASTFFLAGS))
	@echo 'Fortran flags changed from "'${LASTFFLAGS}'" to "'${FFLAGS}'"'
	@${MAKE} clean;
   endif
	@echo "Fortran flags are "${FFLAGS}
	@echo "${FFLAGS}" > .make_lastfflags

checksplash:
   ifneq ("X$(SPLASH_DIR)","X")
	@echo; echo "Compiling SPLASH source files from "$(SPLASH_DIR); echo
   else
	@echo; echo "ERROR: cannot find SPLASH directory needed for some source files - try \"export SPLASH_DIR=${HOME}/splash\""; echo
   endif

checkmcfost:
   ifneq ("X$(MCFOST_DIR)","X")
	@echo; echo "MCFOST directory is "$(MCFOST_DIR); echo;
   else
	@echo; echo "ERROR: cannot find MCFOST directory for linking - set this using MCFOST_DIR"; echo; ${MAKE} err
   endif

checksmol:
   ifneq ("X$(SMOL_DIR)","X")
	@echo; echo "Linking SMOLUCHOWSKY library from "$(SMOL_DIR); echo
   else
	@echo; echo "ERROR: cannot find SMOL_DIR directory needed for Smoluchowsky library - try \"export SMOL_DIR=${HOME}/smol\""; echo
   endif

giza-fortran.o : $(SPLASH_DIR)/giza/interface/giza-fortran.F90 $(SPLASH_DIR)/giza/lib/libgiza.a
	$(FC) $(FFLAGS) -I$(SPLASH_DIR)/giza/include/ -c $< -o $@

compilers:
	@echo "I suggest one of the following, based on detected Fortran compilers..."; echo;
	@if type -p ifort > /dev/null; then echo "make SYSTEM=ifort"; fi;
	@if type -p pathf90 > /dev/null; then echo "make SYSTEM=pathf90"; fi;
	@if type -p pgf90 > /dev/null; then echo "make SYSTEM=pgf90"; fi;
	@if type -p xlf90_r > /dev/null; then echo "make SYSTEM=ukaff1a [uses xlf90_r]"; fi;
	@if type -p gfortran > /dev/null; then echo "make SYSTEM=gfortran"; fi;
	@if type -p g95 > /dev/null; then echo "make SYSTEM=g95"; fi;
	@echo "(end of possible selections)"; echo;

#----------------------------------------------------
# target to automatically include dependencies in Makefile
# relies on the g95 compiler being present
# (does not have to be used for the main compilation)

depends: clean checksetup
	#@echo '*********************************************************************************'
	#@echo 'First run of Makefile -- creating dependency lines using gfortran, writing to .depends'
	#@echo '*********************************************************************************'
	#@gfortran -M -cpp -c ../src/*/*.*90 > .depends
	#@echo '*************************************************************************'
	#@echo 'If no errors above, then Makefile dependencies were created successfully '
	#@echo ' -- be sure to run "make depends" again if you alter code dependencies'
	#@echo '*************************************************************************'
	#@${MAKE} clean

.depends:
	@if type -p gfortran; then touch .depends; ${MAKE} --quiet SETUP=test depends; else echo "warning: no gfortran so dependencies not calculated"; touch .depends; fi;

include .depends

getdims:
	@echo $(MAXP)

err:
	$(error aborting);

clean:
	rm -f *.o phantom-version.h

cleanall: clean cleanmathflags
	cd $(BINDIR); rm -f phantom phantomsetup

cleandist: clean cleanall
	rm -f .make_lastsystem .make_lastsetup .make_lastfppflags .depends

cleanmathflags:
	rm -f .make_mathflags bin/getmathflags<|MERGE_RESOLUTION|>--- conflicted
+++ resolved
@@ -1834,14 +1834,9 @@
           random.f90 mpi_balance.F90 set_dust.F90 set_dust_options.f90 set_binary.f90 set_flyby.f90 \
           utils_indtimesteps.F90 partinject.F90 stack.F90 mpi_dens.F90 mpi_force.F90 mpi_derivs.F90 \
           ${SRCTURB} ${SRCNIMHD} ${SRCCHEM} \
-<<<<<<< HEAD
           ptmass.F90 energies.F90 density_profiles.f90 \
-          set_slab.f90 set_sphere.f90 set_disc.F90 \
-=======
-          ptmass.F90 energies.F90 \
-          geometry.f90 relax_star.f90 set_stellar_core.f90 set_softened_core.f90 stretchmap.f90 density_profiles.f90 \
-          set_unifdis.f90 set_slab.f90 set_shock.f90 set_sphere.f90 set_disc.F90 \
->>>>>>> 9669809f
+          set_slab.f90 set_shock.f90 set_sphere.f90 set_disc.F90 \
+          relax_star.f90 set_stellar_core.f90 set_softened_core.f90 \
           set_vfield.f90 sort_particles.F90 ${SRCINJECT} \
           ${SETUPFILE} checksetup.F90 \
           set_Bfield.f90 damping.f90 readwrite_infile.f90
@@ -1852,8 +1847,6 @@
 .PHONY: phantomsetup
 phantomsetup: libsetup setup
 
-<<<<<<< HEAD
-FFLAGS+=-fPIC
 LIBSETUP=$(BINDIR)/libphantomsetup.a
 SRCLIBSETUP=geometry.f90 random.f90 utils_tables.f90 stretchmap.f90 set_unifdis.f90 libsetup.f90
 OBJLIBSETUP=${SRCLIBSETUP:.f90=.o}
@@ -1861,12 +1854,8 @@
 $(LIBSETUP): $(OBJLIBSETUP)
 	ar rcs $@ $^
 
-setup: checksystem checkparams $(LIBSETUP) $(OBJSETUP)
-	$(FC) $(FFLAGS) -o $(BINDIR)/phantomsetup $(OBJSETUP) $(LDFLAGS) $(LIBS) -L$(BINDIR) -lphantomsetup
-=======
-setup: checksystem checkparams libphantom.a $(OBJSETUP)
-	$(FC) $(FFLAGS) -o $(BINDIR)/phantomsetup $(OBJSETUP) $(LDFLAGS) $(LIBS) ../bin/libphantom.a
->>>>>>> 9669809f
+setup: checksystem checkparams libphantom.a $(LIBSETUP) $(OBJSETUP)
+	$(FC) $(FFLAGS) -o $(BINDIR)/phantomsetup $(OBJSETUP) $(LDFLAGS) $(LIBS) ../bin/libphantomsetup.a ../bin/libphantom.a
 	@echo ""
 	@echo "Phantom setup built"
 	@echo ""
