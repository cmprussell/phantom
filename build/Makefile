#--------------------------------------------------------------------------!
# The Phantom Smoothed Particle Hydrodynamics code, by Daniel Price et al. !
# Copyright (c) 2007-2020 The Authors (see AUTHORS)                        !
# See LICENCE file for usage and distribution conditions                   !
# http://users.monash.edu.au/~dprice/phantom                               !
#--------------------------------------------------------------------------!
#+
#  The Phantom Makefile
#
#  DESCRIPTION:
#   This is the main Makefile for all of the code and utilities
#   Compiler settings are grouped under the SYSTEM variable while
#   compile-time settings for different problems are grouped under
#   the SETUP variable
#
#  OWNER: Daniel Price
#
#  $Id: 2788b71b1c08e560e77dce9849c5cb24a668f4b9 $
#+
#--------------------------------------------------------------------------

.KEEP_STATE:

PHANTOM_VERSION_MAJOR=1
PHANTOM_VERSION_MINOR=4
PHANTOM_VERSION_MICRO=0
VERSION=$(PHANTOM_VERSION_MAJOR).$(PHANTOM_VERSION_MINOR).$(PHANTOM_VERSION_MICRO)

KNOWN_SYSTEM=no
SHELL = /bin/bash
VPATH = "${RUNDIR}" ../src/main ../src/utils ../src/setup ../src/tests ../src/lib/NICIL/src
BINDIR= ../bin
UNAME=${shell uname}
#----------------------------------------------------------------
# Sensible defaults for phantom configuration
#----------------------------------------------------------------
CONFIG        = config.F90
SETUPFILE     = setup_unifdis.F90
MODFILE       = moddump_default.f90
ANALYSIS      = analysis_dtheader.f90
MULTIRUNFILE  = multirun.f90
LIVE_ANALYSIS = no
LINKLIST      = dtype_kdtree.F90 kdtree.F90 linklist_kdtree.F90
#
# can comment out the following lines and instead set
# the parameters as environment variables
#
ifndef DOUBLEPRECISION
  DOUBLEPRECISION= yes
endif
ifndef EDITOR
  EDITOR= emacs
endif
ifndef OPENMP
  OPENMP= yes
endif
ifndef SPLASH_DIR
   SPLASH_DIR=${shell if [ -d $$HOME/splash ]; then echo $$HOME/splash; fi}
endif
# MPI= yes
#
# endian can be "BIG", "LITTLE" or anything else which has no effect
#
# ENDIAN= default
#
CC = gcc
CCFLAGS = -O5
LIBCXX = -lstdc++
#FPPFLAGS=
LDFLAGS=
SRCPHOTO=
LIBTOOL=libtool

#----------------------------------------------------------------
# here follows specific configuration options used
# for various types of simulations
#
# preprocessor options are as follows:
#
# -DPERIODIC            ! periodic boundaries
# -DIND_TIMESTEPS       ! individual particle timesteps
# -DSTS_TIMESTEPS       ! super-timestepping
# -DDISC_VISCOSITY      ! use artificial disc viscosity ( nu \propto alpha_sph cs h
#                       ! and calculated for both approaching and receding particles
# -DDRIVING             ! use turbulence driving
# -DMHD                 ! magnetic fields
# -DNONIDEALMHD         ! non-ideal magnetic fields including ionisation; uses NICIL
# -DPHOTO               ! turn on the photoevaporation
# -DLIGHTCURVE          ! lightcurve estimation
#----------------------------------------------------------------
#
# Check for obsolete setups and replace with generic version
#
#----------------------------------------------------------------
ifeq ($(SETUP), HLTau) # [buildbot skip]
    OBSOLETE_SETUP=yes
    OLDSETUP= HLTau
    override SETUP=disc
endif
ifeq ($(SETUP), dustyHLTau) # [buildbot skip]
    OBSOLETE_SETUP=yes
    OLDSETUP= dustyHLTau
    override SETUP=dustydisc
endif
ifeq ($(SETUP), mcfost) # [buildbot skip]
    OBSOLETE_SETUP=yes
    OLDSETUP=mcfost
    override SETUP=disc
    MCFOST=yes
endif
ifeq ($(SETUP), planets) # [buildbot skip]
    OBSOLETE_SETUP=yes
    OLDSETUP= planets
    override SETUP=disc
endif
ifeq ($(SETUP), binarydisc) # [buildbot skip]
    OBSOLETE_SETUP=yes
    OLDSETUP= binarydisc
    override SETUP=disc
endif
ifeq ($(SETUP), dustybinarydisc) # [buildbot skip]
    OBSOLETE_SETUP=yes
    OLDSETUP= dustybinarydisc
    override SETUP=dustydisc
endif
ifeq ($(SETUP), Lense-Thirring) # [buildbot skip]
    OBSOLETE_SETUP=yes
    OLDSETUP= Lense-Thirring
    override SETUP=disc
endif
ifeq ($(SETUP), warp) # [buildbot skip]
    OBSOLETE_SETUP=yes
    OLDSETUP= warp
    override SETUP=disc
endif
ifeq ($(SETUP), rndisc) # [buildbot skip]
    OBSOLETE_SETUP=yes
    OLDSETUP= rndisc
    override SETUP=lightcurvedisc
endif

#----------------------------------------------------------------
# Current code setup options
#----------------------------------------------------------------
ifeq ($(SETUP), empty)
#   empty setup for external-driver simulation
    SETUPFILE= setup_empty.f90
    IND_TIMESTEPS=yes
    KNOWN_SETUP=yes
endif

ifeq ($(SETUP), wddisc)
    ISOTHERMAL=yes
    SETUPFILE=setup_wddisc.f90
    KNOWN_SETUP=yes
    DUST=yes
endif

ifeq ($(SETUP), asteroidwind)
    SETUPFILE=setup_asteroidwind.f90
    SRCINJECT=inject_asteroidwind.f90
    IND_TIMESTEPS=yes
    CONST_AV=yes
    ISOTHERMAL=yes
    KNOWN_SETUP=yes
endif

ifeq ($(SETUP), galdisc)
#   galactic disc simulations
    IND_TIMESTEPS=yes
    H2CHEM=yes
    ISOTHERMAL=no
    GRAVITY=no
    MHD=no
    SETUPFILE= setup_galdisc.f90
    KNOWN_SETUP=yes
endif

ifeq ($(SETUP), galdiscmhd)
#   galactic disc simulations with magnetic fields
    IND_TIMESTEPS=yes
    H2CHEM=no
    ISOTHERMAL=yes
    GRAVITY=no
    MHD=yes
    SETUPFILE= setup_galdisc.f90
    KNOWN_SETUP=yes
endif

ifeq ($(SETUP), turbdrive)
#   driven turbulence
    ifeq ($(IND_TIMESTEPS), yes)
       FPPFLAGS= -DPERIODIC -DCORRECT_BULK_MOTION -DSTIR_FROM_FILE
    else
       FPPFLAGS= -DPERIODIC # -DCORRECT_MEAN_FORCE
    endif
    SETUPFILE= setup_unifdis.F90
    SRCTURB= forcing.F90
    MULTIRUNFILE= multirun_mach.f90
    KNOWN_SETUP=yes
    CURLV=yes
    ISOTHERMAL=yes
endif

ifeq ($(SETUP), taylorgreen)
#   Taylor-Green vortex problem
    FPPFLAGS= -DPERIODIC -DCURLV
    SETUPFILE= setup_taylorgreen.f90
    ISOTHERMAL=yes
    KNOWN_SETUP=yes
    KERNEL=quintic
    MODFILE= moddump_taylorgreen.f90
    IND_TIMESTEPS=no
endif

ifeq ($(SETUP), turb)
#   driven supersonic turbulence (hydro, mhd, dusty)
    FPPFLAGS      = -DPERIODIC -DCORRECT_BULK_MOTION -DSTIR_FROM_FILE
    SETUPFILE     = setup_turb.F90
    SRCTURB       = forcing.F90
    IND_TIMESTEPS = yes
    KNOWN_SETUP   = yes
    ISOTHERMAL    = yes
    CURLV         = yes
    MHD           = no
    DUST          = no
endif

ifeq ($(SETUP), wd)
    SETUPFILE     = setup_star.f90
    IND_TIMESTEPS = no
    MHD           = no
    GRAVITY       = yes
    ISOTHERMAL    = no
    KNOWN_SETUP   = yes
    STORE_TEMP    = yes
    MODFILE       = moddump_binarystar.f90
    GWS           = yes
    ANALYSIS      = analysis_gws.f90
endif

ifeq ($(SETUP), photoevap)
# Mark Hutchison
    DISC_VISCOSITY=yes
    FPPFLAGS= -DPHOTO
    SETUPFILE= setup_photoevap.f90
    ANALYSIS= analysis_disc.f90
    KNOWN_SETUP=yes
    IND_TIMESTEPS=yes
    SRCPHOTO=photoevap.f90
endif

ifeq ($(SETUP), disc)
#   locally isothermal gas disc
    DISC_VISCOSITY=yes
    SETUPFILE= setup_disc.f90
    ANALYSIS= analysis_disc.f90
    ISOTHERMAL=yes
    KNOWN_SETUP=yes
    MULTIRUNFILE= multirun.f90
    IND_TIMESTEPS=yes
endif

ifeq ($(SETUP), grtde)
    SETUPFILE= setup_grtde.f90
    GR=yes
    METRIC=kerr
    KNOWN_SETUP=yes
    IND_TIMESTEPS=no
    GRAVITY=yes
    ANALYSIS=analysis_tde.f90
endif

ifeq ($(SETUP), srpolytrope)
    FPPFLAGS= -DPRIM2CONS_FIRST
    SETUPFILE= setup_srpolytrope.f90
    GR=yes
    METRIC=minkowski
    KNOWN_SETUP=yes
    IND_TIMESTEPS=yes
    GRAVITY=yes
    MODFILE=moddump_polytrope.f90
endif

ifeq ($(SETUP), grdisc)
    SETUPFILE= setup_grdisc.f90
    ANALYSIS= analysis_disc.f90
    ISOTHERMAL=no
    GR=yes
    METRIC=kerr
    KNOWN_SETUP=yes
    MULTIRUNFILE= multirun.f90
    IND_TIMESTEPS=yes
    NCELLSMAX=2*maxp
    CONST_AV=yes
endif

ifeq ($(SETUP), adiabaticdisc)
#   adiabatic disc
    DISC_VISCOSITY=yes
    SETUPFILE= setup_disc.f90
    ANALYSIS= analysis_disc.f90
    KNOWN_SETUP=yes
    IND_TIMESTEPS=yes
    ISOTHERMAL=no
    MULTIRUNFILE= multirun.f90
endif

ifeq ($(SETUP), lightcurvedisc)
#   adiabatic disc with lightcurve
    FPPFLAGS= -DLIGHTCURVE
    SETUPFILE= setup_disc.f90
    ANALYSIS= analysis_disc.f90
    DISC_VISCOSITY=yes
    KNOWN_SETUP=yes
    IND_TIMESTEPS=yes
    ISOTHERMAL=no
    MULTIRUNFILE= multirun.f90
endif

ifeq ($(SETUP), gwdisc)
#   disc around inspiralling binary with gravitational wave decay
    DISC_VISCOSITY=yes
    SETUPFILE= setup_gwdisc.f90
    ANALYSIS= analysis_disc.f90
    MAXP=2000000
    IND_TIMESTEPS=yes
    ISOTHERMAL=yes
    KNOWN_SETUP=yes
    MULTIRUNFILE= multirun.f90
    SRCPOT= ${SRCPOTS:extern_binary.f90=extern_binary_gw.f90}
endif

ifeq ($(SETUP), nshwdisc)
#   disc around a neutron star
    FPPFLAGS= -DPRDRAG
    SETUPFILE= setup_nsdisc.f90
    ANALYSIS= analysis_disc.f90
    MODFILE= moddump_changemass.f90
    ISOTHERMAL=yes
    DISC_VISCOSITY=yes
    IND_TIMESTEPS=yes
    KNOWN_SETUP=yes
    NCELLSMAX=3*maxp
endif

ifeq ($(SETUP), prtest)
#   simple test of prdrag
    FPPFLAGS=
    SETUPFILE= setup_prtest.f90
    KNOWN_SETUP=yes
endif

ifeq ($(SETUP), binarydiscMFlow)
#   binarydiscMFlow setup
    FPPFLAGS= -DMFLOW #-DVMFLOW -DBINPOS
    SETUPFILE= setup_disc.f90
    ANALYSIS= analysis_disc_MFlow.f90
#    ANALYSIS= analysis_binarydisc.f90
    MAXP=1000000
    ISOTHERMAL=yes
    CURLV=yes
    KNOWN_SETUP=yes
    LIVE_ANALYSIS=no
    IND_TIMESTEPS=yes
    MODFILE= moddump_removeparticles_cylinder.f90 #moddump_addpartfortest.f90
endif

ifeq ($(SETUP), planetdisc)
#   planet disc interaction with fixed planet orbit
    FPPFLAGS=
    SETUPFILE= setup_planetdisc.f90
    ISOTHERMAL=yes
    IND_TIMESTEPS=yes
    CURLV=yes
    KNOWN_SETUP=yes
    ANALYSIS=analysis_disc.f90
endif

ifeq ($(SETUP), planetatm)
#   disc interaction with fixed planet orbit + atmosphere
    FPPFLAGS=
    SETUPFILE= setup_disc.f90
    ISOTHERMAL=yes
    IND_TIMESTEPS=yes
    CURLV=yes
    KNOWN_SETUP=yes
    ANALYSIS=analysis_disc.f90
endif

ifeq ($(SETUP), torus)
#   MRI torus
    FPPFLAGS=
    SETUPFILE= setup_torus.f90
    ANALYSIS= analysis_torus.f90
    KNOWN_SETUP=yes
endif

ifeq ($(SETUP), galcen)
#   galactic centre
    FPPFLAGS=
    SETUPFILE= setup_galcen_stars.f90
    SRCINJECT= inject_galcen_winds.f90
    KNOWN_SETUP=yes
endif

#--- Bondi accretion/wind ---------------------------
ifeq ($(SETUP), bondi)
    SETUPFILE=bondiexact.f90 setup_bondi.f90
    KNOWN_SETUP=yes
    KERNEL=quintic
    ISOTHERMAL=yes
endif
ifeq ($(SETUP), grbondi)
    FPPFLAGS=-DPRIM2CONS_FIRST
    SETUPFILE=bondiexact_gr.f90 setup_bondi.f90
    KNOWN_SETUP=yes
    KERNEL=quintic
    GR=yes
    METRIC=schwarzschild
endif
ifeq ($(SETUP), grbondi-inject)
    SETUPFILE= setup_bondiinject.F90
    SRCINJECT=bondiexact_gr.f90 inject_bondi.f90
    KNOWN_SETUP=yes
    IND_TIMESTEPS=no
    STS_TIMESTEPS=no
    KERNEL=quintic
    ISOTHERMAL=no
    GR=yes
    METRIC=schwarzschild
endif
#-----------------------------------------------

ifeq ($(SETUP), quebec)
    SETUPFILE = setup_quebec.f90
    GRAVITY = yes
    KNOWN_SETUP = yes
    MODFILE = moddump_binarystar.f90
endif

ifeq ($(SETUP), tde)
#   tidal disruption simulations
    SETUPFILE= setup_star.f90
    ANALYSIS=analysis_tde.f90
    GRAVITY=yes
    ISOTHERMAL=yes
    MODFILE=moddump_tidal.f90
    KNOWN_SETUP=yes
endif

ifeq ($(SETUP), polytrope)
#   single (option 2) or binary (option 3) polytrope test
    SETUPFILE= setup_star.f90
    ANALYSIS= density_profiles.o analysis_polytropes.f90
    GRAVITY=yes
    ISOTHERMAL=yes
    MODFILE=moddump_binarystar.f90
    KNOWN_SETUP=yes
endif

ifeq ($(SETUP), neutronstar)
#   neutron star (use option 4)
    SETUPFILE= setup_star.f90
    ISOTHERMAL=yes
    GRAVITY=no     #since external force being used
    KNOWN_SETUP=yes
endif

ifeq ($(SETUP), sphereinbox)
#   sphere-in-box setup
    PERIODIC=yes
    SETUPFILE= setup_sphereinbox.f90
    KNOWN_SETUP=yes
endif

ifeq ($(SETUP), shock)
#   sod shock tube test
    PERIODIC=yes
    SETUPFILE= setup_shock.F90
    DOUBLEPRECISION=yes
    KERNEL=quintic
    ISOTHERMAL=no
    KNOWN_SETUP=yes
endif

ifeq ($(SETUP), dustyshock)
#   sod shock tube test
    PERIODIC=yes
    SETUPFILE= setup_shock.F90
    DUST=yes
    DOUBLEPRECISION=yes
    KERNEL=quintic
    ISOTHERMAL=no
    KNOWN_SETUP=yes
endif

ifeq ($(SETUP), mhdshock)
#   Ryu & Brio-Wu shock tube tests
    PERIODIC=yes
    SETUPFILE= setup_shock.F90
    DOUBLEPRECISION=yes
    MHD=yes
    KERNEL=quintic
    KNOWN_SETUP=yes
endif

ifeq ($(SETUP), nimhdshock)
#   non-ideal mhd standing and C shock tests
    PERIODIC=yes
    SETUPFILE= setup_shock.F90
    DOUBLEPRECISION=yes
    MHD=yes
    IND_TIMESTEPS=no
    STS_TIMESTEPS=no
    NONIDEALMHD=yes
    KERNEL=WendlandC4
    ISOTHERMAL=yes
    MAXP=6000000
    KNOWN_SETUP=yes
endif

<<<<<<< HEAD
ifeq ($(SETUP), radshock)
    FPPFLAGS= -DPERIODIC -DRADIATION
    SETUPFILE= setup_shock.F90
    DOUBLEPRECISION=yes
    KERNEL=quintic
    ISOTHERMAL=no
    KNOWN_SETUP=yes
    MPI=no
=======
ifeq ($(SETUP), srshock)
#   special relativistic sod shock tube test
    PERIODIC=yes
    SETUPFILE= setup_shock.F90
    DOUBLEPRECISION=yes
    KERNEL=quintic
    GR=yes
    METRIC=minkowski
    ISOTHERMAL=no
    KNOWN_SETUP=yes
    MAXP=900000
    CONST_AV=yes
endif


ifeq ($(SETUP), testparticles)
#
    PERIODIC=no
    SETUPFILE= setup_testparticles.F90
    DOUBLEPRECISION=yes
    GR=no
    ISOTHERMAL=no
    KNOWN_SETUP=yes
    MAXP=500000
    ANALYSIS= analysis_1particle.f90
endif

ifeq ($(SETUP), gr_testparticles)
#
    PERIODIC=no
    SETUPFILE= setup_testparticles.f90
    DOUBLEPRECISION=yes
    GR=yes
    METRIC=kerr
    ISOTHERMAL=no
    KNOWN_SETUP=yes
    MAXP=1000
    ANALYSIS= analysis_1particle.f90
>>>>>>> eb7144a0
endif

ifeq ($(SETUP), dustydisc)
#   locally isothermal dusty discs
    SETUPFILE= setup_disc.f90
    MODFILE= moddump_dustadd.f90
    ISOTHERMAL=yes
    DUST=yes
    DISC_VISCOSITY=yes
    KNOWN_SETUP=yes
    IND_TIMESTEPS=yes
    ANALYSIS=analysis_dustydisc.f90
endif

ifeq ($(SETUP), growingdisc)
#   locally isothermal dusty discs with growth and fragmentation
    DISC_VISCOSITY=yes
    SETUPFILE= setup_disc.f90
    MODFILE= moddump_dustadd.f90
    ISOTHERMAL=yes
    DUST=yes
    KNOWN_SETUP=yes
    IND_TIMESTEPS=yes
    DUSTGROWTH = yes
    ANALYSIS=analysis_dustydisc.f90
    MAXDUSTLARGE=1
    MAXDUSTSMALL=1
endif

ifeq ($(SETUP), growthtomulti)
#   transform dustgrowth dump into multi large grains dump
    DISC_VISCOSITY=yes
    MODFILE=moddump_growthtomultigrain.f90
    ISOTHERMAL=yes
    DUST=yes
    KNOWN_SETUP=yes
    IND_TIMESTEPS=yes
    DUSTGROWTH=yes
    MAXDUSTLARGE=25
endif

ifeq ($(SETUP), dustybox)
#   dust in a box
    PERIODIC=yes
    SETUPFILE= setup_dustybox.f90
    MODFILE= moddump_dustadd.f90
    ISOTHERMAL=yes
    DUST=yes
    KNOWN_SETUP=yes
    IND_TIMESTEPS=no
    ANALYSIS= analysis_trackbox.f90
endif

ifeq ($(SETUP), dustysedov)
#   Sedov blast wave test with dust
    PERIODIC=yes
    SETUPFILE= setup_dustysedov.f90
    MODFILE= moddump_dustadd.f90
    DUST=yes
    KNOWN_SETUP=yes
    #IND_TIMESTEPS=no
endif

ifeq ($(SETUP), dustywave)
#   dust in a box
    PERIODIC=yes
    SETUPFILE= setup_wave.f90
    MODFILE= moddump_dustadd.f90
    DUST=yes
    KNOWN_SETUP=yes
    IND_TIMESTEPS=no
    ANALYSIS= analysis_trackbox.f90
endif

ifeq ($(SETUP), wave)
#   linear wave
    PERIODIC=yes
    SETUPFILE= setup_wave.f90
    KNOWN_SETUP=yes
    IND_TIMESTEPS=no
    KERNEL=quintic
endif

ifeq ($(SETUP), wavedamp)
#   Wave damping test as per Choi et al (2009)
    PERIODIC=yes
    SETUPFILE= setup_wavedamp.f90
    ISOTHERMAL=yes
    NONIDEALMHD=yes
    MHD=yes
    KNOWN_SETUP=yes
    KERNEL=WendlandC4
    IND_TIMESTEPS=no
    STS_TIMESTEPS=no
    ANALYSIS = analysis_bzrms.f90
    DEBUG=no
endif

ifeq ($(SETUP), sedov)
#   Sedov blast wave test
    PERIODIC=yes
    SETUPFILE= setup_sedov.f90
    IND_TIMESTEPS=yes
    KNOWN_SETUP=yes
    MAXP=2100000
endif

ifeq ($(SETUP), srblast)
#   special relativistic blast wave test (spherical)
    PERIODIC=yes
    SETUPFILE=setup_srblast.f90
    IND_TIMESTEPS=no
    GR=yes
    METRIC=minkowski
    KERNEL=quintic
    KNOWN_SETUP=yes
    CONST_AV=yes
    ISOTHERMAL=no
endif

ifeq ($(SETUP), blob)
#   Blob evaporation problem
    PERIODIC=yes
    SETUPFILE= setup_blob.f90
    DOUBLEPRECISION= no
    KNOWN_SETUP=yes
endif

ifeq ($(SETUP), kh)
#   Kelvin-Helmholtz problem
    PERIODIC=yes
    SETUPFILE= setup_kh.f90
    KNOWN_SETUP=yes
endif

ifeq ($(SETUP), mhdrotor)
#   MHD rotor problem
    PERIODIC=yes
    SETUPFILE= setup_mhdrotor.f90
    MHD=yes
    KNOWN_SETUP=yes
endif

ifeq ($(SETUP), jadvect)
#   MHD current loop advection problem
    PERIODIC=yes
    SETUPFILE= setup_jadvect.f90
    MHD=yes
    KNOWN_SETUP=yes
endif

ifeq ($(SETUP), alfven)
#   MHD circularly polarised Alfven wave problem
    PERIODIC=yes
    SETUPFILE= setup_alfvenwave.f90
    MHD=yes
    KNOWN_SETUP=yes
    KERNEL=quintic
endif

ifeq ($(SETUP), orstang)
#   Orszag-Tang vortex
    PERIODIC=yes
    SETUPFILE= setup_orstang.f90
    MHD=yes
    KNOWN_SETUP=yes
endif

ifeq ($(SETUP), balsarakim)
#   Balsara-Kim 2004
    PERIODIC=yes
    SETUPFILE= setup_unifdis.F90
    MHD=yes
    KNOWN_SETUP=yes
    SRCINJECT=inject_sne.f90
    KERNEL=quintic
    IND_TIMESTEPS=yes
    H2CHEM=yes
endif

ifeq ($(SETUP), mhdvortex)
#   Balsara (2004) MHD vortex
    PERIODIC=yes
    SETUPFILE= setup_mhdvortex.f90
    MHD=yes
    KNOWN_SETUP=yes
endif

ifeq ($(SETUP), mhdsine)
#   MHD sine wave
    PERIODIC=yes
    SETUPFILE= setup_mhdsine.f90
    NONIDEALMHD=no
    MHD=yes
    KNOWN_SETUP=yes
endif

ifeq ($(SETUP), mhdblast)
#   MHD blast wave test
    SETUPFILE= setup_mhdblast.f90
    PERIODIC=yes
    MHD=yes
    ISOTHERMAL=no
    IND_TIMESTEPS=no
    KNOWN_SETUP=yes
    MAXP=3000000
endif

ifeq ($(SETUP), mhdwave)
#   propagating isolated MHD wave
    SETUPFILE= setup_mhdwave.f90
    PERIODIC=yes
    MHD=yes
    ISOTHERMAL=no
    IND_TIMESTEPS=no
    KNOWN_SETUP=yes
    MAXP=3000000
endif

ifeq ($(SETUP), cluster)
#   cluster formation (setup)
    FPPFLAGS=
    SETUPFILE= velfield_fromcubes.f90 setup_cluster.f90
    MODFILE= moddump_default.f90
    ANALYSIS= phantom_pdfs.o analysis_MWpdf.f90 #analysis_sinkmass.f90
    ISOTHERMAL=yes
    MHD=no
    GRAVITY=yes
    IND_TIMESTEPS=yes
    KNOWN_SETUP=yes
    MAXPTMASS=1000
    MAXP=3500000
endif

ifeq ($(SETUP), binary)
#   binary setup
    FPPFLAGS= -DCONST_AV
    SRCINJECT= inject_rochelobe.f90
    SETUPFILE= setup_binary.f90
    #SETUPFILE= setup_chinchen.f90
    KNOWN_SETUP=yes
endif

ifeq ($(SETUP), common)
#   binary setup
    FPPFLAGS=
    SETUPFILE= setup_common.f90
    KNOWN_SETUP=yes
endif

ifeq ($(SETUP), star)
#   import stellar model from 1D stellar evolution code
#   use option 5 of setup_star
    FPPFLAGS=
    SETUPFILE= setup_star.f90
    MODFILE= moddump_binary.f90
    ANALYSIS= ${SRCNIMHD} utils_summary.o utils_omp.o ptmass.o energies.o analysis_common_envelope.F90
    KNOWN_SETUP=yes
    IND_TIMESTEPS=no
    MAXP=10000000
    GRAVITY=yes
    MHD=no
endif

ifeq ($(SETUP), isowind)
#   wind setup (isothermal spherical wind from a sink particle)
    FPPFLAGS=
    ISOTHERMAL=yes
    SETUPFILE= setup_wind.f90
    SRCINJECT= inject_wind.f90
    KNOWN_SETUP=yes
    IND_TIMESTEPS=no
    STS_TIMESTEPS=no
endif

ifeq ($(SETUP), wind)
#   wind setup (adiabatic supersonic spherical wind from a sink particle)
    SETUPFILE= setup_wind.f90
    SRCINJECT= inject_wind.f90
    KNOWN_SETUP=yes
    IND_TIMESTEPS=no
    STS_TIMESTEPS=no
endif

ifeq ($(SETUP), bowen)
# bowen wind setup (pulsating dusty wind)
    FPPFLAGS= -DBOWEN
    SETUPFILE= setup_wind.f90
    SRCINJECT= bowen_dust.F90 inject_wind.f90
    KNOWN_SETUP=yes
    IND_TIMESTEPS=no
    STS_TIMESTEPS=no
endif

ifeq ($(SETUP), BHL)
# Bondi-Hoyle-Lyttleton setup
    SETUPFILE= setup_BHL.f90
    SRCINJECT= inject_BHL.f90
    KNOWN_SETUP=yes
    IND_TIMESTEPS=yes
endif

ifeq ($(SETUP), jet)
#   Jet simulation from Price, Tricco & Bate (2012)
    FPPFLAGS= -DPERIODIC -DGRAVITY
    SETUPFILE= setup_sphereinbox.f90
    #ANALYSIS= analysis_jet.f90
    ANALYSIS= ${SRCNIMHD} analysis_protostar_environ.F90
    ISOTHERMAL=yes
    MHD=yes
    IND_TIMESTEPS=yes
    KNOWN_SETUP=yes
    DUST=no
endif

ifeq ($(SETUP), jetnimhd)
#   Simulation from Wurster, Price & Bate (2016,2017) et seq
    SETUPFILE= setup_sphereinbox.f90
    ANALYSIS= ${SRCNIMHD} analysis_protostar_environ.F90
    PERIODIC=yes
    GRAVITY=yes
    ISOTHERMAL=yes
    MHD=yes
    NONIDEALMHD=yes
    IND_TIMESTEPS=yes
    STS_TIMESTEPS=yes
    MODFILE=moddump_CoM.f90
    KNOWN_SETUP=yes
endif

ifeq ($(SETUP), sgdisc)
#   self-gravitating disc
    # IND_TIMESTEPS=yes
    GRAVITY=yes
    SETUPFILE= setup_disc.f90
#   ANALYSIS = ${LINKLIST} utils_omp.F90 utils_summary.F90 ptmass.F90 analysis_clumpfind.F90
    ANALYSIS = analysis_disc_stresses.f90
#    ANALYSIS = ${LINKLIST} analysis_getneighbours.f90
    KNOWN_SETUP=yes
endif

ifeq ($(SETUP), dustysgdisc)
#   self-gravitating dustydisc
    SETUPFILE= setup_disc.f90
    GRAVITY=yes
    DUST=yes
    KNOWN_SETUP=yes
    IND_TIMESTEPS=yes
    ANALYSIS=analysis_dustydisc.f90
endif

ifeq ($(SETUP), dustsettle)
#   dust settling test from PL15
    SETUPFILE= setup_dustsettle.f90
    DUST=yes
    PERIODIC=yes
    ISOTHERMAL=yes
    MODFILE=moddump_dustadd.f90
    KNOWN_SETUP=yes
    IND_TIMESTEPS=no
endif

ifeq ($(SETUP), test)
#   default setup for tests
    PERIODIC=yes
    KNOWN_SETUP=yes
    CONST_ARTRES=yes
    CURLV=yes
    MHD=yes
    DUST=yes
    KERNEL=cubic
endif

ifeq ($(SETUP), test2)
#   default setup for tests
    DISC_VISCOSITY=yes
    KNOWN_SETUP=yes
    IND_TIMESTEPS=no
endif

ifeq ($(SETUP), testcyl)
#   default setup for tests
    DISC_VISCOSITY=yes
    KNOWN_SETUP=yes
    IND_TIMESTEPS=yes
    CONST_ARTRES=yes
    CURLV=yes
endif

ifeq ($(SETUP), testkd)
#   default setup for tests
    PERIODIC=yes
    KNOWN_SETUP=yes
    IND_TIMESTEPS=yes
    CONST_ARTRES=yes
    CURLV=yes
    MHD=yes
endif

ifeq ($(SETUP), testgrav)
#   self-gravity unit tests
    FPPFLAGS= -DGRAVITY
    KNOWN_SETUP=yes
    CONST_ARTRES=yes
    CURLV=yes
endif

ifeq ($(SETUP), testdust)
#   dust unit tests
    PERIODIC=yes
    DUST=yes
    KNOWN_SETUP=yes
    IND_TIMESTEPS=no
endif

ifeq ($(SETUP), testgrowth)
#   dust growth unit tests
    PERIODIC=yes
    DUST=yes
    DUSTGROWTH=yes
    KNOWN_SETUP=yes
    IND_TIMESTEPS=no
endif

ifeq ($(SETUP), testnimhd)
#   non-ideal MHD (+ boundary particle + super-timestepping) unit tests
    PERIODIC=yes
    ISOTHERMAL=yes
    NONIDEALMHD=yes
    MHD=yes
    KERNEL=WendlandC4
    IND_TIMESTEPS=no
    STS_TIMESTEPS=yes
    KNOWN_SETUP=yes
endif

ifeq ($(SETUP), testlum)
#   Lense-Thirring setup
    FPPFLAGS= -DLIGHTCURVE
    KNOWN_SETUP=yes
    IND_TIMESTEPS=yes
    ISOTHERMAL=no
endif

ifeq ($(SETUP), testgr)
    GR=yes
    FPPFLAGS= -DGR
    KNOWN_SETUP=yes
    IND_TIMESTEPS=no
    METRIC=kerr
    SETUPFILE= setup_grdisc.f90
endif

ifeq ($(SETUP), default)
    KNOWN_SETUP=yes
    SETUPFILE= setup_unifdis.F90
    PERIODIC=yes
    DUST=yes
endif

ifeq ($(SETUP), galaxies)
#   Read in data created from Wurster&Thacker(2013a,b)
    SETUPFILE= setup_galaxies.f90
    ANALYSIS=analysis_GalMerger.f90
    CONST_AV=no
    ISOTHERMAL=no
    IND_TIMESTEPS=yes
    GRAVITY=yes
    MAXP=2600000
    KNOWN_SETUP=yes
endif

ifeq ($(SETUP), nsmerger)
#   Model a neutron star merger; use option 6
    SETUPFILE= setup_star.f90
    ISOTHERMAL=yes
    IND_TIMESTEPS=no
    GRAVITY=yes
    MODFILE=moddump_binarystar.f90
    ANALYSIS=analysis_NSmerger.f90
    KNOWN_SETUP=yes
endif

ifeq ($(SETUP), evrard)
#   models the Evrard collapse; use option 7
    SETUPFILE= setup_star.f90
    ISOTHERMAL=no
    GRAVITY=yes
    ANALYSIS=analysis_sphere.f90
    KNOWN_SETUP=yes
endif

ifeq ($(SETUP), tokamak)
#   tokamak torus setup
    PERIODIC=no
    ISOTHERMAL=yes
    SETUPFILE= setup_tokamak.f90
    KNOWN_SETUP=yes
endif

ifeq ($(SETUP), sfmcfost) # [buildbot skip]
#   live feedback from mcfost in star formation calculation
    PERIODIC=yes
    SETUPFILE= setup_sphereinbox.f90
    ANALYSIS= analysis_mcfost.f90
    LIVE_ANALYSIS=yes
    ISOTHERMAL=no
    KNOWN_SETUP=yes
    MULTIRUNFILE= multirun.f90
    IND_TIMESTEPS=yes
    GRAVITY=yes
    MCFOST=yes
endif

ifeq ($(SETUP), mcfostcmdline) # [buildbot skip]
#   live feedback from mcfost, superseded by mcfost setup
    DISC_VISCOSITY=yes
    SETUPFILE= setup_disc.f90
    ANALYSIS= analysis_mcfostcmdline.f90
    LIVE_ANALYSIS=yes
    ISOTHERMAL=no
    KNOWN_SETUP=yes
    MULTIRUNFILE= multirun.f90
    IND_TIMESTEPS=yes
endif

ifeq ($(SETUP), radiativebox)
    SETUPFILE=setup_radiativebox.f90
    ISOTHERMAL=no
    KNOWN_SETUP=yes
    RADIATION=yes
    IND_TIMESTEPS=no
    PERIODIC=yes
endif

ifndef SETUPFILE
    SETUPFILE= setup_unifdis.F90
endif

ifndef SRCNIMHD
    SRCNIMHD = nicil.F90 nicil_supplement.F90
endif

ifndef SRCDUST
    SRCDUST = dust.F90 growth.F90
endif

ifdef SMOL
    SRCDUST+= growth_smol.F90
endif

#ifndef SRCGROWTH
#    SRCGROWTH = growth.F90
#endif

#---  live feedback from mcfost
ifeq ($(MCFOST), yes)
    ANALYSIS= analysis_mcfost.f90
    LIVE_ANALYSIS=yes
    ISOTHERMAL=no
    MCFOST=yes

    MCFOST_LIBS = $(MCFOST_INSTALL)/lib/$(SYSTEM)
    MCFOST_INCLUDE = $(MCFOST_INSTALL)/include

    FPPFLAGS+= -DMCFOST
    LDFLAGS+= -I$(MCFOST_INCLUDE) -I$(MCFOST_INCLUDE)/voro++ -I$(MCFOST_INCLUDE)/hdf5 -I$(MCFOST_INCLUDE)/$(SYSTEM) \
	-L$(MCFOST_DIR)/src -lmcfost -L$(MCFOST_LIBS) $(LIBCXX) -lcfitsio -lvoro++ -lsprng -lxgboost -ldmlc -lrabit -lhdf5_fortran -lhdf5 -lz
endif


#----------------------------------------------------------------
ifeq ($(SYSTEM),cray)
    FC=ftn
    FFLAGS=-Oaggress -Ovector3 -Oipa4
    DBLFLAG= -s real64
    CC=cc
    CCFLAGS=-O3
    KNOWN_SYSTEM=yes
ifeq ($(MAP),yes)
    LDFLAGS+=-dynamic -L/${ALLINEA_DIR}/allinea -lmap-sampler -Wl,--eh-frame-hdr
    FFLAGS+= -G2
endif
endif

ifeq ($(SYSTEM),daint)
    FC=ftn
    FFLAGS= -O3 -inline-factor=500 -dynamic -mcmodel=medium -heap-arrays -shared-intel -warn uninitialized -warn unused -warn truncated_source
    DBLFLAG= -r8
    DEBUGFLAG= -check all -WB -traceback -g -debug all
    KNOWN_SYSTEM=yes
    ENDIANFLAGBIG= -convert big_endian
    ENDIANFLAGLITTLE= -convert little_endian
    OMPFLAGS = -openmp
    CC = icc
    CCFLAGS = -O3 -mcmodel=medium
    LIBCXX = -cxxlib
    QSYS = slurm
ifeq ($(MPI),daint)
    USEMPI=yes
    FPPFLAGS += -DMPI
endif
endif

ifeq ($(SYSTEM), msg)
    include Makefile_defaults_ifort
    QSYS = sge
    QSHELL = tcsh
    ifeq ($(OPENMP),yes)
       QPE = smp
       NOMP = '$$NSLOTS'
       ifndef NPAR
          NPAR = '4-32'
       endif
    endif
    ifeq ($(MPI),yes)
       QPE = mpi
       ifeq ($(OPENMP),yes)
            QPE = mqu4
            NOMP = 4
       endif
    endif
    #QEXTRA='-l dpod=true -q mqu2'
    #HDF5=yes
#    HDF5ROOT=/opt/sw/hdf5-1.8.0/
endif

ifeq ($(SYSTEM), m2)
#   MASSIVE facility: massive.org.au
    include Makefile_defaults_ifort
    QSYS = pbs
    ifeq ($(OPENMP),yes)
       NOMP='12'
    else
       NOMP='1'
    endif
    QNODES='nodes='$(NMPI)':ppn='$(NOMP)
    WALLTIME='500:00:00'
endif

ifeq ($(SYSTEM), g2)
#   gstar facility
#   Note: gstar has nomp=12; sstar has nomp=16
    include Makefile_defaults_ifort
    QSYS = pbs
    ifeq ($(OPENMP),yes)
       NOMP='16'
    else
       NOMP='1'
    endif
    QNAME='sstar'
    QNODES='nodes='$(NMPI)':ppn='$(NOMP)
    WALLTIME='168:00:00'
    MPIEXEC='mpiexec -npernode 1'
endif

ifeq ($(SYSTEM), ozstar)
#   ozstar facility
    include Makefile_defaults_ifort
    OMPFLAGS=-qopenmp
    NOMP=32
    #QNAME='skylake'
    QSYS = slurm
    WALLTIME='168:00:00'
endif

ifeq ($(SYSTEM), monarch)
    include Makefile_defaults_ifort
    OMPFLAGS=-qopenmp -qopt-report
    QSYS = slurm
    QPROJECT='p01'
    WALLTIME='100:59:59'
    QPARTITION='comp'
endif

ifeq ($(SYSTEM), monarchpsxe)
    include Makefile_defaults_ifort
    QSYS = slurm
    QPROJECT='p01'
endif

ifeq ($(SYSTEM), nci)
#   gadi (NCI machine)
    include Makefile_defaults_ifort
    #MPI=intel
    FFLAGS= -O3 -mcmodel=medium -shared-intel -ip -axSSE2,SSSE3,SSE4.1,SSE4.2,AVX -inline-factor=500 -warn uninitialized -warn unused -warn truncated_source
    DEBUGFLAG+= -fpe0 -fp-stack-check
    CCFLAGS= -O3 -ip
    QSYS= pbs
    #PBSRESUBMIT=yes
    NOMP=48
    ifeq ($(MPI),yes)
       NPAR=32
    endif
    QPROJECT='fu7'
    QNAME='normal'
    WALLTIME='48:00:00'
    MPIEXEC='mpiexec -npernode 1'
    QNODES='ncpus='$(NPAR)
    QEXTRA='-l other=hyperthread'
endif

ifeq ($(SYSTEM), gfortran)
    include Makefile_defaults_gfortran
ifneq ($(UNAME), Darwin)
    FFLAGS+= -mcmodel=medium
endif
endif

ifeq ($(SYSTEM), gfortranOSX)  # for use with mac gfortran (5.3.0, 7.3.0 tested)
    include Makefile_defaults_gfortran
endif

ifeq ($(SYSTEM), gfortran44)
    include Makefile_defaults_gfortran
    FC= gfortran -gdwarf-2
    FFLAGS= -O3 -Wall -frecord-marker=4 -finline-functions-called-once -finline-limit=1500 -funroll-loops -ftree-vectorize
    DEBUGFLAG= -g -frange-check -ffpe-trap=invalid,denormal -finit-real=nan -finit-integer=nan -fbacktrace
endif

ifeq ($(SYSTEM), gfortran47)
    include Makefile_defaults_gfortran
    FC= gfortran-mp-4.7 -gdwarf-2
    FFLAGS= -Wall -m64 -O3 -ffast-math -funroll-loops -ftree-loop-linear \
            -finline-functions-called-once \
            -fomit-frame-pointer -finline-limit=3000 --param min-vect-loop-bound=2
    DEBUGFLAG= -Wextra -g -frange-check -fcheck=all -ffpe-trap=denormal -finit-real=nan -finit-integer=nan -fbacktrace
endif

ifeq ($(SYSTEM), complexity)
#   complexity.leicester.dirac.ac.uk
    include Makefile_defaults_ifort
    FFLAGS= -O3 -xhost -ipo -mcmodel=medium -shared-intel -warn uninitialized \
            -warn unused -warn truncated_source
    DEBUGFLAG= -check all -WB -traceback -g -fpe0 -fp-stack-check
    CCFLAGS = -O3 -ipo -mcmodel=medium
    QSYS=pbs
    QNAME=q64
    WALLTIME='48:00:00'
endif

ifeq ($(SYSTEM), isca)
    # local cluster at the University of Exeter
    include Makefile_defaults_ifort
    FFLAGS= -O3 -axAVX -mcmodel=medium \
            -warn uninitialized -warn truncated_source\
            -warn interfaces -nogen-interfaces
    OMPFLAGS= -qopenmp
    DEBUGFLAG= -check all -traceback -g -fpe0 -fp-stack-check -heap-arrays -O0
    QNAME=pq
    WALLTIME='168:00:00'
endif

ifeq ($(SYSTEM), skylake)
# HPCs Skylake cluster at Cambridge
    include Makefile_defaults_ifort
    FFLAGS= -O3 -mcmodel=medium -shared-intel -warn uninitialized -warn unused -warn \
            truncated_source -xCORE-AVX512 -ipo
    OMPFLAGS = -qopenmp
    CCFLAGS = -O3 -mcmodel=medium -xCORE-AVX512 -ipo
    QSYS = slurm
    QPROJECT='DIRAC-DP005-CPU'
    WALLTIME='36:00:00'
endif

ifeq ($(SYSTEM), ifort)
    include Makefile_defaults_ifort
endif

ifeq ($(SYSTEM), ifortmac)
    include Makefile_defaults_ifort
    FFLAGS= -O3 -xhost -shared-intel -warn uninitialized \
            -warn unused -warn truncated_source -Wl,-rpath,/opt/intel/lib
    DEBUGFLAG= -check all -WB -traceback -g -fpe0 -fp-stack-check
endif

ifeq ($(SYSTEM), ifortgcc)
    include Makefile_defaults_ifort
    CC = gcc
    CCFLAGS = -O3
endif

ifeq ($(SYSTEM), hydra)
# this configuration works for the hydra cluster http://www.mpcdf.mpg.de/services/computing/hydra
    include Makefile_defaults_ifort
    FFLAGS= -O3 -xavx -ip -mcmodel=medium -shared-intel -warn uninitialized \
            -warn unused -warn truncated_source
    DEBUGFLAG= -check all -WB -traceback -g -fpe0 -fp-stack-check
    CCFLAGS = -O3 -ipo -mcmodel=medium
endif

ifeq ($(SYSTEM), lyoccf)
# LIO CCF cluster
    include Makefile_defaults_ifort
    FFLAGS= -O3 -ftz -xavx -cpp -sox -fno-alias -fno-fnalias \
            -no-prec-div -no-prec-sqrt -align all -warn uninitialized \
            -warn unused -warn truncated_source
    LIBCXX = -cxxlib
endif

FFLAGS+=-fPIC
# Set some default files if not defined above
ifdef MAXP
   FPPFLAGS += -DMAXP=${MAXP}
endif
ifdef MAXPTMASS
   FPPFLAGS += -DMAXPTMASS=${MAXPTMASS}
endif
ifdef MAXNEIGH
   FPPFLAGS += -DMAXNEIGH=${MAXNEIGH}
endif
ifdef NCELLSMAX
   FPPFLAGS += -DNCELLSMAX=${NCELLSMAX}
endif
ifdef STACKSIZE
   FPPFLAGS += -DSTACKSIZE=${STACKSIZE}
endif
# Set other optional flags depending on settings

ifeq ($(DEBUG), yes)
    FFLAGS += ${DEBUGFLAG}
    FFLAGS := $(FFLAGS:-O3=-O0)
    FFLAGS := $(FFLAGS:-ipo= )
endif

ifeq ($(ENDIAN), BIG)
    FFLAGS += ${ENDIANFLAGBIG}
endif

ifeq ($(ENDIAN), LITTLE)
    FFLAGS += ${ENDIANFLAGLITTLE}
endif

ifeq ($(OPENMP), yes)
    FFLAGS += ${OMPFLAGS}
endif

ifeq ($(PERIODIC), yes)
    FPPFLAGS += -DPERIODIC
endif

ifeq ($(GRAVITY), yes)
    FPPFLAGS += -DGRAVITY
endif

ifeq ($(ISOTHERMAL), yes)
    FPPFLAGS += -DISOTHERMAL
endif

ifeq ($(STORE_TEMP), yes)
    FPPFLAGS += -DSTORE_TEMPERATURE
endif

ifeq ($(MHD), yes)
    FPPFLAGS += -DMHD
endif

ifeq ($(GR), yes)
    FPPFLAGS += -DGR
ifeq ($(METRIC), kerr)
    FPPFLAGS += -DKERR
endif
ifeq ($(ISENTROPIC), yes)
    FPPFLAGS += -DISENTROPIC
    FPPFLAGS += -DLIGHTCURVE
endif
    CONST_AV=yes
endif

ifeq ($(GWS), yes)
    FPPFLAGS += -DGWS
endif

ifeq ($(DUST), yes)
    FPPFLAGS += -DDUST
    ifndef KERNEL
       KERNEL=quintic
    endif
endif

ifdef MAXDUSTSMALL
   FPPFLAGS += -DMAXDUSTSMALL=${MAXDUSTSMALL}
endif
ifdef MAXDUSTLARGE
   FPPFLAGS += -DMAXDUSTLARGE=${MAXDUSTLARGE}
endif

ifeq ($(DUSTGROWTH), yes)
    FPPFLAGS += -DDUSTGROWTH
endif

ifeq ($(SMOL), yes)
    FPPFLAGS += -DSMOL
    LDFLAGS += -L$(SMOL_DIR) -lsmol
endif

ifeq ($(NONIDEALMHD), yes)
    FPPFLAGS += -DNONIDEALMHD
endif

ifeq ($(H2CHEM), yes)
    FPPFLAGS += -DH2CHEM
endif

ifeq ($(DISC_VISCOSITY), yes)
    FPPFLAGS += -DDISC_VISCOSITY
endif

ifeq ($(CONST_AV), yes)
    FPPFLAGS += -DCONST_AV
endif

ifeq ($(MORRIS_MONAGHAN), yes)
    FPPFLAGS += -DUSE_MORRIS_MONAGHAN
endif

ifeq ($(CONST_ARTRES), yes)
    FPPFLAGS += -DCONST_ARTRES
endif

ifeq ($(CURLV), yes)
    FPPFLAGS += -DCURLV
endif

ifeq ($(IND_TIMESTEPS), yes)
    FPPFLAGS += -DIND_TIMESTEPS
endif

ifeq ($(STS_TIMESTEPS), yes)
    FPPFLAGS += -DSTS_TIMESTEPS
endif

ifeq ($(CMACIONIZE), yes)
    FPPFLAGS += -DCMACIONIZE
endif

ifeq ($(DEBUG), yes)
    FFLAGS += -DDEBUG
endif

ifeq ($(RADIATION), yes)
    FFLAGS += -DRADIATION
endif

ifdef SRCTURB
    FPPFLAGS += -DDRIVING
endif

#
# kernel choice
#
ifndef SRCKERNEL
ifdef KERNEL
   SRCKERNEL= kernel_${KERNEL}.f90
else
   SRCKERNEL= kernel_cubic.f90
   KERNEL=cubic
endif
endif

#
# can turn particle injection off
# by setting INJECT_PARTICLES=no
# on command line. Otherwise on
# if injection module selected
#
ifeq ($(INJECT_PARTICLES), no)
   SRCINJECT=
else
ifdef SRCINJECT
    FPPFLAGS += -DINJECT_PARTICLES
endif
endif

ifdef LIGHTCURVE
    FPPFLAGS += -DLIGHTCURVE
endif

# do double precision flag last (append only to FFLAGS)

ZZFFLAGS := ${FFLAGS}
ifeq ($(DOUBLEPRECISION), yes)
    FFLAGS += ${DBLFLAG}
endif

ifeq ($(ANALYSISONLY), yes)
    FPPFLAGS += -DANALYSIS
endif

ifeq ($(LIVE_ANALYSIS), yes)
    FPPFLAGS += -DLIVE_ANALYSIS
    SRCAN = $(ANALYSIS)
else
    SRCAN=
endif

#
# MPI flavour (mostly openmpi these days)
#
ifeq ($(MPI), yes)
    FC= mpif90 `mpif90 --showme:compile`
    CC= mpicc `mpicc --showme:compile`
    LDFLAGS+= `mpif90 --showme:link`
    FPPFLAGS += -DMPI
    USEMPI=yes
endif

ifeq ($(MPI), openmpi)
    FC= openmpif90 `openmpif90 --showme:compile`
    LDFLAGS+= `openmpif90 --showme:link`
    FPPFLAGS += -DMPI
    USEMPI=yes
endif

ifeq ($(MPI), zen)
    FC= mpif90
    LDFLAGS+= -lmpi -lmpiif
    FPPFLAGS += -DMPI
    USEMPI=yes
endif

ifeq ($(MPI), psxe)
    FC= mpiifort
    LDFLAGS+= `mpiifort--showme:link`
    FPPFLAGS += -DMPI
    USEMPI=yes
endif

ifeq ($(MPI), mpifort)
    FC= mpifort
    FPPFLAGS += -DMPI
    USEMPI=yes
endif

ifeq ($(MPI), intel)
    FC= mpif90
    FPPFLAGS += -DMPI
    USEMPI=yes
endif

ifeq ($(USEMPI), yes)
    RUNMPI=$(MPIEXEC)
else
    RUNMPI=
endif

#
# HDF5 libraries (if required)
#
# Requires two directories:
#   - include for Fortran .mod files
#   - lib for the shared library .so files
#
# Often both directories are under one root,
# e.g. HDF5ROOT= /usr/local/opt/hdf5
# In this case just set HDF5ROOT for your machine.
#
# However, sometimes these directories are separate,
# then you must set both HDF5INCLUDE and HDF5LIB.
#
ifeq ($(HDF5), yes)
ifeq (X$(HDF5ROOT), X)
    HDF5ROOT= /usr/local/opt/hdf5
endif
ifeq (X$(HDF5INCLUDE), X)
    HDF5INCLUDE= $(HDF5ROOT)/include
endif
ifeq (X$(HDF5LIB), X)
    HDF5LIB= $(HDF5ROOT)/lib
endif
    FFLAGS+= -I$(HDF5INCLUDE)
    CCFLAGS+= -I$(HDF5INCLUDE)
    LDFLAGS+= -L$(HDF5LIB) -lhdf5 -lhdf5_fortran
    FPPFLAGS+= -DHDF5
endif

IDFLAGS=$(FPPFLAGS)
ifeq ($(DEBUG), yes)
    IDFLAGS += -DDEBUG
endif
#
# select domain decomposition type
#
DOMAIN= mpi_domain.F90
OBJDIR=obj

# define the implicit rule to make a .o file from a .f90 file

.SUFFIXES:
.SUFFIXES: .o .f90 .F90 .c .f

%.o : %.f90
	$(FC) -c $(FFLAGS) $< -o $@

%.o : %.F90
	$(FC) -c $(FFLAGS) ${FPP_PREFIX} $(FPPFLAGS) $< -o $@

%.o : %.c
	$(CC) -c $(CCFLAGS) $< -o $@

%.o : %.f
	$(FC) -c $(FFLAGS) $< -o $@

# these are the sources common to all compilations
ifeq (X$(SRCPOTS), X)
SRCPOTS= extern_corotate.f90 \
         extern_binary.f90 \
         extern_spiral.f90 \
         extern_lensethirring.f90 \
         extern_gnewton.F90 \
         lumin_nsdisc.F90 extern_prdrag.F90 \
         extern_Bfield.f90 \
         extern_neutronstar.f90 \
         extern_staticsine.f90 \
         extern_gwinspiral.f90 \
         externalforces.F90
endif
ifeq (X$(SRCPOT), X)
SRCPOT=${SRCPOTS}
endif

SRCTESTS=${TEST_FASTMATH} test_kernel.f90 test_dust.F90 test_growth.F90 test_smol.F90 \
         test_nonidealmhd.F90 test_gravity.F90 \
         test_derivs.F90 test_cooling.f90 test_eos.f90 test_externf.f90 test_rwdump.f90 \
         test_step.F90 test_indtstep.F90 test_setdisc.F90 \
         test_link.F90 test_kdtree.F90 test_ptmass.F90 test_luminosity.F90\
         test_gnewton.F90 test_corotate.f90 test_geometry.f90 \
         test_sedov.F90 test_radiation.F90

ifeq (X$(SRCTEST), X)
SRCTEST=${SRCTESTS}
endif

ifeq ($(GR),yes)
ifndef SRCMETRIC
ifdef METRIC
   SRCMETRIC= metric_${METRIC}.f90
else
   SRCMETRIC= metric_minkowski.f90
endif
endif
   SRCGR=inverse4x4.f90 $(SRCMETRIC) metric_tools.f90 utils_gr.f90 cons2primsolver.f90 cons2prim.f90
   SRCPOT=extern_gr.F90 externalforces_gr.F90
   SRCTEST1 = $(SRCTESTS:test_externf.f90=test_externf_gr.f90)
   SRCTEST2 = $(SRCTEST1:test_gnewton.F90=)
   SRCTEST = $(SRCTEST2:test_corotate.f90=) test_gr.f90
endif

SRCCHEM= coolfunc.f90 fs_data.f90 mol_data.f90 utils_spline.f90 h2cooling.f90 h2chem.f90 cooling.f90

SRCMESA= eos_mesa_microphysics.F90 eos_mesa.f90
SRCEOS = ${SRCMESA} eos_shen.f90 eos_helmholtz.f90 eos.F90

# ifeq ($(HDF5), yes)
# SRCREADWRITE_DUMPS= utils_hdf5.F90 utils_dumpfiles_hdf5.F90 readwrite_dumps_hdf5.F90
# else
SRCREADWRITE_DUMPS= readwrite_dumps.F90
# endif

SOURCES= physcon.f90 ${CONFIG} ${SRCKERNEL} io.F90 units.f90 boundary.f90 \
         mpi_utils.F90 dtype_kdtree.F90 utils_omp.F90 utils_cpuinfo.f90 \
         utils_allocate.f90 icosahedron.f90 \
         utils_mathfunc.f90 part.F90 ${DOMAIN} utils_timing.f90 mpi_balance.F90 \
         commons.f90 timestep.f90 utils_dumpfiles.f90 utils_indtimesteps.F90 utils_infiles.f90 \
         utils_sort.f90 utils_supertimestep.F90 utils_tables.f90 utils_gravwave.f90 \
         utils_sphNG.f90 utils_vectors.f90 utils_datafiles.f90 datafiles.f90 \
         gitinfo.f90 ${SRCFASTMATH} random.f90 ${SRCEOS} ${SRCGR} checkoptions.F90 \
         set_binary.f90 set_flyby.f90 viscosity.f90 options.f90 centreofmass.f90 ${SRCPOT} damping.f90 \
         set_disc.F90 partinject.F90 utils_inject.f90 utils_filenames.f90 utils_summary.F90 ${SRCCHEM} \
         directsum.f90 prompting.f90 ${SRCDUST} set_dust.F90 set_dust_options.f90 \
         mpi_dens.F90 mpi_force.F90 stack.F90 mpi_derivs.F90 kdtree.F90 linklist_kdtree.F90 ${SRCTURB} \
         ${SRCNIMHD} ${SRCPHOTO} ${SRCINJECT} memory.F90 ${SRCREADWRITE_DUMPS}  \
         quitdump.f90 ptmass.F90 \
<<<<<<< HEAD
         readwrite_infile.F90 dens.F90 force.F90 deriv.F90 energies.F90 sort_particles.F90 \
         radiation_utils.f90 \
=======
         readwrite_infile.F90 dens.F90 force.F90 utils_deriv.f90 deriv.F90 energies.F90 sort_particles.F90 \
>>>>>>> eb7144a0
         evwrite.F90 step_leapfrog.F90 writeheader.F90 ${SRCAN} step_supertimestep.F90 mf_write.f90 evolve.F90 \
         geometry.f90 stretchmap.f90 density_profiles.f90 set_unifdis.f90 set_slab.f90 \
         set_sphere.f90 set_vfield.f90 checksetup.F90 utils_testsuite.f90 \
         ${SRCTEST} \
         testsuite.F90 initial.F90 leastsquares.f90 solvelinearsystem.f90

OBJECTS1 = $(SOURCES:.f90=.o)
OBJECTS = $(OBJECTS1:.F90=.o)

.PHONY: phantom
phantom: checksystem checkparams $(OBJECTS) phantom.o
	$(FC) $(FFLAGS) -o $(BINDIR)/$@ $(OBJECTS) phantom.o $(LDFLAGS)
ifeq ($(UNAME), Darwin)
	dsymutil $(BINDIR)/$@
endif

	@sh ../scripts/phantom_version_gen.sh "$(IDFLAGS)"
	@echo ""
	@echo "The Phantom is here (in $(BINDIR)/phantom)"
	@echo ""

#----------------------------------------------------
# generic target for compiling ALL phantom utilities
# this is used in the nightly build checks
#
utils: phantomsetup phantomanalysis \
       multirun phantom_moddump \
       phantom2divv phantom2divb combinedustdumps \
       diffdumps showheader showarrays ev2mdot phantomevcompare acc2ang \
       phantom2sphNG phantom2gadget testbinary \
       sfutils phantom2pdf-amr splitpart \
       phantom2struct libphantom

cleanutils: cleansetup cleananalysis \
            cleanmultirun cleantestbinary cleanmoddump \
            cleanphantom2divv cleanphantom2divb \
            cleandiffdumps cleanshowheader cleanshowarrays cleanev2mdot cleanacc2ang \
            cleanp2s cleanphantom2gadget \
            cleansfutils cleanphantom2pdf-amr cleansplitpart \
            cleanphantom2struct cleanphantomevcompare cleanlibphantom

#--------------------------------------------------------------
# edit target opens current setup module in the default editor
#
edit: checksetup
	$(EDITOR) ../src/setup/$(SETUPFILE)

#----------------------------------------------------
# these are the sources for anything which uses the readwrite_dumps module
#
SRCDUMP= physcon.f90 ${CONFIG} ${SRCKERNEL} io.F90 units.f90 boundary.f90 mpi_utils.F90 \
         utils_infiles.f90 dtype_kdtree.f90 utils_allocate.f90 part.F90 ${DOMAIN} kdtree.F90 linklist_kdtree.F90 \
         utils_dumpfiles.f90 utils_vectors.f90 utils_mathfunc.f90 \
         utils_datafiles.f90 utils_filenames.f90 utils_tables.f90 datafiles.f90 gitinfo.f90 \
         centreofmass.f90 \
         timestep.f90 ${SRCEOS} ${SRCGR} ${SRCPOT} ${SRCPHOTO} \
         memory.F90 \
         utils_sphNG.f90 \
         commons.f90 ${SRCFASTMATH} checkoptions.F90 \
         viscosity.f90 options.f90 prompting.f90 ${SRCDUST} \
         ${SRCREADWRITE_DUMPS}
OBJDUMP1= $(SRCDUMP:.f90=.o)
OBJDUMP= $(OBJDUMP1:.F90=.o)

# make first file required for compiling utilities depend on math flags
# to ensure that this is always up to date before compiling anything else.
physcon.o: .make_mathflags

#----------------------------------------------------
# these are the sources for phantom setup utility
#
SRCSETUP= utils_omp.F90 utils_sort.f90 utils_timing.f90 utils_summary.F90 \
          utils_gravwave.f90 \
          random.f90 mpi_balance.F90 set_dust.F90 set_dust_options.f90 set_binary.f90 set_flyby.f90 \
          utils_indtimesteps.F90 partinject.F90 stack.F90 mpi_dens.F90 mpi_force.F90 mpi_derivs.F90 \
          ${SRCTURB} ${SRCNIMHD} ${SRCCHEM} \
          ptmass.F90 energies.F90 \
          geometry.f90 relax_star.f90 stretchmap.f90 density_profiles.f90 \
          set_unifdis.f90 set_slab.f90 set_sphere.f90 set_disc.F90 \
          set_vfield.f90 sort_particles.F90 ${SRCINJECT} \
          ${SETUPFILE} checksetup.F90 \
          set_Bfield.f90 damping.f90 readwrite_infile.f90

OBJSETUP1= $(SRCSETUP:.f90=.o)
OBJSETUP= $(OBJDUMP) $(OBJSETUP1:.F90=.o) phantomsetup.o

.PHONY: phantomsetup
phantomsetup: setup

setup: checksystem checkparams libphantom $(OBJSETUP)
	$(FC) $(FFLAGS) -o $(BINDIR)/phantomsetup $(OBJSETUP) $(LDFLAGS) $(LIBS) ../bin/libphantom.a
	@echo ""
	@echo "Phantom setup built"
	@echo ""

cleansetup:
	rm -f $(BINDIR)/phantomsetup

config.o: phantom-version.h

phantom-version.h:
	@echo "creating $@"
	@echo "#define PHANTOM_VERSION_MAJOR $(PHANTOM_VERSION_MAJOR)" > $@
	@echo "#define PHANTOM_VERSION_MINOR $(PHANTOM_VERSION_MINOR)" >> $@
	@echo "#define PHANTOM_VERSION_MICRO $(PHANTOM_VERSION_MICRO)" >> $@
	@echo "#define PHANTOM_VERSION_STRING \"$(VERSION)\"" >> $@

#----------------------------------------------------
# Smoluchowsky library
growth_smol.o: checksmol ../src/main/growth_smol.F90
	$(FC) -c $(FFLAGS) ${FPP_PREFIX} $(FPPFLAGS) ../src/main/growth_smol.F90 -I$(SMOL_DIR) -o $@

#----------------------------------------------------
# Probability Distribution Functions from fixed grid
# (produced via splash to grid)
# these are the sources for the grid2pdf utility
#
utils_outputhdf5.o: checkhdf5

write_grid_hdf5.o: checkhdf5

pdfs.o: checksplash $(SPLASH_DIR)/src/pdfs.f90
	$(FC) $(FFLAGS) -o $@ -c $(SPLASH_DIR)/src/pdfs.f90

# In case you need the old pdfs.f90 module located in phantom/src/utils/
# rather than the on located in splash. (e.g. analysis_MWpdf.f90 requires the
# phantom version)
phantom_pdfs.o: ../src/utils/pdfs.f90
	$(FC) $(FFLAGS) -o $@ -c $<

asciiutils.o: checksplash $(SPLASH_DIR)/src/asciiutils.f90
	$(FC) $(FFLAGS) -o $@ -c $(SPLASH_DIR)/src/asciiutils.f90

write_griddata.o: checksplash $(SPLASH_DIR)/src/write_griddata.F90
	$(FC) $(FFLAGS) -o $@ -c $(SPLASH_DIR)/src/write_griddata.F90

OBJG2PDF= io.o utils_filenames.o asciiutils.o write_griddata.o \
          hdf5utils.o read_grid_hdf5.o write_grid_hdf5.o io_grid.o pdfs.o rhomach.o grid2pdf.o

.PHONY: grid2pdf
grid2pdf: checksys checkparams checkhdf5 $(OBJG2PDF)
	@echo "objects are $(OBJG2PDF)"
	$(FC) $(FFLAGS) -o $(BINDIR)/grid2pdf $(OBJG2PDF) $(LDFLAGS) -L$(HDF5ROOT)/lib -lhdf5
	@echo ""
	@echo "Grid2pdf: we are Possibly Dangerously Fanatical"
	@echo ""

cleang2p:
	rm -f $(BINDIR)/grid2pdf

#------------------------------------------------------
# Probability Distribution Functions via adaptive mesh
#
phantom2pdf: phantom2pdf-amr

.PHONY: phantom2pdf-amr
phantom2pdf-amr:
	${MAKE} phantomanalysis ANALYSIS="adaptivemesh.f90 interpolate3D_amr.F90 asciiutils.f90 pdfs.f90 analysis_pdfs.f90"\
        ANALYSISBIN=$@ ANALYSISONLY=yes

cleanphantom2pdf-amr:
	rm -f $(BINDIR)/phantom2struct

analysis_pdfs.o: interpolate3D_amr.o adaptivemesh.o
interpolate3D_amr.o: adaptivemesh.o

#----------------------------------------------------
# these are the sources for the phantom_moddump utility
#
ifndef MODDUMPBIN
MODDUMPBIN=phantommoddump
endif
OBJMOD1 = utils_omp.F90 utils_summary.f90 utils_indtimesteps.F90 \
          utils_sort.f90 checksetup.f90 set_Bfield.f90 \
          partinject.F90 random.f90 set_disc.F90 set_dust.F90 set_binary.f90 \
		  icosahedron.f90 utils_inject.f90 ${SRCINJECT} \
          ${SRCTURB} ${SRCNIMHD} ${SRCCHEM} \
          density_profiles.f90 ptmass.F90 damping.f90 readwrite_infile.f90 ${MODFILE:.f90=.o}
OBJMOD2 = ${OBJMOD1:.F90=.o}
OBJMOD = ${OBJMOD2:.f90=.o}
OBJDA= ${OBJDUMP} ${OBJMOD} phantom_moddump.o

phantom_moddump: checksystem checkparams $(OBJDA)
	@echo ""
	@echo "phantom_moddump: we are here to help you"
	@echo ""
	$(FC) $(FFLAGS) -o $(BINDIR)/$(MODDUMPBIN) $(OBJDA) $(LDFLAGS)

moddump: phantom_moddump

cleanmoddump:
	rm -f $(BINDIR)/phantommoddump

# files from MCFOST used by phantommoddump
mess_up_SPH.o: checkmcfost $(MCFOST_DIR)/src/mess_up_SPH.f90
	$(FC) $(FFLAGS) -o $@ -c $(MCFOST_DIR)/src/mess_up_SPH.f90

#----------------------------------------------------
# these are the sources for the phantomanalysis utility
#
OBJAN1= ${ANALYSIS:.f90=.o}
OBJAN2= ${OBJAN1:.F90=.o}
OBJAN= ${OBJAN2:.f=.o}
OBJA= utils_sort.o leastsquares.o solvelinearsystem.o \
      ${OBJDUMP} utils_disc.o utils_gravwave.o set_dust.o set_binary.o ${OBJAN}

ifndef ANALYSISBIN
ANALYSISBIN=phantomanalysis
endif

.PHONY: phantomanalysis
phantomanalysis: checksystem checkparams $(OBJA) phantomanalysis.o
	@echo ""
	@echo "phantomanalysis: we live to serve you"
	@echo ""
	$(FC) $(FFLAGS) -o $(BINDIR)/$(ANALYSISBIN) $(OBJA) phantomanalysis.o $(LDFLAGS)

analysis: phantomanalysis


cleananalysis:
	rm -f $(BINDIR)/phantomanalysis

.PHONY: libphantom
SRCLIB= # libphantom.F90
OBJLIB1=${SRCLIB:.f90=.o}
OBJLIB=${OBJLIB1:.F90=.o}
libphantom: checksystem checkparams phantom ${OBJLIB}
	ar rc $(BINDIR)/libphantom.a ${OBJLIB} ${OBJECTS} $(LDFLAGS)
	$(FC) -shared $(FFLAGS) $(FPPFLAGS) $(DBLFLAG) ${OBJLIB} ${OBJECTS} $(LDFLAGS) -o $(BINDIR)/libphantom.so

cleanlibphantom:
	rm -f $(BINDIR)/libphantom.so $(BINDIR)/libphantom.a

.PHONY: pyanalysis
pyanalysis: libphantom

#------------------------------------------------------
# Various utilities for computing structure functions
# and manipulating the resulting output
#
.PHONY: phantom2struct
phantom2struct:
	${MAKE} phantomanalysis ANALYSIS="utils_timing.f90 io_structurefn.f90 random.f90 struct_part.f90 analysis_structurefn.f90"\
        ANALYSISBIN=$@ ANALYSISONLY=yes

cleanphantom2struct:
	rm -f $(BINDIR)/phantom2struct

# conversion between structure function file formats
.PHONY: struct2struct
STRUCT2STRUCTOBJ= utils_filenames.o io_structurefn.o struct2struct.o
struct2struct: checksys checkparams ${STRUCT2STRUCTOBJ}
	$(FC) $(FFLAGS) -o $(BINDIR)/$@ ${STRUCT2STRUCTOBJ}

cleanstruct2struct:
	rm -f $(BINDIR)/struct2struct

# structure function slope calculation
.PHONY: get_struct_slope get_struct_slope
GETSLOPESFOBJ=utils_filenames.o io_structurefn.o leastsquares.o get_struct_slope.o
get_slope_sf: get_struct_slope
get_struct_slope: checksys checkparams ${GETSLOPESFOBJ}
	$(FC) $(FFLAGS) -o $(BINDIR)/$@ ${GETSLOPESFOBJ}

cleanget_struct_slope:
	rm -f $(BINDIR)/get_struct_slope

sfutils: structutils
structutils: struct2struct get_slope_sf

cleansfutils: cleanstructutils
cleanstructutils: cleanstruct2struct cleanget_struct_slope

#------------------------------------------------------
# particle splitting utility (this is a moddump compiled as a standalone utility)
#
.PHONY: splitpart
splitpart:
	${MAKE} moddump MODFILE="splitpart.f90 moddump_splitpart.f90"\
        MODDUMPBIN=$@

cleansplitpart:
	rm -f $(BINDIR)/splitpart

#----------------------------------------------------
# utility to calculate divv from a dump file
# compile using all phantom files
#
phantom2divv: checksys checkparams $(OBJECTS) phantom2divv.o
	@echo ""
	@echo "phantom2divv: divergence is beautiful"
	@echo ""
	$(FC) $(FFLAGS) -o $(BINDIR)/$@ $(OBJECTS) phantom2divv.o

cleanphantom2divv:
	rm -f $(BINDIR)/phantom2divv

#----------------------------------------------------
# utility to calculate divB & curlB from a dump file
# compile using all phantom files
#
phantom2divb: checksys checkparams $(OBJECTS) phantom2divb.o
	@echo ""
	@echo "phantom2divb: divergence should be eradicated"
	@echo ""
	$(FC) $(FFLAGS) -o $(BINDIR)/$@ $(OBJECTS) phantom2divb.o

cleanphantom2divb:
	rm -f $(BINDIR)/phantom2divb

#----------------------------------------------------
# these are the sources for the diffdumps utility
#
diffdumps: checksys checkparams $(OBJDUMP) utils_testsuite.o diffdumps.o
	@echo ""
	@echo "diffdumps: we welcome you"
	@echo ""
	$(FC) $(FFLAGS) -o $(BINDIR)/$@ $(OBJDUMP) utils_testsuite.o diffdumps.o

cleandiffdumps:
	rm -f $(BINDIR)/phantom2divb

#----------------------------------------------------
# these are the sources for the phantom2sphNG utility
#
phantom2sphNG: checksystem checkparams $(OBJDUMP) phantom2sphNG.o
	@echo ""
	@echo "phantom2sphNG: now why would you want to do that?"
	@echo ""
	$(FC) $(FFLAGS) -o $(BINDIR)/$@ $(OBJDUMP) phantom2sphNG.o

p2s: phantom2sphNG

cleanp2s:
	rm -f $(BINDIR)/phantom2sphNG

#----------------------------------------------------
# these are the sources for the phantom2sphNG utility
#
phantom2gadget: checksystem checkparams $(OBJDUMP) phantom2gadget.o
	@echo ""
	@echo "phantom2gadget: now why would you want to do that?"
	@echo ""
	$(FC) $(FFLAGS) -o $(BINDIR)/$@ $(OBJDUMP) phantom2gadget.o

p2g: phantom2gadget

cleanphantom2gadget:
	rm -f $(BINDIR)/phantom2gadget

#----------------------------------------------------
# these are the sources for the phantom2mcfost utility
#
.PHONY: phantom2mcfost
phantom2mcfost: checkmcfost
	${MAKE} phantomanalysis ANALYSIS="analysis_mcfost.f90"\
        ANALYSISBIN=$@ ANALYSISONLY=yes LDFLAGS="-L$(MCFOST_DIR)/src -lmcfost $(LIBCXX)"

analysis_mcfost.o: analysis_mcfost.f90
	$(FC) -c $(FFLAGS) -I$(MCFOST_DIR)/src $< -o $@

analysis_mcfost.o: checkmcfost

cleanphantom2mcfost:
	rm -f $(BINDIR)/phantom2mcfost

#----------------------------------------------------
# these are the sources for the phantom2hdf5 utility
#
ifeq ($(PHANTOM2HDF5), yes)
    FPPFLAGS += -DPHANTOM2HDF5
endif
checkhdf5flags:
   ifneq ($(HDF5), yes)
	@echo "-----------------------------"
	@echo "Need to compile with HDF5=yes"
	@echo "-----------------------------"
	${MAKE} err
   endif
   ifneq ($(PHANTOM2HDF5), yes)
	@echo "-------------------------------------"
	@echo "Need to compile with PHANTOM2HDF5=yes"
	@echo "-------------------------------------"
	${MAKE} err
   endif

.PHONY: phantom2hdf5
phantom2hdf5: checksystem checkparams checkhdf5flags $(OBJDUMP) readwrite_dumps.o phantom2hdf5.o
	@echo ""
	@echo "phantom2hdf5: welcome to the future"
	@echo ""
	$(FC) $(FFLAGS) -o $(BINDIR)/$@ $(OBJDUMP) readwrite_dumps.o phantom2hdf5.o $(LDFLAGS)

p2h: phantom2hdf5

cleanphantom2hdf5:
	rm -f $(BINDIR)/phantom2hdf5

#----------------------------------------------------
# utility to rewrite .ev files using a common header
#
SRCEV=utils_infiles.f90 utils_evfiles.f90 prompting.f90 phantomevcompare.f90
OBJEVC1 = ${SRCEV:.f90=.o}
OBJEVC = ${OBJEVC1:.F90=.o}

.PHONY: phantomevcompare
phantomevcompare: $(OBJEVC)
	@echo ""
	@echo "phantomevcompare: let the graphing begin!"
	@echo ""
	$(FC) $(FFLAGS) -o $(BINDIR)/$@ $(OBJEVC)

cleanphantomevcompare:
	rm -f $(BINDIR)/phantomevcompare

#----------------------------------------------------
# these are the sources for the multirun utility
#
SRCMULT = physcon.f90 ${CONFIG} ${SRCKERNEL} io.F90 mpi_utils.F90 ${SRCFASTMATH} \
          units.f90 boundary.f90 utils_allocate.f90 part.F90 timestep.f90 commons.f90 \
          utils_filenames.f90 utils_mathfunc.f90 utils_vectors.f90 utils_omp.F90 utils_datafiles.f90 datafiles.f90 utils_tables.f90 \
          viscosity.f90 options.f90 damping.f90 ${SRCEOS} \
          utils_infiles.f90 utils_dumpfiles.f90 utils_summary.f90 centreofmass.f90 \
          ${SRCCHEM} ${DOMAIN} ${SRCPOT} ptmass.F90 ${LINKLIST} ${SRCTURB} \
          prompting.f90 ${SRCDUST} ${SRCNIMHD} readwrite_infile.f90 ${MULTIRUNFILE}
OBJM1 = ${SRCMULT:.f90=.o}
OBJMULT = ${OBJM1:.F90=.o}

multirun: checksystem checkparams $(OBJMULT)
	@echo ""
	@echo "multirun: your hope is our desire"
	@echo ""
	$(FC) $(FFLAGS) -o $(BINDIR)/$@ $(OBJMULT)

cleanmultirun:
	rm -f $(BINDIR)/multirun

#----------------------------------------------------
# utility to plot orbits based on orbital elements (a,e,i,o,w,f)
#
SRCBIN = prompting.f90 dtype_kdtree.F90 utils_datafiles.f90 datafiles.f90 ${CONFIG} physcon.f90 io.F90 \
         mpi_utils.F90 utils_allocate.f90 part.F90 mpi_domain.F90 set_binary.f90 test_binary.f90 testbinary.f90
OBJBIN1 = ${SRCBIN:.f90=.o}
OBJBIN = ${OBJBIN1:.F90=.o}

.PHONY: testbinary

testbin: testbinary

testbinary: checksys checkparams $(OBJBIN)
	@echo ""
	@echo "test_binary: may your orbits orbit"
	@echo ""
	$(FC) $(FFLAGS) -o $(BINDIR)/testbinary $(OBJBIN)

cleantestbinary:
	rm -f $(BINDIR)/testbinary

#----------------------------------------------------
# check for anything that depends on HDF5
#
checkhdf5:
   ifeq (X${HDF5ROOT}, X)
	@echo; echo "ERROR: HDF5ROOT should be set before compiling with HDF5 utilities"; echo; ${MAKE} err;
   else
	@if [ -d $$HDF5ROOT ]; then echo; echo "HDF5ROOT=$$HDF5ROOT"; echo; else echo; echo "ERROR: Directory given by HDF5ROOT=$$HDF5ROOT does not exist"; echo; ${MAKE} err; fi;
   endif

#----------------------------------------------------
# these are the sources for the plot_kernel utility
#

OBJPLOTK= physcon.o ${SRCKERNEL:.f90=.o} giza-fortran.o plot_kernel.o

plotkernel: checksys checkparams checksplash $(OBJPLOTK)
	@echo ""
	@echo "plot_kernel: may your kernels be normalised"
	@echo ""
	$(FC) $(FFLAGS) -o $(BINDIR)/$@ $(OBJPLOTK) $(LDFLAGS) -L$(SPLASH_DIR)/giza/lib -lgiza

plot_kernel.o: ${SRCKERNEL:.f90=.o}
#giza-fortran.o: ${SPLASH_DIR}/giza/src/$@
#	$(FC) $(FFLAGS) -o $@ -c ${SPLASH_DIR}/giza/interface/giza-fortran.F90

cleanplotkernel:
	rm -f $(BINDIR)/plotkernel

#----------------------------------------------------
# these are the sources for the showheader utility
#
SRCSHOWHEADER= utils_dumpfiles.f90 showheader.f90
OBJSHOWHEADER= $(SRCSHOWHEADER:.f90=.o)
showheader: checksys $(OBJSHOWHEADER)
	@echo ""
	@echo "showheader: show me the header!"
	@echo ""
	$(FC) $(FFLAGS) -o $(BINDIR)/$@ $(OBJSHOWHEADER)

cleanshowheader:
	rm -f $(BINDIR)/showheader

#----------------------------------------------------
# these are the sources for the showarrays utility
#
SRCSHOWARRAYS= utils_dumpfiles.f90 showarrays.f90
OBJSHOWARRAYS= $(SRCSHOWARRAYS:.f90=.o)
showarrays: checksys $(OBJSHOWARRAYS)
	@echo ""
	@echo "showarrays: show me the arrays!"
	@echo ""
	$(FC) $(FFLAGS) -o $(BINDIR)/$@ $(OBJSHOWARRAYS)

cleanshowarrays:
	rm -f $(BINDIR)/showheader

#----------------------------------------------------
# these are the sources for the evol_dustywaves utility
#
SRCDUSTEVOL= cubicsolve.f90 dustywaves.f90 evol_dustywaves.f90
OBJDUSTEVOL= $(SRCDUSTEVOL:.f90=.o)

evol_dustywaves: checksys $(OBJDUSTEVOL)
	@echo ""
	@echo "dusty wave .ev solutions^TM: All the energy you need."
	@echo ""
	$(FC) $(FFLAGS) -o $(BINDIR)/$@ $(OBJDUSTEVOL)

#----------------------------------------------------
# these are the sources for the ev2mdot utility
#
.PHONY: ev2mdot
ev2mdot: checksys utils_filenames.o utils_infiles.o utils_evfiles.o ev2mdot.o
	@echo ""
	@echo "ev2mdot: Accretion rates R us."
	@echo ""
	$(FC) $(FFLAGS) -o $(BINDIR)/$@ ev2mdot.o utils_filenames.o utils_evfiles.o utils_infiles.o

cleanev2mdot:
	rm -f $(BINDIR)/ev2mdot
#----------------------------------------------------
# these are the sources for the ev2kdot utility
#
.PHONY: ev2kdot
ev2kdot: checksys utils_filenames.o utils_infiles.o utils_evfiles.o ev2kdot.o
	$(FC) $(FFLAGS) -o $(BINDIR)/$@ ev2kdot.o utils_filenames.o utils_evfiles.o utils_infiles.o

cleanev2kdot:
	rm -f $(BINDIR)/ev2kdot

#----------------------------------------------------
# these are the sources for the acc2ang utility
#
.PHONY: acc2ang
acc2ang: checksys acc2ang.o
	@echo ""
	@echo "acc2ang: Accreted ang. mom. R us."
	@echo ""
	$(FC) $(FFLAGS) -o $(BINDIR)/$@ acc2ang.o

cleanacc2ang:
	rm -f $(BINDIR)/acc2ang

#---------------------------
# sources for the mass_flow utility
#
OBJMF1 = ${ANALYSIS:.f90=.o}
OBJMF2 = ${OBJMF1:.F90=.o}
OBJMF = ${OBJMF2:.f=.o}
OBJM= utils_sort.o leastsquares.o solvelinearsystem.o ${OBJDUMP} ${OBJMF} set_binary.o mf_write.o

.PHONY: mflow
mflow: checksys $(OBJM)  mflow.o ev2mdot lombperiod
	@echo ""
	@echo "mflow: mass flow R us."
	@echo ""
	$(FC) $(FFLAGS) -o $(BINDIR)/$@  $(OBJM) mflow.o

.PHONY:lombperiod
lombperiod: powerspectrums.o lombperiod.o
	$(FC) $(FFLAGS) -o $(BINDIR)/$@  lombperiod.o powerspectrums.o

#----------------------------------------------------
# these are the sources for the combinedustdumps utility
#
OBJCDD= ${OBJECTS} combinedustdumps.o

combinedustdumps: checksys checkparams $(OBJCDD)
	@echo ""
	@echo "combinedustdumps: many grains make light work"
	@echo ""
	$(FC) $(FFLAGS) -o $(BINDIR)/$@ $(OBJCDD) $(LDFLAGS)

cleancombinedustdumps:
	rm -f $(BINDIR)/combinedustdumps



#----------------------------------------------------
# target to write appropriate queue submission script
#
ifndef QSYS
   QSYS=pbs
endif
ifndef WALLTIME
   WALLTIME='1000:00:00'
endif
ifndef MAXMEM
   MAXMEM='16G'
endif
ifeq ($(OPENMP),yes)
 ifndef NOMP
   ifdef OMP_NUM_THREADS
      NOMP=$(OMP_NUM_THREADS)
   else
      NOMP=2
   endif
 endif
 ifndef OMP_SCHEDULE
    OMP_SCHEDULE=dynamic
 endif
 ifndef QPE
    QPE=omp
 endif
 ifndef NPAR
    NPAR=$(NOMP)
 endif
endif
ifeq ($(USEMPI),yes)
 ifndef NMPI
    NMPI=8
 endif
 ifndef QPE
    QPE=mpi
 endif
 ifndef NPAR
    NPAR=$(NMPI)
 endif
 ifndef MPIEXEC
    MPIEXEC=mpiexec -np ${NMPI}
 endif
else
 ifndef NMPI
    NMPI=1
 endif
endif
ifndef OUTFILE
  ifeq ($(QSYS),sge)
    OUTFILE=$(INFILE)'.sgeout'
  else
    ifeq ($(QSYS),pbs)
       OUTFILE=$(INFILE)'.pbsout'
    else
       OUTFILE=$(INFILE)'.qout'
    endif
  endif
endif
ifndef MAILTO
   MAILTO=`git config --get user.email`
endif
GETLOG='`grep logfile "$(INFILE)" | sed "s/logfile =//g" | sed "s/\\!.*//g" | sed "s/\s//g"`'

ifndef CMD
CMD='./phantom $(INFILE) >& $$outfile'
endif

.PHONY: qscript

qscript:
    ifneq ($(KNOWN_SYSTEM), yes)
	@echo "Error: qscript needs known SYSTEM variable set"
	@${MAKE} err;
    endif
    ifndef INFILE
	@echo
	@echo "Usage: make qscript INFILE=infile"
	@echo
	@${MAKE} err;
    endif
    # set default values for variables not set
    ifeq ($(QSHELL),tcsh)
	@echo '#!/bin/tcsh'
    else
	@echo '#!/bin/bash'
    endif
    ifeq ($(QSYS),sge)
	@echo '## Sun Grid Engine Script, created by "make qscript" '`date`
        ifeq ($(QSHELL),tcsh)
	    @echo '#$$ -S /bin/tcsh'
        else
	    @echo '#$$ -S /bin/bash'
        endif
	@echo '#$$ -cwd'
	@echo '#$$ -N '`../scripts/randomword.pl`
	@echo '#$$ -o '$(OUTFILE)' -j y'
	@echo '#$$ -l h_rt='$(WALLTIME)
	@echo '#$$ -l h_vmem='$(MAXMEM)
        ifdef MAILTO
	   @echo '#$$ -m ae'
	   @echo '#$$ -M '$(MAILTO)
        endif
        ifdef QPE
	   @echo '#$$ -pe '$(QPE) $(NPAR)
        endif
        ifdef QEXTRA
	   @echo '#$$ '$(QEXTRA)
        endif
	@echo
	@echo 'echo "SGE: HOSTS   = "`cat $$PE_HOSTFILE`'
	@echo 'echo "SGE: NHOSTS  = $$NHOSTS"'
	@echo 'echo "SGE: NSLOTS  = $$NSLOTS"'
	@echo 'echo "SGE: NQUEUES = $$NQUEUES"'
    else ifeq ($(QSYS),pbs)
	@echo '## PBS Job Submission Script, created by "make qscript" '`date`
        ifdef QNODES
	   @echo '#PBS -l '$(QNODES)
        else
           ifeq ($(SYSTEM),zen)
	      @echo '#PBS -l nodes='$(NMPI)':ppn=8:StandardMem'
           else
	      @echo '#PBS -l nodes='$(NMPI)':ppn='$(NOMP)
           endif
        endif
        ifdef JOBNAME
	   @echo '#PBS -N '$(JOBNAME)
        else
	   @echo '#PBS -N '`../scripts/randomword.pl`
        endif
        ifdef QNAME
	   @echo '#PBS -q '$(QNAME)
        endif
        ifdef QPROJECT
	   @echo '#PBS -P '$(QPROJECT)
        endif
	@echo '#PBS -o '$(OUTFILE)
	@echo '#PBS -j oe'
        ifdef MAILTO
	   @echo '#PBS -m e'
	   @echo '#PBS -M '$(MAILTO)
        endif
	@echo '#PBS -l walltime='$(WALLTIME)
	@echo '#PBS -l mem='$(MAXMEM)
        ifdef QEXTRA
	   @echo '#PBS '$(QEXTRA)
        endif
	@echo '## phantom jobs can be restarted:'
	@echo '#PBS -r y'
        ifeq ($(PBSRESUBMIT),yes)
             ifeq ($(QSHELL),tcsh)
	          $(error error: resubmittable scripts require bash, cannot use QSHELL=tcsh);
             endif
	     @echo '#PBS -v NJOBS,NJOB'
	     @echo
	     @echo '#------------------------------------------------------------------------------'
	     @echo '# this is a self-resubmitting PBS script'
	     @echo '# use qsub -v NJOBS=10 <scriptname> to submit'
	     @echo '# with an appropriate value for NJOBS'
	     @echo '#'
	     @echo '# These variables are assumed to be set:'
	     @echo '#   NJOBS is the total number of jobs in a sequence of jobs (defaults to 1)'
	     @echo '#   NJOB is the number of the previous job in the sequence (defaults to 0)'
	     @echo '#------------------------------------------------------------------------------'
	     @echo 'if [ X$$NJOBS == X ]; then'
	     @echo '    echo "NJOBS (total number of jobs in sequence) is not set - defaulting to 1"'
	     @echo '    export NJOBS=1'
	     @echo 'fi'
	     @echo 'if [ X$$NJOB == X ]; then'
	     @echo '    echo "NJOB (previous job number in sequence) is not set - defaulting to 0"'
	     @echo '    export NJOB=0'
	     @echo 'fi'
	     @echo '#'
	     @echo '# Quick termination of job sequence - look for a file called STOP_SEQUENCE'
	     @echo '#'
	     @echo 'if [ -f $$PBS_O_WORKDIR/STOP_SEQUENCE ]; then'
	     @echo '    echo  "Terminating sequence after $$NJOB jobs"'
	     @echo '    exit 0'
	     @echo 'fi'
	     @echo '#'
	     @echo '# Increment the counter to get current job number'
	     @echo '#'
	     @echo 'NJOB=$$(($$NJOB+1))'
	     @echo '#'
	     @echo '# Are we in an incomplete job sequence - more jobs to run ?'
	     @echo '#'
	     @echo 'if [ $$NJOB -lt $$NJOBS ]; then'
	     @echo '    #'
	     @echo '    # Now submit the next job'
	     @echo '    #'
	     @echo '    NEXTJOB=$$(($$NJOB+1))'
	     @echo '    echo "Submitting job number $$NEXTJOB in sequence of $$NJOBS jobs"'
	     @echo '    qsub -z -W depend=afterany:$$PBS_JOBID $$0'
	     @echo 'else'
	     @echo '    echo "Running last job in sequence of $NJOBS jobs"'
	     @echo 'fi'
#	     @echo '#'
#	     @echo '# File manipulation prior to job commencing, eg. clean up previous output files,'
#	     @echo '# check for consistency of checkpoint files, ...'
#	     @echo '#'
#	     @echo 'if [ $$NJOB -gt 1 ]; then'
#	     @echo '   echo " "'
#	     @echo '   # .... USER INSERTION HERE '
#	     @echo 'fi'
	     @echo '#------------------------------------------------------------------------------'
        endif
	@echo
	@echo 'cd $$PBS_O_WORKDIR'
	@echo 'echo "PBS_O_WORKDIR is $$PBS_O_WORKDIR"'
	@echo 'echo "PBS_JOBNAME is $$PBS_JOBNAME"'
	@echo 'env | grep PBS'
	@echo 'cat $$PBS_NODEFILE > nodefile'
    else
        ifdef QNODES
	   @echo '#SBATCH --nodes='$(QNODES)
        else
	   @echo '#SBATCH --nodes='$(NMPI)' --ntasks='$(NOMP)
        endif
	@echo '#SBATCH --cpus-per-task=1'
        ifdef JOBNAME
	   @echo '#SBATCH --job-name='$(JOBNAME)
        else
	   @echo '#SBATCH --job-name='`../scripts/randomword.pl`
        endif
        ifdef QNAME
	   @echo '#SBATCH --queue='$(QNAME)
        endif
        ifdef QPROJECT
	   @echo '#SBATCH --account='$(QPROJECT)
        endif
        ifdef QPARTITION
	   @echo '#SBATCH --partition='$(QPARTITION)
        endif
	@echo '#SBATCH --output='$(OUTFILE)
        ifdef MAILTO
	   @echo '#SBATCH --mail-type=BEGIN'
	   @echo '#SBATCH --mail-type=FAIL'
	   @echo '#SBATCH --mail-type=END'
	   @echo '#SBATCH --mail-user='$(MAILTO)
        endif
	@echo '#SBATCH --time=0-'$(WALLTIME)
	@echo '#SBATCH --mem='$(MAXMEM)
        ifdef QEXTRA
	   @echo '#SBATCH '$(QEXTRA)
        endif
    endif
	@echo 'echo "HOSTNAME = $$HOSTNAME"'
	@echo 'echo "HOSTTYPE = $$HOSTTYPE"'
	@echo 'echo Time is `date`'
	@echo 'echo Directory is `pwd`'
	@echo
    ifeq ($(QSHELL),tcsh)
	@echo 'limit stacksize unlimited'
    else
	@echo 'ulimit -s unlimited'
    endif
    #-- set openMP environment variables
    ifeq ($(OPENMP),yes)
        ifeq ($(QSHELL),tcsh)
	   @echo 'setenv OMP_SCHEDULE "'$(OMP_SCHEDULE)'"'
	   @echo 'setenv OMP_NUM_THREADS '$(NOMP)
	   @echo 'setenv OMP_STACKSIZE 1024m'
        else
	   @echo 'export OMP_SCHEDULE="'$(OMP_SCHEDULE)'"'
	   @echo 'export OMP_NUM_THREADS='$(NOMP)
	   @echo 'export OMP_STACKSIZE=1024m'
        endif
    endif
	@echo
    #-- add lines specific to particular machines
    ifeq ($(SYSTEM),msg)
        ifeq ($(QSHELL),bash)
	   @echo 'source /etc/profile'
	   @echo 'export LD_LIBRARY_PATH=${LD_LIBRARY_PATH}'
        else
	   @echo 'setenv LD_LIBRARY_PATH '${LD_LIBRARY_PATH}
        endif
	@cat ~/.modules
    endif
	@echo
    #--final line is code execution
	@echo 'echo "starting phantom run..."'
    ifeq ($(QSHELL),tcsh)
	@echo 'setenv outfile '$(GETLOG)
    else
	@echo 'export outfile='$(GETLOG)
    endif
	@echo 'echo "writing output to $$outfile"'
    ifeq ($(USEMPI),yes)
	@echo $(MPIEXEC)' '$(CMD)
    else
	@echo $(CMD)
    endif
    ifeq ($(PBSRESUBMIT),yes)
	@echo
	@echo '#------------------------------------------------------------------------------'
	@echo '# Not expected to reach this point in general but if we do, check that all '
	@echo '# is OK.  If the job command exited with an error, terminate the job'
	@echo '#'
	@echo 'errstat=$$?'
	@echo 'if [ $$errstat -ne 0 ]; then'
	@echo '    # A brief nap so PBS kills us in normal termination. Prefer to '
	@echo '    # be killed by PBS if PBS detected some resource excess'
	@echo '    sleep 5  '
	@echo '    echo "Job number $$NJOB returned an error status $$errstat - stopping job sequence."'
	@echo '    touch $$PBS_O_WORKDIR/STOP_SEQUENCE'
	@echo '    exit $$errstat'
	@echo 'fi'
	@echo '#------------------------------------------------------------------------------'
    endif

#----------------------------------------------------
# unit test for block limits
#
test1: checksystem checkparams $(OBJDUMP) test_blocklimits.o
	$(FC) $(FFLAGS) -o $(BINDIR)/test1 $(OBJDUMP) test_blocklimits.o

#----------------------------------------------------
# run test suite
#
.PHONY: test test2 testcyl testgrav testall
test:
	${MAKE} SETUP=test && $(RUNMPI) $(BINDIR)/phantom test

test2:
	${MAKE} SETUP=test2 && $(RUNMPI) $(BINDIR)/phantom test

testkd:
	${MAKE} SETUP=testkd && $(RUNMPI) $(BINDIR)/phantom test

testcyl:
	${MAKE} SETUP=testcyl && $(RUNMPI) $(BINDIR)/phantom test

testgrav:
	${MAKE} SETUP=testgrav && $(RUNMPI) $(BINDIR)/phantom test gravity

testdust:
	${MAKE} SETUP=testdust && $(RUNMPI) $(BINDIR)/phantom test dust

testgr:
	${MAKE} SETUP=testgr && $(MPIEXEC) $(BINDIR)/phantom test gr

testgrowth:
	${MAKE} SETUP=testgrowth && $(RUNMPI) $(BINDIR)/phantom test growth

testnimhd:
	${MAKE} SETUP=testnimhd && $(RUNMPI) $(BINDIR)/phantom test nimhd

testall: test test2 testcyl testgrav

#----------------------------------------------------
# this is a utility to test the fast sqrt functions
# to see if they are faster than the native calls
# if so, then the appropriate pre-processor flags
# are added
#
.PHONY: .make_mathflags .make_nofastmath getmathflags checkmath
ifndef FASTSQRT
   FASTSQRT=${shell if [ -e .make_nofastmath ]; then echo no; fi}
endif

ifeq ($(FASTSQRT), no)
   OBJTESTMATH=
   FASTMATH=no
else
   OBJTESTMATH= random.o io.o fastmath.o mpi_utils.o test_fastmath.o getmathflags.o
   FASTMATH=${shell if [ -e .make_mathflags ]; then cat .make_mathflags; fi}
endif

.make_mathflags: checksys $(OBJTESTMATH)
     ifeq ($(FASTSQRT), no)
	@touch .make_mathflags
     else
	@if [ ! -e $@ ]; then \
	    $(FC) $(FFLAGS) -o $(BINDIR)/getmathflags $(OBJTESTMATH) || ${MAKE} fastmathlinkerr; \
	    $(BINDIR)/getmathflags > .make_mathflags; \
	fi
     endif

ifeq ($(FASTMATH), yes)
   SRCFASTMATH=fastmath.o
   TEST_FASTMATH=test_fastmath.F90
   FPPFLAGS+=-DFINVSQRT
else
   SRCFASTMATH=
   TEST_FASTMATH=
endif

fastmath.o: fastmath.f90
	$(FC) $(FFLAGS) -o $@ -c $< || ${MAKE} fastmathlinkerr
test_fastmath.o: test_fastmath.F90
	$(FC) $(FFLAGS) -o $@ -c $< || ${MAKE} fastmathlinkerr
getmathflags.o: getmathflags.f90
	$(FC) $(FFLAGS) -o $@ -c $< || ${MAKE} fastmathlinkerr

fastmathlinkerr:
	@echo "***********************************************************************"
	@echo "*** ERROR linking fastsqrt stuff (requires Fortran->C call)         ***"
	@echo "*** Type make again to ignore this and compile without it           ***"
	@echo "***********************************************************************"
	@touch .make_mathflags
	@touch .make_nofastmath
	${MAKE} err;

#----------------------------------------------------

LASTSYSTEM = ${shell if [ -e .make_lastsystem ]; then cat .make_lastsystem; fi}
LASTSETUP = ${shell if [ -e .make_lastsetup ]; then cat .make_lastsetup; fi}
LASTFPPFLAGS = ${shell if [ -e .make_lastfppflags ]; then cat .make_lastfppflags; fi}
LASTFFLAGS = ${shell if [ -e .make_lastfflags ]; then cat .make_lastfflags; fi}

.PHONY: checksystem checkparams checksplash checksys

checksystem: checksys checksetup

checksys:
   ifeq ($(KNOWN_SYSTEM), yes)
	@echo ""
	@echo "Compiling Phantom v$(PHANTOM_VERSION_MAJOR).$(PHANTOM_VERSION_MINOR).$(PHANTOM_VERSION_MICRO) for $(SYSTEM) system..........."
	@echo ""
        ifneq ($(SYSTEM),$(LASTSYSTEM))
	    @echo system changed from ${LASTSYSTEM} to ${SYSTEM}
	    @${MAKE} clean
	    @${MAKE} cleanmathflags
        endif
	@echo $(SYSTEM) > .make_lastsystem
   else
	@echo ""
	@echo "make: WARNING: value of SYSTEM = $(SYSTEM) not recognised..."
	@echo "=> set the environment variable SYSTEM to one listed "
	@echo "   in build/Makefile and try again"
	@echo ""
	@${MAKE} compilers
	@${MAKE} err;
   endif

checksetup:
   ifeq ($(OBSOLETE_SETUP), yes)
	@echo "make: WARNING: value of SETUP = $(OLDSETUP) is obsolete..."
	@echo "=> setting SETUP = $(SETUP)"
	@echo
   endif
   ifeq ($(KNOWN_SETUP), yes)
	@echo "Using options for "$(SETUP)" setup"
	@echo ""
        ifneq ($(SETUP),$(LASTSETUP))
	    @echo setup changed from ${LASTSETUP} to ${SETUP}
	    @${MAKE} clean
        endif
	@echo $(SETUP) > .make_lastsetup
   else
	@echo "setup '$(SETUP)' not recognised..."
	@echo ""
	@echo "Please set SETUP to one listed in build/Makefile"
	@echo ""
	@echo " e.g.:"
	@echo " make SETUP=sedov"
	@echo " make SETUP=disc"
	@echo " make SETUP=turbdrive"
	@echo ""
	@echo " or:"
	@echo " export SETUP=sedov"
	@echo " make"
	@echo ""
	@echo "You may also wish to consider the following compile-time options:"
	@echo ""
	@echo " DEBUG=yes/no"
	@echo " DOUBLEPRECISION=yes/no"
	@echo " OPENMP=yes/no"
	@echo " ENDIAN=BIG/LITTLE"
	@echo ""
	@${MAKE} err;
   endif

checkparams:
	@echo "Using $(KERNEL) kernel"
   ifeq ($(DEBUG), yes)
	@echo "Debugging flags are ON"
   endif
   ifeq ($(DOUBLEPRECISION), yes)
	@echo "Flags set for DOUBLE PRECISION"
   else
	@echo "Flags set for SINGLE PRECISION"
   endif
   ifeq ($(OPENMP), yes)
	@echo "Compiling in PARALLEL (OpenMP)"
   else
	@echo "Compiling in SERIAL"
   endif
   ifeq ($(ENDIAN), BIG)
	@echo "Flags set for conversion to BIG endian"
   endif
   ifeq ($(ENDIAN), LITTLE)
	@echo "Flags set for conversion to LITTLE endian"
   endif
   ifneq ($(FPPFLAGS),$(LASTFPPFLAGS))
	@echo 'pre-processor flags changed from "'${LASTFPPFLAGS}'" to "'${FPPFLAGS}'"'
	@${MAKE} clean;
	#for x in ../src/*/*.F90; do y=`basename $$x`; rm -f $${y/.F90/.o}; done
   endif
	@echo "Preprocessor flags are "${FPPFLAGS}
	@echo "${FPPFLAGS}" > .make_lastfppflags
   ifneq ($(FFLAGS),$(LASTFFLAGS))
	@echo 'Fortran flags changed from "'${LASTFFLAGS}'" to "'${FFLAGS}'"'
	@${MAKE} clean;
   endif
	@echo "Fortran flags are "${FFLAGS}
	@echo "${FFLAGS}" > .make_lastfflags

checksplash:
   ifneq ("X$(SPLASH_DIR)","X")
	@echo; echo "Compiling SPLASH source files from "$(SPLASH_DIR); echo
   else
	@echo; echo "ERROR: cannot find SPLASH directory needed for some source files - try \"export SPLASH_DIR=${HOME}/splash\""; echo
   endif

checkmcfost:
   ifneq ("X$(MCFOST_DIR)","X")
	@echo; echo "MCFOST directory is "$(MCFOST_DIR); echo;
   else
	@echo; echo "ERROR: cannot find MCFOST directory for linking - set this using MCFOST_DIR"; echo; ${MAKE} err
   endif

checksmol:
   ifneq ("X$(SMOL_DIR)","X")
	@echo; echo "Linking SMOLUCHOWSKY library from "$(SMOL_DIR); echo
   else
	@echo; echo "ERROR: cannot find SMOL_DIR directory needed for Smoluchowsky library - try \"export SMOL_DIR=${HOME}/smol\""; echo
   endif

giza-fortran.o : $(SPLASH_DIR)/giza/interface/giza-fortran.F90 $(SPLASH_DIR)/giza/lib/libgiza.a
	$(FC) $(FFLAGS) -I$(SPLASH_DIR)/giza/include/ -c $< -o $@

compilers:
	@echo "I suggest one of the following, based on detected Fortran compilers..."; echo;
	@if type -p ifort > /dev/null; then echo "make SYSTEM=ifort"; fi;
	@if type -p pathf90 > /dev/null; then echo "make SYSTEM=pathf90"; fi;
	@if type -p pgf90 > /dev/null; then echo "make SYSTEM=pgf90"; fi;
	@if type -p xlf90_r > /dev/null; then echo "make SYSTEM=ukaff1a [uses xlf90_r]"; fi;
	@if type -p gfortran > /dev/null; then echo "make SYSTEM=gfortran"; fi;
	@if type -p g95 > /dev/null; then echo "make SYSTEM=g95"; fi;
	@echo "(end of possible selections)"; echo;

#----------------------------------------------------
# target to automatically include dependencies in Makefile
# relies on the g95 compiler being present
# (does not have to be used for the main compilation)

depends: clean checksetup
	#@echo '*********************************************************************************'
	#@echo 'First run of Makefile -- creating dependency lines using gfortran, writing to .depends'
	#@echo '*********************************************************************************'
	#@gfortran -M -cpp -c ../src/*/*.*90 > .depends
	#@echo '*************************************************************************'
	#@echo 'If no errors above, then Makefile dependencies were created successfully '
	#@echo ' -- be sure to run "make depends" again if you alter code dependencies'
	#@echo '*************************************************************************'
	#@${MAKE} clean

.depends:
	@if type -p gfortran; then touch .depends; ${MAKE} --quiet SETUP=test depends; else echo "warning: no gfortran so dependencies not calculated"; touch .depends; fi;

include .depends

getdims:
	@echo $(MAXP)

err:
	$(error aborting);

clean:
	rm -f *.o *.mod phantom-version.h

cleanall: clean cleanmathflags
	cd $(BINDIR); rm -f phantom phantomsetup

cleandist: clean cleanall
	rm -f .make_lastsystem .make_lastsetup .make_lastfppflags .depends

cleanmathflags:
	rm -f .make_mathflags bin/getmathflags<|MERGE_RESOLUTION|>--- conflicted
+++ resolved
@@ -520,7 +520,6 @@
     KNOWN_SETUP=yes
 endif
 
-<<<<<<< HEAD
 ifeq ($(SETUP), radshock)
     FPPFLAGS= -DPERIODIC -DRADIATION
     SETUPFILE= setup_shock.F90
@@ -529,7 +528,8 @@
     ISOTHERMAL=no
     KNOWN_SETUP=yes
     MPI=no
-=======
+endif
+
 ifeq ($(SETUP), srshock)
 #   special relativistic sod shock tube test
     PERIODIC=yes
@@ -544,9 +544,8 @@
     CONST_AV=yes
 endif
 
-
 ifeq ($(SETUP), testparticles)
-#
+#   test particles
     PERIODIC=no
     SETUPFILE= setup_testparticles.F90
     DOUBLEPRECISION=yes
@@ -558,7 +557,7 @@
 endif
 
 ifeq ($(SETUP), gr_testparticles)
-#
+#   test particles in GR
     PERIODIC=no
     SETUPFILE= setup_testparticles.f90
     DOUBLEPRECISION=yes
@@ -568,7 +567,6 @@
     KNOWN_SETUP=yes
     MAXP=1000
     ANALYSIS= analysis_1particle.f90
->>>>>>> eb7144a0
 endif
 
 ifeq ($(SETUP), dustydisc)
@@ -1742,12 +1740,8 @@
          mpi_dens.F90 mpi_force.F90 stack.F90 mpi_derivs.F90 kdtree.F90 linklist_kdtree.F90 ${SRCTURB} \
          ${SRCNIMHD} ${SRCPHOTO} ${SRCINJECT} memory.F90 ${SRCREADWRITE_DUMPS}  \
          quitdump.f90 ptmass.F90 \
-<<<<<<< HEAD
-         readwrite_infile.F90 dens.F90 force.F90 deriv.F90 energies.F90 sort_particles.F90 \
+         readwrite_infile.F90 dens.F90 force.F90 utils_deriv.f90 deriv.F90 energies.F90 sort_particles.F90 \
          radiation_utils.f90 \
-=======
-         readwrite_infile.F90 dens.F90 force.F90 utils_deriv.f90 deriv.F90 energies.F90 sort_particles.F90 \
->>>>>>> eb7144a0
          evwrite.F90 step_leapfrog.F90 writeheader.F90 ${SRCAN} step_supertimestep.F90 mf_write.f90 evolve.F90 \
          geometry.f90 stretchmap.f90 density_profiles.f90 set_unifdis.f90 set_slab.f90 \
          set_sphere.f90 set_vfield.f90 checksetup.F90 utils_testsuite.f90 \
